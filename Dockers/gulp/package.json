--- conflicted
+++ resolved
@@ -22,15 +22,11 @@
     "gulp-sourcemaps": "^1.5.2",
     "gulp-uglify": "^1.2.0",
     "gulp-uglifycss": "^1.0.4",
-<<<<<<< HEAD
+    "gulp-watch": "^4.2.4",
     "gulp-wrap": "^0.11.0",
     "karma": "^0.12.37",
     "karma-chrome-launcher": "^0.2.0",
-    "karma-jasmine": "^0.3.6"
-=======
-    "gulp-watch": "^4.2.4",
-    "gulp-wrap": "^0.11.0",
+    "karma-jasmine": "^0.3.6",
     "merge-stream": "^0.1.7"
->>>>>>> 255dee8e
   }
 }