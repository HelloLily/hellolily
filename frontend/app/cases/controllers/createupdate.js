--- conflicted
+++ resolved
@@ -205,11 +205,7 @@
                 });
             }
 
-<<<<<<< HEAD
             if (Settings.email.data && (Settings.email.data.account || Settings.email.data.contact)) {
-=======
-            if ($scope.emailSettings) {
->>>>>>> 62732210
                 // Auto fill data if it's available.
                 if (Settings.email.data.contact.id) {
                     if (Settings.email.data && Settings.email.data.account) {
