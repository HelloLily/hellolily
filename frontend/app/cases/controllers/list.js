--- conflicted
+++ resolved
@@ -19,17 +19,10 @@
 
 angular.module('app.cases').controller('CaseListController', CaseListController);
 
-<<<<<<< HEAD
-CaseListController.$inject = ['$location', '$modal', '$scope', '$state', '$timeout', 'Case', 'LocalStorage',
+CaseListController.$inject = ['$location', '$modal', '$scope', '$state', 'Settings', 'Case', 'LocalStorage',
     'UserTeams', '$q'];
-function CaseListController($location, $modal, $scope, $state, $timeout, Case, LocalStorage, UserTeams, $q) {
+function CaseListController($location, $modal, $scope, $state, Settings, Case, LocalStorage, UserTeams, $q) {
     var storage = LocalStorage('caseList');
-=======
-CaseListController.$inject = ['$location', '$modal', '$scope', '$state', '$timeout', 'Settings', 'Case', 'Cookie',
-    'UserTeams', '$q'];
-function CaseListController($location, $modal, $scope, $state, $timeout, Settings, Case, Cookie, UserTeams, $q) {
-    var cookie = Cookie('caseList');
->>>>>>> 4c7a1432
     var vm = this;
 
     vm.openPostponeWidget = Case.openPostponeWidget;
