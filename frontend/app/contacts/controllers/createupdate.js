/**
 * Router definition.
 */
angular.module('app.contacts').config(contactConfig);

contactConfig.$inject = ['$stateProvider'];
function contactConfig($stateProvider) {
    $stateProvider.state('base.contacts.create', {
        url: '/create',
        views: {
            '@': {
                templateUrl: 'contacts/controllers/form_outer.html',
                controller: ContactCreateUpdateController,
                controllerAs: 'vm',
            },
        },
        ncyBreadcrumb: {
            label: 'Create',
        },
    });
    $stateProvider.state('base.contacts.detail.edit', {
        url: '/edit',
        views: {
            '@': {
                templateUrl: 'contacts/controllers/form_outer.html',
                controller: ContactCreateUpdateController,
                controllerAs: 'vm',
            },
        },
        ncyBreadcrumb: {
            label: 'Edit',
        },
    });

    $stateProvider.state('base.contacts.create.fromAccount', {
        url: '/account/{accountId:[0-9]{1,}}',
        views: {
            '@': {
                templateUrl: 'contacts/controllers/form_outer.html',
                controller: ContactCreateUpdateController,
                controllerAs: 'vm',
            },
        },
        ncyBreadcrumb: {
            skip: true,
        },
    });
}

/**
 * Controller to create a new contact.
 */
angular.module('app.contacts').controller('ContactCreateUpdateController', ContactCreateUpdateController);

ContactCreateUpdateController.$inject = ['$scope', '$state', '$stateParams', 'Account', 'Contact', 'Tag', 'HLFields', 'HLForms'];
function ContactCreateUpdateController($scope, $state, $stateParams, Account, Contact, Tag, HLFields, HLForms) {
    var vm = this;
    vm.contact = {};
    vm.tags = [];
    vm.errors = {
        name: [],
    };
    vm.accounts = [];
    vm.tag_choices = [];

    vm.saveContact = saveContact;
    vm.cancelContactCreation = cancelContactCreation;
    vm.addRelatedField = addRelatedField;
    vm.removeRelatedField = removeRelatedField;
    vm.refreshAccounts = refreshAccounts;
    vm.refreshTags = refreshTags;
    vm.addTagChoice = addTagChoice;

    activate();

    ////

    function activate() {
        $scope.conf.pageTitleSmall = 'change is natural';

        _getContact();
    }

    function _getContact() {
        // Fetch the contact or create empty contact
        if ($stateParams.id) {
            $scope.conf.pageTitleBig = 'Edit contact';
            Contact.get({id: $stateParams.id}).$promise.then(function(contact) {
                vm.contact = contact;

<<<<<<< HEAD
                if (vm.contact.hasOwnProperty('tags') && vm.contact.tags.length) {
                    var tags = [];
                    angular.forEach(vm.contact.tags, function(tag) {
                        tags.push(tag.name);
                    });

                    vm.contact.tags = tags;
                }

=======
>>>>>>> f8022eeb
                if (vm.contact.hasOwnProperty('social_media') && vm.contact.social_media.length) {
                    angular.forEach(vm.contact.social_media, function(profile) {
                        vm.contact[profile.name] = profile.username;
                    });
                }

                $scope.conf.pageTitleBig = vm.contact.name;
            });
        } else {
            $scope.conf.pageTitleBig = 'New contact';
            vm.contact = Contact.create();

            if ($stateParams.accountId) {
                var account = Account.get({id: $stateParams.accountId});
                vm.contact.accounts.push(account);
            }

            if ($scope.emailSettings) {
                // Auto fill data if it's available
                if ($scope.emailSettings.contact) {
                    if ($scope.emailSettings.contact.firstName) {
                        vm.contact.first_name = $scope.emailSettings.contact.firstName;
                    }

                    if ($scope.emailSettings.contact.preposition) {
                        vm.contact.preposition = $scope.emailSettings.contact.preposition;
                    }

                    if ($scope.emailSettings.contact.lastName) {
                        vm.contact.last_name = $scope.emailSettings.contact.lastName;
                    }

                    if ($scope.emailSettings.contact.emailAddress) {
                        vm.contact.email_addresses.push({
                            email_address: $scope.emailSettings.contact.emailAddress,
                            status: 2,
                        });
                    }
                }

                if ($scope.emailSettings.account) {
                    vm.contact.accounts.push($scope.emailSettings.account);
                }
            }
        }
    }

    function addRelatedField(field) {
        HLFields.addRelatedField(vm.contact, field);
    }

    function removeRelatedField(field, index, remove) {
        HLFields.removeRelatedField(vm.contact, field, index, remove);
    }

    function cancelContactCreation() {
        if ($scope.emailSettings.sidebar.form === 'createContact') {
            $scope.emailSettings.sidebar.form = null;
            $scope.emailSettings.sidebar.contact = false;
        } else {
            $state.go('base.contacts');
        }
    }

    function saveContact(form) {
<<<<<<< HEAD
        HLForms.blockUI();

        if (vm.contact.tags && vm.contact.tags.length) {
            var tags = [];

            angular.forEach(vm.contact.tags, function(tag) {
                if (tag) {
                    tags.push({name: (tag.name) ? tag.name : tag});
                }
            });

            vm.contact.tags = tags;
        }

=======
>>>>>>> f8022eeb
        if (vm.contact.accounts && vm.contact.accounts.length) {
            var accounts = [];

            angular.forEach(vm.contact.accounts, function(account) {
                if (account) {
                    accounts.push({id: account.id});
                }
            });
        }

        // Clear all errors of the form (in case of new errors)
        angular.forEach(form, function(value, key) {
            if (typeof value === 'object' && value.hasOwnProperty('$modelValue')) {
                form[key].$error = {};
                form[key].$setValidity(key, true);
            }
        });

        vm.contact.social_media = [];

        if (vm.contact.twitter) {
            vm.contact.social_media.push({
                name: 'twitter',
                username: vm.contact.twitter,
            });
        }

        if (vm.contact.linkedin) {
            vm.contact.social_media.push({
                name: 'linkedin',
                username: vm.contact.linkedin,
            });
        }

        vm.contact = HLFields.cleanRelatedFields(vm.contact);

        if (vm.contact.id) {
            // If there's an ID set it means we're dealing with an existing contact, so update it
            vm.contact.$update(function() {
                toastr.success('I\'ve updated the contact for you!', 'Done');
                $state.go('base.contacts.detail', {id: vm.contact.id}, {reload: true});
            }, function(response) {
                _handleBadResponse(response, form);
            });
        } else {
            vm.contact.$save(function() {
                toastr.success('I\'ve saved the contact for you!', 'Yay');

                if ($scope.emailSettings.sidebar.form === 'createContact') {
                    $scope.emailSettings.sidebar.form = null;
                    $scope.emailSettings.sidebar.contact = true;
                    $scope.emailSettings.contactId = vm.contact.id;
                } else {
                    $state.go('base.contacts.detail', {id: vm.contact.id});
                }
            }, function(response) {
                _handleBadResponse(response, form);
            });
        }
    }

    function refreshAccounts(query) {
        if (query.length >= 2) {
            var exclude = '';

            // Exclude accounts already selected
            angular.forEach(vm.contact.accounts, function(account) {
                exclude += ' AND NOT id:' + account.id;
            });

            vm.accounts = Account.search({filterquery: 'name:(' + query + ')' + exclude, size: 60, sort: '-modified'});
        }
    }

    function refreshTags(query) {
        if (query.length >= 1) {
            var exclude = '';

            // Exclude accounts already selected
            angular.forEach(vm.contact.tags, function(tag) {
                exclude += ' AND NOT name_flat:' + tag.name;
            });

            Tag.search({query: query + exclude}, function(response) {
                vm.tag_choices = response;
            });
        }
    }

    function addTagChoice(tag) {
        return {
            'name': tag,
        };
    }

    function _handleBadResponse(response, form) {
        HLForms.setErrors(form, response.data);

        toastr.error('Uh oh, there seems to be a problem', 'Oops!');
    }
}<|MERGE_RESOLUTION|>--- conflicted
+++ resolved
@@ -88,18 +88,6 @@
             Contact.get({id: $stateParams.id}).$promise.then(function(contact) {
                 vm.contact = contact;
 
-<<<<<<< HEAD
-                if (vm.contact.hasOwnProperty('tags') && vm.contact.tags.length) {
-                    var tags = [];
-                    angular.forEach(vm.contact.tags, function(tag) {
-                        tags.push(tag.name);
-                    });
-
-                    vm.contact.tags = tags;
-                }
-
-=======
->>>>>>> f8022eeb
                 if (vm.contact.hasOwnProperty('social_media') && vm.contact.social_media.length) {
                     angular.forEach(vm.contact.social_media, function(profile) {
                         vm.contact[profile.name] = profile.username;
@@ -165,23 +153,8 @@
     }
 
     function saveContact(form) {
-<<<<<<< HEAD
         HLForms.blockUI();
 
-        if (vm.contact.tags && vm.contact.tags.length) {
-            var tags = [];
-
-            angular.forEach(vm.contact.tags, function(tag) {
-                if (tag) {
-                    tags.push({name: (tag.name) ? tag.name : tag});
-                }
-            });
-
-            vm.contact.tags = tags;
-        }
-
-=======
->>>>>>> f8022eeb
         if (vm.contact.accounts && vm.contact.accounts.length) {
             var accounts = [];
 
