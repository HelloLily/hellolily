<<<<<<< HEAD
from crispy_forms.layout import Hidden, Layout
from django import forms
from django.forms import ModelForm
from django.utils.translation import ugettext as _

from lily.accounts.models import Account, Website
from lily.tags.forms import TagsFormMixin
from lily.utils.formhelpers import DeleteBackAddSaveFormHelper, LilyFormHelper
from lily.utils.forms import FieldInitFormMixin
from lily.utils.layout import Anchor, Column, Row, Button


class AddAccountQuickbuttonForm(ModelForm, FieldInitFormMixin):
    """
    Form to add an account with the absolute minimum of information.
    """
    website = forms.URLField(label=_('Website'), max_length=30, initial='http://', required=False)    
    name = forms.CharField(label=_('Company name'), max_length=255)
    email = forms.EmailField(label=_('E-mail address'), max_length=255)
    phone = forms.CharField(label=_('Phone number'), max_length=40, required=False)

    def __init__(self, *args, **kwargs):
        """
        Overload super().__init__ to change auto_id to prevent clashing form field id's with 
        other forms.
        """
        kwargs.update({
            'auto_id': 'id_account_quickbutton_%s',
        })
        
        super(AddAccountQuickbuttonForm, self).__init__(*args, **kwargs)
        
        # Customize form layout
        self.helper = LilyFormHelper(self)
        self.helper.layout = Layout()
        self.helper.layout.insert(0, Hidden('submit_button', 'add', css_id='add-account-submit'))
        self.helper.add_columns(
            Column('website', size=7, first=True),
            Column(Button('enrich', _('Enrich'), css_id='enrich-account-button'), size=1),
        )
        self.helper.add_columns(
            Column('name', size=4, first=True),
            Column(Anchor('#', _('Edit existing account'), css_class='existing-account-link hidden'), size=4),
        )
        self.helper.add_large_fields('email', 'phone')
    
    def clean(self):
        """
        Form validation: all fields should be unique.
        """
        cleaned_data = super(AddAccountQuickbuttonForm, self).clean()

        # Prevent multiple accounts with the same company name
        if cleaned_data.get('name'):
            try:
                Account.objects.get(name=cleaned_data.get('name'))
                self._errors['name'] = self.error_class([_('Company name already in use.')])
            except Account.DoesNotExist:
                pass
        
        # Prevent multiple accounts with the same e-mail adress when adding
        if cleaned_data.get('email'):
            if Account.objects.filter(email_addresses__email_address__iexact=cleaned_data.get('email')).exists():
                self._errors['email'] = self.error_class([_('E-mail address already in use.')])
        
        # Prevent multiple accounts with the same primary website when adding
        if cleaned_data.get('website'):
            try:
                Website.objects.get(website=cleaned_data.get('website'), is_primary=True)
                self._errors['website'] = self.error_class([_('Website already in use.')])
            except Website.DoesNotExist:
                pass 

        return cleaned_data

    class Meta:
        model = Account
        fields = ('website', 'name', 'email', 'phone')


class CreateUpdateAccountForm(TagsFormMixin, ModelForm, FieldInitFormMixin):
    """
    Form for creating or updating an account.
    """
    primary_website = forms.URLField(label=_('Primary website'), initial='http://', required=False)
    
    def __init__(self, *args, **kwargs):
        """
        Overloading super().__init__() to set the initial value for the primary website if possible
        and add a form helper.
        """
        super(CreateUpdateAccountForm, self).__init__(*args, **kwargs)
        
        # Customize form layout
        self.helper = DeleteBackAddSaveFormHelper(form=self)
        self.helper.replace('primary_website', 
            self.helper.create_columns(
                Column('primary_website', size=4, first=True),
                Column(Button('enrich', _('Enrich'), css_id='enrich-account-button'), size=2),
            )
        )
        self.helper.replace('name',  
            self.helper.create_columns(
                Column('name', size=4, first=True),
                Column(Anchor('#', _('Edit existing account'), css_class='existing-account-link hidden'), size=2),
            )
        )
        self.helper.wrap_by_names(Row, 'description', 'tags')
        
        # Provide initial data for primary website
        try:
            self.fields['primary_website'].initial = Website.objects.filter(account=self.instance, is_primary=True)[0].website
        except Exception:
            pass
    
    class Meta:
        model = Account
        fields = ('primary_website', 'name', 'description' , 'legalentity', 'taxnumber', 'bankaccountnumber', 'cocnumber', 'iban', 'bic') # TODO: status field
        exclude = ('is_deleted', 'tenant', 'tags')
        
        widgets = {
            'description': forms.Textarea({
                'click_show_text': _('Add description')
            }),
            'legalentity': forms.HiddenInput(),
            'taxnumber': forms.HiddenInput(),
            'bankaccountnumber': forms.HiddenInput(),
            'cocnumber': forms.HiddenInput(),
            'iban': forms.HiddenInput(),
            'bic': forms.HiddenInput(),
        }


class WebsiteBaseForm(ModelForm, FieldInitFormMixin):
    """
    Base form for adding multiple websites to an account.
    """
    website = forms.URLField(max_length=30, initial='http://', required=False)

    def __init__(self, *args, **kwargs):
        super(WebsiteBaseForm, self).__init__(*args, **kwargs)
        self.helper = LilyFormHelper(self)
        self.helper.form_tag = False
        self.helper.replace('website', self.helper.create_columns(
            Column('website', size=4, first=True),
            Column(
                Anchor(href='javascript:void(0)', css_class='i-16 i-trash-1 blue {{ formset.prefix }}-delete-row'),
                size=1,
                css_class='formset-delete'
            ),
            label=None,
            inline=True,
        ))
    
    class Meta:
        model = Website
        fields = ('website',)
        exclude = ('account', )
=======
from crispy_forms.layout import Hidden, Layout
from django import forms
from django.forms import ModelForm
from django.utils.translation import ugettext as _

from lily.accounts.models import Account, Website
from lily.tags.forms import TagsFormMixin
from lily.utils.formhelpers import DeleteBackAddSaveFormHelper, LilyFormHelper
from lily.utils.forms import FieldInitFormMixin
from lily.utils.layout import Anchor, Column, Row, Button


class AddAccountQuickbuttonForm(ModelForm, FieldInitFormMixin):
    """
    Form to add an account with the absolute minimum of information.
    """
    website = forms.URLField(label=_('Website'), max_length=30, initial='http://', required=False)
    name = forms.CharField(label=_('Company name'), max_length=255)
    email = forms.EmailField(label=_('E-mail address'), max_length=255)
    phone = forms.CharField(label=_('Phone number'), max_length=40, required=False)

    def __init__(self, *args, **kwargs):
        """
        Overload super().__init__ to change auto_id to prevent clashing form field id's with
        other forms.
        """
        kwargs.update({
            'auto_id': 'id_account_quickbutton_%s',
        })

        super(AddAccountQuickbuttonForm, self).__init__(*args, **kwargs)

        # Customize form layout
        self.helper = LilyFormHelper(self)
        self.helper.layout = Layout()
        self.helper.layout.insert(0, Hidden('submit_button', 'add', id='add-account-submit'))
        self.helper.add_columns(
            Column('website', size=7, first=True),
            Column(Button('enrich', _('Enrich'), css_id='enrich-account-button'), size=1),
        )
        self.helper.add_columns(
            Column('name', size=4, first=True),
            Column(Anchor('#', _('Edit existing account'), css_class='existing-account-link hidden'), size=4),
        )
        self.helper.add_large_fields('email', 'phone')

    def clean(self):
        """
        Form validation: all fields should be unique.
        """
        cleaned_data = super(AddAccountQuickbuttonForm, self).clean()

        # Prevent multiple accounts with the same company name
        if cleaned_data.get('name'):
            if Account.objects.filter(name=cleaned_data.get('name')).exists():
                self._errors['name'] = self.error_class([_('Company name already in use.')])

        # Prevent multiple accounts with the same e-mail adress when adding
        if cleaned_data.get('email'):
            if Account.objects.filter(email_addresses__email_address__iexact=cleaned_data.get('email')).exists():
                self._errors['email'] = self.error_class([_('E-mail address already in use.')])

        # Prevent multiple accounts with the same primary website when adding
        if cleaned_data.get('website'):
            if Website.objects.filter(website=cleaned_data.get('website'), is_primary=True).exists():
                self._errors['website'] = self.error_class([_('Website already in use.')])

        return cleaned_data

    class Meta:
        model = Account
        fields = ('website', 'name', 'email', 'phone')


class CreateUpdateAccountForm(TagsFormMixin, ModelForm, FieldInitFormMixin):
    """
    Form for creating or updating an account.
    """
    primary_website = forms.URLField(label=_('Primary website'), initial='http://', required=False)

    def __init__(self, *args, **kwargs):
        """
        Overloading super().__init__() to set the initial value for the primary website if possible
        and add a form helper.
        """
        super(CreateUpdateAccountForm, self).__init__(*args, **kwargs)

        # Customize form layout
        self.helper = DeleteBackAddSaveFormHelper(form=self)
        self.helper.replace('primary_website',
            self.helper.create_columns(
                Column('primary_website', size=4, first=True),
                Column(Button('enrich', _('Enrich'), css_id='enrich-account-button'), size=2),
            )
        )
        self.helper.replace('name',
            self.helper.create_columns(
                Column('name', size=4, first=True),
                Column(Anchor('#', _('Edit existing account'), css_class='existing-account-link hidden'), size=2),
            )
        )
        self.helper.wrap_by_names(Row, 'description', 'tags')

        # Provide initial data for primary website
        try:
            self.fields['primary_website'].initial = Website.objects.filter(account=self.instance, is_primary=True)[0].website
        except Exception:
            pass

    class Meta:
        model = Account
        fields = ('primary_website', 'name', 'description' , 'legalentity', 'taxnumber', 'bankaccountnumber', 'cocnumber', 'iban', 'bic') # TODO: status field
        exclude = ('is_deleted', 'tenant', 'tags')

        widgets = {
            'description': forms.Textarea({
                'click_show_text': _('Add description')
            }),
            'legalentity': forms.HiddenInput(),
            'taxnumber': forms.HiddenInput(),
            'bankaccountnumber': forms.HiddenInput(),
            'cocnumber': forms.HiddenInput(),
            'iban': forms.HiddenInput(),
            'bic': forms.HiddenInput(),
        }


class WebsiteBaseForm(ModelForm, FieldInitFormMixin):
    """
    Base form for adding multiple websites to an account.
    """
    website = forms.URLField(max_length=30, initial='http://', required=False)

    def __init__(self, *args, **kwargs):
        super(WebsiteBaseForm, self).__init__(*args, **kwargs)
        self.helper = LilyFormHelper(self)
        self.helper.form_tag = False
        self.helper.replace('website', self.helper.create_columns(
            Column('website', size=4, first=True),
            Column(
                Anchor(href='javascript:void(0)', css_class='i-16 i-trash-1 blue {{ formset.prefix }}-delete-row'),
                size=1,
                css_class='formset-delete'
            ),
            label=None,
            inline=True,
        ))

    class Meta:
        model = Website
        fields = ('website',)
        exclude = ('account')
>>>>>>> e68a5ce2
<|MERGE_RESOLUTION|>--- conflicted
+++ resolved
@@ -1,313 +1,152 @@
-<<<<<<< HEAD
-from crispy_forms.layout import Hidden, Layout
-from django import forms
-from django.forms import ModelForm
-from django.utils.translation import ugettext as _
-
-from lily.accounts.models import Account, Website
-from lily.tags.forms import TagsFormMixin
-from lily.utils.formhelpers import DeleteBackAddSaveFormHelper, LilyFormHelper
-from lily.utils.forms import FieldInitFormMixin
-from lily.utils.layout import Anchor, Column, Row, Button
-
-
-class AddAccountQuickbuttonForm(ModelForm, FieldInitFormMixin):
-    """
-    Form to add an account with the absolute minimum of information.
-    """
-    website = forms.URLField(label=_('Website'), max_length=30, initial='http://', required=False)    
-    name = forms.CharField(label=_('Company name'), max_length=255)
-    email = forms.EmailField(label=_('E-mail address'), max_length=255)
-    phone = forms.CharField(label=_('Phone number'), max_length=40, required=False)
-
-    def __init__(self, *args, **kwargs):
-        """
-        Overload super().__init__ to change auto_id to prevent clashing form field id's with 
-        other forms.
-        """
-        kwargs.update({
-            'auto_id': 'id_account_quickbutton_%s',
-        })
-        
-        super(AddAccountQuickbuttonForm, self).__init__(*args, **kwargs)
-        
-        # Customize form layout
-        self.helper = LilyFormHelper(self)
-        self.helper.layout = Layout()
-        self.helper.layout.insert(0, Hidden('submit_button', 'add', css_id='add-account-submit'))
-        self.helper.add_columns(
-            Column('website', size=7, first=True),
-            Column(Button('enrich', _('Enrich'), css_id='enrich-account-button'), size=1),
-        )
-        self.helper.add_columns(
-            Column('name', size=4, first=True),
-            Column(Anchor('#', _('Edit existing account'), css_class='existing-account-link hidden'), size=4),
-        )
-        self.helper.add_large_fields('email', 'phone')
-    
-    def clean(self):
-        """
-        Form validation: all fields should be unique.
-        """
-        cleaned_data = super(AddAccountQuickbuttonForm, self).clean()
-
-        # Prevent multiple accounts with the same company name
-        if cleaned_data.get('name'):
-            try:
-                Account.objects.get(name=cleaned_data.get('name'))
-                self._errors['name'] = self.error_class([_('Company name already in use.')])
-            except Account.DoesNotExist:
-                pass
-        
-        # Prevent multiple accounts with the same e-mail adress when adding
-        if cleaned_data.get('email'):
-            if Account.objects.filter(email_addresses__email_address__iexact=cleaned_data.get('email')).exists():
-                self._errors['email'] = self.error_class([_('E-mail address already in use.')])
-        
-        # Prevent multiple accounts with the same primary website when adding
-        if cleaned_data.get('website'):
-            try:
-                Website.objects.get(website=cleaned_data.get('website'), is_primary=True)
-                self._errors['website'] = self.error_class([_('Website already in use.')])
-            except Website.DoesNotExist:
-                pass 
-
-        return cleaned_data
-
-    class Meta:
-        model = Account
-        fields = ('website', 'name', 'email', 'phone')
-
-
-class CreateUpdateAccountForm(TagsFormMixin, ModelForm, FieldInitFormMixin):
-    """
-    Form for creating or updating an account.
-    """
-    primary_website = forms.URLField(label=_('Primary website'), initial='http://', required=False)
-    
-    def __init__(self, *args, **kwargs):
-        """
-        Overloading super().__init__() to set the initial value for the primary website if possible
-        and add a form helper.
-        """
-        super(CreateUpdateAccountForm, self).__init__(*args, **kwargs)
-        
-        # Customize form layout
-        self.helper = DeleteBackAddSaveFormHelper(form=self)
-        self.helper.replace('primary_website', 
-            self.helper.create_columns(
-                Column('primary_website', size=4, first=True),
-                Column(Button('enrich', _('Enrich'), css_id='enrich-account-button'), size=2),
-            )
-        )
-        self.helper.replace('name',  
-            self.helper.create_columns(
-                Column('name', size=4, first=True),
-                Column(Anchor('#', _('Edit existing account'), css_class='existing-account-link hidden'), size=2),
-            )
-        )
-        self.helper.wrap_by_names(Row, 'description', 'tags')
-        
-        # Provide initial data for primary website
-        try:
-            self.fields['primary_website'].initial = Website.objects.filter(account=self.instance, is_primary=True)[0].website
-        except Exception:
-            pass
-    
-    class Meta:
-        model = Account
-        fields = ('primary_website', 'name', 'description' , 'legalentity', 'taxnumber', 'bankaccountnumber', 'cocnumber', 'iban', 'bic') # TODO: status field
-        exclude = ('is_deleted', 'tenant', 'tags')
-        
-        widgets = {
-            'description': forms.Textarea({
-                'click_show_text': _('Add description')
-            }),
-            'legalentity': forms.HiddenInput(),
-            'taxnumber': forms.HiddenInput(),
-            'bankaccountnumber': forms.HiddenInput(),
-            'cocnumber': forms.HiddenInput(),
-            'iban': forms.HiddenInput(),
-            'bic': forms.HiddenInput(),
-        }
-
-
-class WebsiteBaseForm(ModelForm, FieldInitFormMixin):
-    """
-    Base form for adding multiple websites to an account.
-    """
-    website = forms.URLField(max_length=30, initial='http://', required=False)
-
-    def __init__(self, *args, **kwargs):
-        super(WebsiteBaseForm, self).__init__(*args, **kwargs)
-        self.helper = LilyFormHelper(self)
-        self.helper.form_tag = False
-        self.helper.replace('website', self.helper.create_columns(
-            Column('website', size=4, first=True),
-            Column(
-                Anchor(href='javascript:void(0)', css_class='i-16 i-trash-1 blue {{ formset.prefix }}-delete-row'),
-                size=1,
-                css_class='formset-delete'
-            ),
-            label=None,
-            inline=True,
-        ))
-    
-    class Meta:
-        model = Website
-        fields = ('website',)
-        exclude = ('account', )
-=======
-from crispy_forms.layout import Hidden, Layout
-from django import forms
-from django.forms import ModelForm
-from django.utils.translation import ugettext as _
-
-from lily.accounts.models import Account, Website
-from lily.tags.forms import TagsFormMixin
-from lily.utils.formhelpers import DeleteBackAddSaveFormHelper, LilyFormHelper
-from lily.utils.forms import FieldInitFormMixin
-from lily.utils.layout import Anchor, Column, Row, Button
-
-
-class AddAccountQuickbuttonForm(ModelForm, FieldInitFormMixin):
-    """
-    Form to add an account with the absolute minimum of information.
-    """
-    website = forms.URLField(label=_('Website'), max_length=30, initial='http://', required=False)
-    name = forms.CharField(label=_('Company name'), max_length=255)
-    email = forms.EmailField(label=_('E-mail address'), max_length=255)
-    phone = forms.CharField(label=_('Phone number'), max_length=40, required=False)
-
-    def __init__(self, *args, **kwargs):
-        """
-        Overload super().__init__ to change auto_id to prevent clashing form field id's with
-        other forms.
-        """
-        kwargs.update({
-            'auto_id': 'id_account_quickbutton_%s',
-        })
-
-        super(AddAccountQuickbuttonForm, self).__init__(*args, **kwargs)
-
-        # Customize form layout
-        self.helper = LilyFormHelper(self)
-        self.helper.layout = Layout()
-        self.helper.layout.insert(0, Hidden('submit_button', 'add', id='add-account-submit'))
-        self.helper.add_columns(
-            Column('website', size=7, first=True),
-            Column(Button('enrich', _('Enrich'), css_id='enrich-account-button'), size=1),
-        )
-        self.helper.add_columns(
-            Column('name', size=4, first=True),
-            Column(Anchor('#', _('Edit existing account'), css_class='existing-account-link hidden'), size=4),
-        )
-        self.helper.add_large_fields('email', 'phone')
-
-    def clean(self):
-        """
-        Form validation: all fields should be unique.
-        """
-        cleaned_data = super(AddAccountQuickbuttonForm, self).clean()
-
-        # Prevent multiple accounts with the same company name
-        if cleaned_data.get('name'):
-            if Account.objects.filter(name=cleaned_data.get('name')).exists():
-                self._errors['name'] = self.error_class([_('Company name already in use.')])
-
-        # Prevent multiple accounts with the same e-mail adress when adding
-        if cleaned_data.get('email'):
-            if Account.objects.filter(email_addresses__email_address__iexact=cleaned_data.get('email')).exists():
-                self._errors['email'] = self.error_class([_('E-mail address already in use.')])
-
-        # Prevent multiple accounts with the same primary website when adding
-        if cleaned_data.get('website'):
-            if Website.objects.filter(website=cleaned_data.get('website'), is_primary=True).exists():
-                self._errors['website'] = self.error_class([_('Website already in use.')])
-
-        return cleaned_data
-
-    class Meta:
-        model = Account
-        fields = ('website', 'name', 'email', 'phone')
-
-
-class CreateUpdateAccountForm(TagsFormMixin, ModelForm, FieldInitFormMixin):
-    """
-    Form for creating or updating an account.
-    """
-    primary_website = forms.URLField(label=_('Primary website'), initial='http://', required=False)
-
-    def __init__(self, *args, **kwargs):
-        """
-        Overloading super().__init__() to set the initial value for the primary website if possible
-        and add a form helper.
-        """
-        super(CreateUpdateAccountForm, self).__init__(*args, **kwargs)
-
-        # Customize form layout
-        self.helper = DeleteBackAddSaveFormHelper(form=self)
-        self.helper.replace('primary_website',
-            self.helper.create_columns(
-                Column('primary_website', size=4, first=True),
-                Column(Button('enrich', _('Enrich'), css_id='enrich-account-button'), size=2),
-            )
-        )
-        self.helper.replace('name',
-            self.helper.create_columns(
-                Column('name', size=4, first=True),
-                Column(Anchor('#', _('Edit existing account'), css_class='existing-account-link hidden'), size=2),
-            )
-        )
-        self.helper.wrap_by_names(Row, 'description', 'tags')
-
-        # Provide initial data for primary website
-        try:
-            self.fields['primary_website'].initial = Website.objects.filter(account=self.instance, is_primary=True)[0].website
-        except Exception:
-            pass
-
-    class Meta:
-        model = Account
-        fields = ('primary_website', 'name', 'description' , 'legalentity', 'taxnumber', 'bankaccountnumber', 'cocnumber', 'iban', 'bic') # TODO: status field
-        exclude = ('is_deleted', 'tenant', 'tags')
-
-        widgets = {
-            'description': forms.Textarea({
-                'click_show_text': _('Add description')
-            }),
-            'legalentity': forms.HiddenInput(),
-            'taxnumber': forms.HiddenInput(),
-            'bankaccountnumber': forms.HiddenInput(),
-            'cocnumber': forms.HiddenInput(),
-            'iban': forms.HiddenInput(),
-            'bic': forms.HiddenInput(),
-        }
-
-
-class WebsiteBaseForm(ModelForm, FieldInitFormMixin):
-    """
-    Base form for adding multiple websites to an account.
-    """
-    website = forms.URLField(max_length=30, initial='http://', required=False)
-
-    def __init__(self, *args, **kwargs):
-        super(WebsiteBaseForm, self).__init__(*args, **kwargs)
-        self.helper = LilyFormHelper(self)
-        self.helper.form_tag = False
-        self.helper.replace('website', self.helper.create_columns(
-            Column('website', size=4, first=True),
-            Column(
-                Anchor(href='javascript:void(0)', css_class='i-16 i-trash-1 blue {{ formset.prefix }}-delete-row'),
-                size=1,
-                css_class='formset-delete'
-            ),
-            label=None,
-            inline=True,
-        ))
-
-    class Meta:
-        model = Website
-        fields = ('website',)
-        exclude = ('account')
->>>>>>> e68a5ce2
+from crispy_forms.layout import Hidden, Layout
+from django import forms
+from django.forms import ModelForm
+from django.utils.translation import ugettext as _
+
+from lily.accounts.models import Account, Website
+from lily.tags.forms import TagsFormMixin
+from lily.utils.formhelpers import DeleteBackAddSaveFormHelper, LilyFormHelper
+from lily.utils.forms import FieldInitFormMixin
+from lily.utils.layout import Anchor, Column, Row, Button
+
+
+class AddAccountQuickbuttonForm(ModelForm, FieldInitFormMixin):
+    """
+    Form to add an account with the absolute minimum of information.
+    """
+    website = forms.URLField(label=_('Website'), max_length=30, initial='http://', required=False)
+    name = forms.CharField(label=_('Company name'), max_length=255)
+    email = forms.EmailField(label=_('E-mail address'), max_length=255)
+    phone = forms.CharField(label=_('Phone number'), max_length=40, required=False)
+
+    def __init__(self, *args, **kwargs):
+        """
+        Overload super().__init__ to change auto_id to prevent clashing form field id's with
+        other forms.
+        """
+        kwargs.update({
+            'auto_id': 'id_account_quickbutton_%s',
+        })
+
+        super(AddAccountQuickbuttonForm, self).__init__(*args, **kwargs)
+
+        # Customize form layout
+        self.helper = LilyFormHelper(self)
+        self.helper.layout = Layout()
+        self.helper.layout.insert(0, Hidden('submit_button', 'add', id='add-account-submit'))
+        self.helper.add_columns(
+            Column('website', size=7, first=True),
+            Column(Button('enrich', _('Enrich'), css_id='enrich-account-button'), size=1),
+        )
+        self.helper.add_columns(
+            Column('name', size=4, first=True),
+            Column(Anchor('#', _('Edit existing account'), css_class='existing-account-link hidden'), size=4),
+        )
+        self.helper.add_large_fields('email', 'phone')
+
+    def clean(self):
+        """
+        Form validation: all fields should be unique.
+        """
+        cleaned_data = super(AddAccountQuickbuttonForm, self).clean()
+
+        # Prevent multiple accounts with the same company name
+        if cleaned_data.get('name'):
+            if Account.objects.filter(name=cleaned_data.get('name')).exists():
+                self._errors['name'] = self.error_class([_('Company name already in use.')])
+
+        # Prevent multiple accounts with the same e-mail adress when adding
+        if cleaned_data.get('email'):
+            if Account.objects.filter(email_addresses__email_address__iexact=cleaned_data.get('email')).exists():
+                self._errors['email'] = self.error_class([_('E-mail address already in use.')])
+
+        # Prevent multiple accounts with the same primary website when adding
+        if cleaned_data.get('website'):
+            if Website.objects.filter(website=cleaned_data.get('website'), is_primary=True).exists():
+                self._errors['website'] = self.error_class([_('Website already in use.')])
+
+        return cleaned_data
+
+    class Meta:
+        model = Account
+        fields = ('website', 'name', 'email', 'phone')
+
+
+class CreateUpdateAccountForm(TagsFormMixin, ModelForm, FieldInitFormMixin):
+    """
+    Form for creating or updating an account.
+    """
+    primary_website = forms.URLField(label=_('Primary website'), initial='http://', required=False)
+
+    def __init__(self, *args, **kwargs):
+        """
+        Overloading super().__init__() to set the initial value for the primary website if possible
+        and add a form helper.
+        """
+        super(CreateUpdateAccountForm, self).__init__(*args, **kwargs)
+
+        # Customize form layout
+        self.helper = DeleteBackAddSaveFormHelper(form=self)
+        self.helper.replace('primary_website',
+            self.helper.create_columns(
+                Column('primary_website', size=4, first=True),
+                Column(Button('enrich', _('Enrich'), css_id='enrich-account-button'), size=2),
+            )
+        )
+        self.helper.replace('name',
+            self.helper.create_columns(
+                Column('name', size=4, first=True),
+                Column(Anchor('#', _('Edit existing account'), css_class='existing-account-link hidden'), size=2),
+            )
+        )
+        self.helper.wrap_by_names(Row, 'description', 'tags')
+
+        # Provide initial data for primary website
+        try:
+            self.fields['primary_website'].initial = Website.objects.filter(account=self.instance, is_primary=True)[0].website
+        except Exception:
+            pass
+
+    class Meta:
+        model = Account
+        fields = ('primary_website', 'name', 'description' , 'legalentity', 'taxnumber', 'bankaccountnumber', 'cocnumber', 'iban', 'bic') # TODO: status field
+        exclude = ('is_deleted', 'tenant', 'tags')
+
+        widgets = {
+            'description': forms.Textarea({
+                'click_show_text': _('Add description')
+            }),
+            'legalentity': forms.HiddenInput(),
+            'taxnumber': forms.HiddenInput(),
+            'bankaccountnumber': forms.HiddenInput(),
+            'cocnumber': forms.HiddenInput(),
+            'iban': forms.HiddenInput(),
+            'bic': forms.HiddenInput(),
+        }
+
+
+class WebsiteBaseForm(ModelForm, FieldInitFormMixin):
+    """
+    Base form for adding multiple websites to an account.
+    """
+    website = forms.URLField(max_length=30, initial='http://', required=False)
+
+    def __init__(self, *args, **kwargs):
+        super(WebsiteBaseForm, self).__init__(*args, **kwargs)
+        self.helper = LilyFormHelper(self)
+        self.helper.form_tag = False
+        self.helper.replace('website', self.helper.create_columns(
+            Column('website', size=4, first=True),
+            Column(
+                Anchor(href='javascript:void(0)', css_class='i-16 i-trash-1 blue {{ formset.prefix }}-delete-row'),
+                size=1,
+                css_class='formset-delete'
+            ),
+            label=None,
+            inline=True,
+        ))
+
+    class Meta:
+        model = Website
+        fields = ('website',)
+        exclude = ('account', )