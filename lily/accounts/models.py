<<<<<<< HEAD
from django.db import models
from django.db.models.signals import pre_save
from django.dispatch.dispatcher import receiver
from django.utils.translation import ugettext as _

from lily.settings import ACCOUNT_UPLOAD_TO
from lily.tags.models import TaggedObjectMixin
from lily.utils.functions import flatten
from lily.utils.models import Common, EmailAddress, CaseClientModelMixin
try:
    from lily.tenant.functions import add_tenant
except ImportError:
    from lily.utils.functions import dummy_function as add_tenant


class Account(Common, TaggedObjectMixin, CaseClientModelMixin):
    """
    Account model, this is a company's profile. May have relations with contacts.
    """
    STATUS_CHOICES = (
        # TODO: translate statuses (nl->en)
        # # ooit contact mee geweest | contacted
        # # actief offerte traject | being billed
        # # offerte gehad | billed
        # # actieve klant | active customer
        # # klant met betalingsachterstand | arrears
        # # failliet | bankrupt
        # # oud klant | previous customer.  
        ('bankrupt', _('bankrupt')),
        ('prev_customer', _('previous customer')),
    )
    
    ACCOUNT_SIZE_CHOICES = (
        ('1', u'1'),
        ('2', u'2-10'),
        ('11', u'11-50'),
        ('51', u'51-200'),
        ('201', u'201-1000'),
        ('1001', u'1001-5000'),
        ('5001', u'5001-10000'),
        ('10001', u'10001+'),
    )
    
    customer_id = models.CharField(max_length=32, verbose_name=_('customer id'), blank=True)
    name = models.CharField(max_length=255, verbose_name=_('company name'))
    flatname = models.CharField(max_length=255, blank=True)
    status = models.CharField(max_length=50, choices=STATUS_CHOICES, verbose_name=_('status'),
                              blank=True)
    company_size = models.CharField(max_length=15, choices=ACCOUNT_SIZE_CHOICES,
                                    verbose_name=_('company size'), blank=True)  
    logo = models.ImageField(upload_to=ACCOUNT_UPLOAD_TO, verbose_name=_('logo'), blank=True)
    description = models.TextField(verbose_name=_('description'), blank=True)    
    legalentity = models.CharField(max_length=20, verbose_name=_('legal entity'), blank=True)
    taxnumber = models.CharField(max_length=20, verbose_name=_('tax number'), blank=True)
    bankaccountnumber = models.CharField(max_length=20, verbose_name=_('bank account number'), blank=True)
    cocnumber = models.CharField(max_length=10, verbose_name=_('coc number'), blank=True)
    iban = models.CharField(max_length=40, verbose_name=_('iban'), blank=True)
    bic = models.CharField(max_length=20, verbose_name=_('bic'), blank=True)
    
    def __getattribute__(self, name):
        if name == 'primary_email':
            try:
                email = self.email_addresses.get(is_primary=True)
                return email.email_address
            except EmailAddress.DoesNotExist:
                pass
            return None
        else:
            return object.__getattribute__(self, name)
    
    def get_work_phone(self):
        try:
            return self.phone_numbers.filter(type='work')[0]
        except:
            return None
    
    def get_mobile_phone(self):
        try:
            return self.phone_numbers.filter(type='mobile')[0]
        except:
            return None
    
    def get_phone_number(self):
        """
        Return a phone number for an account in the order of:
        - a work phone
        - mobile phone
        - any other existing phone number (except of the type fax or data)
        """
        work_phone = self.get_work_phone()
        if work_phone:
            return work_phone
        
        mobile_phone = self.get_mobile_phone()
        if mobile_phone:
            return mobile_phone
        
        try:
            return self.phone_numbers.filter(type__in=['work', 'mobile', 'home', 'pager', 'other'])[0]
        except:
            return None
    
    def get_addresses(self, type=None):
        try:
            if type is None:
                return self.addresses.all()
            else:
                return self.addresses.filter(type=type)
        except:
            return None
    
    def get_billing_addresses(self):
        return self.get_addresses(type='billing')
    
    def get_shipping_addresses(self):
        return self.get_addresses(type='shipping')
    
    def get_visiting_addresses(self):
        return self.get_addresses(type='visiting')
    
    def get_other_addresses(self):
        return self.get_addresses(type='other')
    
    def get_deals(self, stage=None):
        try:
            if stage is None:
                return self.deal_set.all()
            else:
                return self.deal_set.filter(stage=stage)
        except:
            return None
    
    def get_deals_new(self):
        return self.get_deals(stage=0)
    
    def get_deals_lost(self):
        return self.get_deals(stage=1)
    
    def get_deals_pending(self):
        return self.get_deals(stage=2)
    
    def get_deals_won(self):
        return self.get_deals(stage=3)
    
    def get_contact_details(self):
        try:
            phone = self.phone_numbers.filter(status=1)[0]
            phone = phone.number
        except:
            phone = None   
        
        try:
            email = self.primary_email
        except:
            email = None
        
        return {
            'phone': phone,
            'mail': email,
        }
    
    def get_twitter(self):
        try:
            return self.social_media.filter(name='twitter')[0]
        except:
            return ''
    
    def get_tags(self):
        try:
            tags = self.tags.all()[:3]
        except:
            tags = ('',)
        return tags
    
    def get_contacts(self):
        functions = self.functions.all()
        contacts = []
        for function in functions:
            contacts.append(function.contact)
        
        return contacts
    
    def __unicode__(self):
        return self.name
    
    def save(self, *args, **kwargs):
        # Save account name in flatname
        self.flatname = flatten(self.name)
        
        return super(Account, self).save(*args, **kwargs)
    
    class Meta:
        verbose_name = _('account')
        verbose_name_plural = _('accounts')
        ordering = ['name']


class Website(models.Model):
    """
    Website model, simple url field to store a website reference.
    """
    website = models.URLField(max_length=255, verbose_name=_('website'))
    account = models.ForeignKey(Account, related_name='websites')
    is_primary = models.BooleanField(default=False, verbose_name=_('primary website'))
    
    def __unicode__(self):
        return self.website
    
    class Meta:
        verbose_name = _('website')
        verbose_name_plural = _('websites')
        

## ------------------------------------------------------------------------------------------------
## Signal listeners
## ------------------------------------------------------------------------------------------------

@receiver(pre_save, sender=Account)
def post_save_account_handler(sender, **kwargs):
    """
    If an e-mail attribute was set on an instance of Account, add a primary e-mail address or 
    overwrite the existing one.
    """
    instance = kwargs['instance']
    if instance.__dict__.has_key('primary_email'):
        new_email_address = instance.__dict__['primary_email'];
        if len(new_email_address.strip()) > 0:
            try:
                # Overwrite existing primary e-mail address
                email = instance.email_addresses.get(is_primary=True)
                email.email_address = new_email_address
                email.save()
            except EmailAddress.DoesNotExist:
                # Add new e-mail address as primary
                email = EmailAddress(email_address=new_email_address, is_primary=True)
                add_tenant(email, instance.tenant)
                email.save()
                instance.email_addresses.add(email)
=======
from django.db import models
from django.db.models.signals import pre_save
from django.dispatch.dispatcher import receiver
from django.utils.translation import ugettext as _

from lily.settings import ACCOUNT_UPLOAD_TO
from lily.tags.models import TaggedObjectMixin
from lily.utils.functions import flatten
from lily.utils.models import Common, EmailAddress, CaseClientModelMixin
try:
    from lily.tenant.functions import add_tenant
except ImportError:
    from lily.utils.functions import dummy_function as add_tenant


class Account(Common, TaggedObjectMixin, CaseClientModelMixin):
    """
    Account model, this is a company's profile. May have relations with contacts.
    """
    STATUS_CHOICES = (
        # TODO: translate statuses (nl->en)
        # # ooit contact mee geweest | contacted
        # # actief offerte traject | being billed
        # # offerte gehad | billed
        # # actieve klant | active customer
        # # klant met betalingsachterstand | arrears
        # # failliet | bankrupt
        # # oud klant | previous customer.
        ('bankrupt', _('bankrupt')),
        ('prev_customer', _('previous customer')),
    )

    ACCOUNT_SIZE_CHOICES = (
        ('1', u'1'),
        ('2', u'2-10'),
        ('11', u'11-50'),
        ('51', u'51-200'),
        ('201', u'201-1000'),
        ('1001', u'1001-5000'),
        ('5001', u'5001-10000'),
        ('10001', u'10001+'),
    )

    customer_id = models.CharField(max_length=32, verbose_name=_('customer id'), blank=True)
    name = models.CharField(max_length=255, verbose_name=_('company name'))
    flatname = models.CharField(max_length=255, blank=True)
    status = models.CharField(max_length=50, choices=STATUS_CHOICES, verbose_name=_('status'),
                              blank=True)
    company_size = models.CharField(max_length=15, choices=ACCOUNT_SIZE_CHOICES,
                                    verbose_name=_('company size'), blank=True)
    logo = models.ImageField(upload_to=ACCOUNT_UPLOAD_TO, verbose_name=_('logo'), blank=True)
    description = models.TextField(verbose_name=_('description'), blank=True)
    legalentity = models.CharField(max_length=20, verbose_name=_('legal entity'), blank=True)
    taxnumber = models.CharField(max_length=20, verbose_name=_('tax number'), blank=True)
    bankaccountnumber = models.CharField(max_length=20, verbose_name=_('bank account number'), blank=True)
    cocnumber = models.CharField(max_length=10, verbose_name=_('coc number'), blank=True)
    iban = models.CharField(max_length=40, verbose_name=_('iban'), blank=True)
    bic = models.CharField(max_length=20, verbose_name=_('bic'), blank=True)

    def __getattribute__(self, name):
        if name == 'primary_email':
            try:
                email = self.email_addresses.get(is_primary=True)
                return email.email_address
            except EmailAddress.DoesNotExist:
                pass
            return None
        else:
            return object.__getattribute__(self, name)

    def get_work_phone(self):
        try:
            return self.phone_numbers.filter(type='work')[0]
        except:
            return None

    def get_mobile_phone(self):
        try:
            return self.phone_numbers.filter(type='mobile')[0]
        except:
            return None

    def get_phone_number(self):
        """
        Return a phone number for an account in the order of:
        - a work phone
        - mobile phone
        - any other existing phone number (except of the type fax or data)
        """
        work_phone = self.get_work_phone()
        if work_phone:
            return work_phone

        mobile_phone = self.get_mobile_phone()
        if mobile_phone:
            return mobile_phone

        try:
            return self.phone_numbers.filter(type__in=['work', 'mobile', 'home', 'pager', 'other'])[0]
        except:
            return None

    def get_addresses(self, type=None):
        try:
            if type is None:
                return self.addresses.all()
            else:
                return self.addresses.filter(type=type)
        except:
            return None

    def get_billing_addresses(self):
        return self.get_addresses(type='billing')

    def get_shipping_addresses(self):
        return self.get_addresses(type='shipping')

    def get_visiting_addresses(self):
        return self.get_addresses(type='visiting')

    def get_other_addresses(self):
        return self.get_addresses(type='other')

    def get_deals(self, stage=None):
        try:
            if stage is None:
                return self.deal_set.all()
            else:
                return self.deal_set.filter(stage=stage)
        except:
            return None

    def get_deals_new(self):
        return self.get_deals(stage=0)

    def get_deals_lost(self):
        return self.get_deals(stage=1)

    def get_deals_pending(self):
        return self.get_deals(stage=2)

    def get_deals_won(self):
        return self.get_deals(stage=3)

    def get_contact_details(self):
        try:
            phone = self.phone_numbers.filter(status=1)[0]
            phone = phone.number
        except:
            phone = None

        try:
            email = self.primary_email
        except:
            email = None

        return {
            'phone': phone,
            'mail': email,
        }

    def get_twitter(self):
        try:
            return self.social_media.filter(name='twitter')[0]
        except:
            return ''

    def get_tags(self):
        try:
            tags = self.tags.all()[:3]
        except:
            tags = ('',)
        return tags

    def get_contacts(self):
        functions = self.functions.all()
        contacts = []
        for function in functions:
            contacts.append(function.contact)

        return contacts

    def __unicode__(self):
        return self.name

    def save(self, *args, **kwargs):
        # Save account name in flatname
        self.flatname = flatten(self.name)

        return super(Account, self).save(*args, **kwargs)

    class Meta:
        verbose_name = _('account')
        verbose_name_plural = _('accounts')
        ordering = ['name']


class Website(models.Model):
    """
    Website model, simple url field to store a website reference.
    """
    website = models.URLField(max_length=255, verbose_name=_('website'))
    account = models.ForeignKey(Account, related_name='websites')
    is_primary = models.BooleanField(default=False, verbose_name=_('primary website'))

    def __unicode__(self):
        return self.website

    class Meta:
        verbose_name = _('website')
        verbose_name_plural = _('websites')


## ------------------------------------------------------------------------------------------------
## Signal listeners
## ------------------------------------------------------------------------------------------------

@receiver(pre_save, sender=Account)
def post_save_account_handler(sender, **kwargs):
    """
    If an e-mail attribute was set on an instance of Account, add a primary e-mail address or
    overwrite the existing one.
    """
    instance = kwargs['instance']
    if instance.__dict__.has_key('primary_email'):
        new_email_address = instance.__dict__['primary_email']
        if len(new_email_address.strip()) > 0:
            try:
                # Overwrite existing primary e-mail address
                email = instance.email_addresses.get(is_primary=True)
                email.email_address = new_email_address
                email.save()
            except EmailAddress.DoesNotExist:
                # Add new e-mail address as primary
                email = EmailAddress(email_address=new_email_address, is_primary=True)
                add_tenant(email, instance.tenant)
                email.save()
                instance.email_addresses.add(email)
>>>>>>> e68a5ce2
<|MERGE_RESOLUTION|>--- conflicted
+++ resolved
@@ -1,479 +1,238 @@
-<<<<<<< HEAD
-from django.db import models
-from django.db.models.signals import pre_save
-from django.dispatch.dispatcher import receiver
-from django.utils.translation import ugettext as _
-
-from lily.settings import ACCOUNT_UPLOAD_TO
-from lily.tags.models import TaggedObjectMixin
-from lily.utils.functions import flatten
-from lily.utils.models import Common, EmailAddress, CaseClientModelMixin
-try:
-    from lily.tenant.functions import add_tenant
-except ImportError:
-    from lily.utils.functions import dummy_function as add_tenant
-
-
-class Account(Common, TaggedObjectMixin, CaseClientModelMixin):
-    """
-    Account model, this is a company's profile. May have relations with contacts.
-    """
-    STATUS_CHOICES = (
-        # TODO: translate statuses (nl->en)
-        # # ooit contact mee geweest | contacted
-        # # actief offerte traject | being billed
-        # # offerte gehad | billed
-        # # actieve klant | active customer
-        # # klant met betalingsachterstand | arrears
-        # # failliet | bankrupt
-        # # oud klant | previous customer.  
-        ('bankrupt', _('bankrupt')),
-        ('prev_customer', _('previous customer')),
-    )
-    
-    ACCOUNT_SIZE_CHOICES = (
-        ('1', u'1'),
-        ('2', u'2-10'),
-        ('11', u'11-50'),
-        ('51', u'51-200'),
-        ('201', u'201-1000'),
-        ('1001', u'1001-5000'),
-        ('5001', u'5001-10000'),
-        ('10001', u'10001+'),
-    )
-    
-    customer_id = models.CharField(max_length=32, verbose_name=_('customer id'), blank=True)
-    name = models.CharField(max_length=255, verbose_name=_('company name'))
-    flatname = models.CharField(max_length=255, blank=True)
-    status = models.CharField(max_length=50, choices=STATUS_CHOICES, verbose_name=_('status'),
-                              blank=True)
-    company_size = models.CharField(max_length=15, choices=ACCOUNT_SIZE_CHOICES,
-                                    verbose_name=_('company size'), blank=True)  
-    logo = models.ImageField(upload_to=ACCOUNT_UPLOAD_TO, verbose_name=_('logo'), blank=True)
-    description = models.TextField(verbose_name=_('description'), blank=True)    
-    legalentity = models.CharField(max_length=20, verbose_name=_('legal entity'), blank=True)
-    taxnumber = models.CharField(max_length=20, verbose_name=_('tax number'), blank=True)
-    bankaccountnumber = models.CharField(max_length=20, verbose_name=_('bank account number'), blank=True)
-    cocnumber = models.CharField(max_length=10, verbose_name=_('coc number'), blank=True)
-    iban = models.CharField(max_length=40, verbose_name=_('iban'), blank=True)
-    bic = models.CharField(max_length=20, verbose_name=_('bic'), blank=True)
-    
-    def __getattribute__(self, name):
-        if name == 'primary_email':
-            try:
-                email = self.email_addresses.get(is_primary=True)
-                return email.email_address
-            except EmailAddress.DoesNotExist:
-                pass
-            return None
-        else:
-            return object.__getattribute__(self, name)
-    
-    def get_work_phone(self):
-        try:
-            return self.phone_numbers.filter(type='work')[0]
-        except:
-            return None
-    
-    def get_mobile_phone(self):
-        try:
-            return self.phone_numbers.filter(type='mobile')[0]
-        except:
-            return None
-    
-    def get_phone_number(self):
-        """
-        Return a phone number for an account in the order of:
-        - a work phone
-        - mobile phone
-        - any other existing phone number (except of the type fax or data)
-        """
-        work_phone = self.get_work_phone()
-        if work_phone:
-            return work_phone
-        
-        mobile_phone = self.get_mobile_phone()
-        if mobile_phone:
-            return mobile_phone
-        
-        try:
-            return self.phone_numbers.filter(type__in=['work', 'mobile', 'home', 'pager', 'other'])[0]
-        except:
-            return None
-    
-    def get_addresses(self, type=None):
-        try:
-            if type is None:
-                return self.addresses.all()
-            else:
-                return self.addresses.filter(type=type)
-        except:
-            return None
-    
-    def get_billing_addresses(self):
-        return self.get_addresses(type='billing')
-    
-    def get_shipping_addresses(self):
-        return self.get_addresses(type='shipping')
-    
-    def get_visiting_addresses(self):
-        return self.get_addresses(type='visiting')
-    
-    def get_other_addresses(self):
-        return self.get_addresses(type='other')
-    
-    def get_deals(self, stage=None):
-        try:
-            if stage is None:
-                return self.deal_set.all()
-            else:
-                return self.deal_set.filter(stage=stage)
-        except:
-            return None
-    
-    def get_deals_new(self):
-        return self.get_deals(stage=0)
-    
-    def get_deals_lost(self):
-        return self.get_deals(stage=1)
-    
-    def get_deals_pending(self):
-        return self.get_deals(stage=2)
-    
-    def get_deals_won(self):
-        return self.get_deals(stage=3)
-    
-    def get_contact_details(self):
-        try:
-            phone = self.phone_numbers.filter(status=1)[0]
-            phone = phone.number
-        except:
-            phone = None   
-        
-        try:
-            email = self.primary_email
-        except:
-            email = None
-        
-        return {
-            'phone': phone,
-            'mail': email,
-        }
-    
-    def get_twitter(self):
-        try:
-            return self.social_media.filter(name='twitter')[0]
-        except:
-            return ''
-    
-    def get_tags(self):
-        try:
-            tags = self.tags.all()[:3]
-        except:
-            tags = ('',)
-        return tags
-    
-    def get_contacts(self):
-        functions = self.functions.all()
-        contacts = []
-        for function in functions:
-            contacts.append(function.contact)
-        
-        return contacts
-    
-    def __unicode__(self):
-        return self.name
-    
-    def save(self, *args, **kwargs):
-        # Save account name in flatname
-        self.flatname = flatten(self.name)
-        
-        return super(Account, self).save(*args, **kwargs)
-    
-    class Meta:
-        verbose_name = _('account')
-        verbose_name_plural = _('accounts')
-        ordering = ['name']
-
-
-class Website(models.Model):
-    """
-    Website model, simple url field to store a website reference.
-    """
-    website = models.URLField(max_length=255, verbose_name=_('website'))
-    account = models.ForeignKey(Account, related_name='websites')
-    is_primary = models.BooleanField(default=False, verbose_name=_('primary website'))
-    
-    def __unicode__(self):
-        return self.website
-    
-    class Meta:
-        verbose_name = _('website')
-        verbose_name_plural = _('websites')
-        
-
-## ------------------------------------------------------------------------------------------------
-## Signal listeners
-## ------------------------------------------------------------------------------------------------
-
-@receiver(pre_save, sender=Account)
-def post_save_account_handler(sender, **kwargs):
-    """
-    If an e-mail attribute was set on an instance of Account, add a primary e-mail address or 
-    overwrite the existing one.
-    """
-    instance = kwargs['instance']
-    if instance.__dict__.has_key('primary_email'):
-        new_email_address = instance.__dict__['primary_email'];
-        if len(new_email_address.strip()) > 0:
-            try:
-                # Overwrite existing primary e-mail address
-                email = instance.email_addresses.get(is_primary=True)
-                email.email_address = new_email_address
-                email.save()
-            except EmailAddress.DoesNotExist:
-                # Add new e-mail address as primary
-                email = EmailAddress(email_address=new_email_address, is_primary=True)
-                add_tenant(email, instance.tenant)
-                email.save()
-                instance.email_addresses.add(email)
-=======
-from django.db import models
-from django.db.models.signals import pre_save
-from django.dispatch.dispatcher import receiver
-from django.utils.translation import ugettext as _
-
-from lily.settings import ACCOUNT_UPLOAD_TO
-from lily.tags.models import TaggedObjectMixin
-from lily.utils.functions import flatten
-from lily.utils.models import Common, EmailAddress, CaseClientModelMixin
-try:
-    from lily.tenant.functions import add_tenant
-except ImportError:
-    from lily.utils.functions import dummy_function as add_tenant
-
-
-class Account(Common, TaggedObjectMixin, CaseClientModelMixin):
-    """
-    Account model, this is a company's profile. May have relations with contacts.
-    """
-    STATUS_CHOICES = (
-        # TODO: translate statuses (nl->en)
-        # # ooit contact mee geweest | contacted
-        # # actief offerte traject | being billed
-        # # offerte gehad | billed
-        # # actieve klant | active customer
-        # # klant met betalingsachterstand | arrears
-        # # failliet | bankrupt
-        # # oud klant | previous customer.
-        ('bankrupt', _('bankrupt')),
-        ('prev_customer', _('previous customer')),
-    )
-
-    ACCOUNT_SIZE_CHOICES = (
-        ('1', u'1'),
-        ('2', u'2-10'),
-        ('11', u'11-50'),
-        ('51', u'51-200'),
-        ('201', u'201-1000'),
-        ('1001', u'1001-5000'),
-        ('5001', u'5001-10000'),
-        ('10001', u'10001+'),
-    )
-
-    customer_id = models.CharField(max_length=32, verbose_name=_('customer id'), blank=True)
-    name = models.CharField(max_length=255, verbose_name=_('company name'))
-    flatname = models.CharField(max_length=255, blank=True)
-    status = models.CharField(max_length=50, choices=STATUS_CHOICES, verbose_name=_('status'),
-                              blank=True)
-    company_size = models.CharField(max_length=15, choices=ACCOUNT_SIZE_CHOICES,
-                                    verbose_name=_('company size'), blank=True)
-    logo = models.ImageField(upload_to=ACCOUNT_UPLOAD_TO, verbose_name=_('logo'), blank=True)
-    description = models.TextField(verbose_name=_('description'), blank=True)
-    legalentity = models.CharField(max_length=20, verbose_name=_('legal entity'), blank=True)
-    taxnumber = models.CharField(max_length=20, verbose_name=_('tax number'), blank=True)
-    bankaccountnumber = models.CharField(max_length=20, verbose_name=_('bank account number'), blank=True)
-    cocnumber = models.CharField(max_length=10, verbose_name=_('coc number'), blank=True)
-    iban = models.CharField(max_length=40, verbose_name=_('iban'), blank=True)
-    bic = models.CharField(max_length=20, verbose_name=_('bic'), blank=True)
-
-    def __getattribute__(self, name):
-        if name == 'primary_email':
-            try:
-                email = self.email_addresses.get(is_primary=True)
-                return email.email_address
-            except EmailAddress.DoesNotExist:
-                pass
-            return None
-        else:
-            return object.__getattribute__(self, name)
-
-    def get_work_phone(self):
-        try:
-            return self.phone_numbers.filter(type='work')[0]
-        except:
-            return None
-
-    def get_mobile_phone(self):
-        try:
-            return self.phone_numbers.filter(type='mobile')[0]
-        except:
-            return None
-
-    def get_phone_number(self):
-        """
-        Return a phone number for an account in the order of:
-        - a work phone
-        - mobile phone
-        - any other existing phone number (except of the type fax or data)
-        """
-        work_phone = self.get_work_phone()
-        if work_phone:
-            return work_phone
-
-        mobile_phone = self.get_mobile_phone()
-        if mobile_phone:
-            return mobile_phone
-
-        try:
-            return self.phone_numbers.filter(type__in=['work', 'mobile', 'home', 'pager', 'other'])[0]
-        except:
-            return None
-
-    def get_addresses(self, type=None):
-        try:
-            if type is None:
-                return self.addresses.all()
-            else:
-                return self.addresses.filter(type=type)
-        except:
-            return None
-
-    def get_billing_addresses(self):
-        return self.get_addresses(type='billing')
-
-    def get_shipping_addresses(self):
-        return self.get_addresses(type='shipping')
-
-    def get_visiting_addresses(self):
-        return self.get_addresses(type='visiting')
-
-    def get_other_addresses(self):
-        return self.get_addresses(type='other')
-
-    def get_deals(self, stage=None):
-        try:
-            if stage is None:
-                return self.deal_set.all()
-            else:
-                return self.deal_set.filter(stage=stage)
-        except:
-            return None
-
-    def get_deals_new(self):
-        return self.get_deals(stage=0)
-
-    def get_deals_lost(self):
-        return self.get_deals(stage=1)
-
-    def get_deals_pending(self):
-        return self.get_deals(stage=2)
-
-    def get_deals_won(self):
-        return self.get_deals(stage=3)
-
-    def get_contact_details(self):
-        try:
-            phone = self.phone_numbers.filter(status=1)[0]
-            phone = phone.number
-        except:
-            phone = None
-
-        try:
-            email = self.primary_email
-        except:
-            email = None
-
-        return {
-            'phone': phone,
-            'mail': email,
-        }
-
-    def get_twitter(self):
-        try:
-            return self.social_media.filter(name='twitter')[0]
-        except:
-            return ''
-
-    def get_tags(self):
-        try:
-            tags = self.tags.all()[:3]
-        except:
-            tags = ('',)
-        return tags
-
-    def get_contacts(self):
-        functions = self.functions.all()
-        contacts = []
-        for function in functions:
-            contacts.append(function.contact)
-
-        return contacts
-
-    def __unicode__(self):
-        return self.name
-
-    def save(self, *args, **kwargs):
-        # Save account name in flatname
-        self.flatname = flatten(self.name)
-
-        return super(Account, self).save(*args, **kwargs)
-
-    class Meta:
-        verbose_name = _('account')
-        verbose_name_plural = _('accounts')
-        ordering = ['name']
-
-
-class Website(models.Model):
-    """
-    Website model, simple url field to store a website reference.
-    """
-    website = models.URLField(max_length=255, verbose_name=_('website'))
-    account = models.ForeignKey(Account, related_name='websites')
-    is_primary = models.BooleanField(default=False, verbose_name=_('primary website'))
-
-    def __unicode__(self):
-        return self.website
-
-    class Meta:
-        verbose_name = _('website')
-        verbose_name_plural = _('websites')
-
-
-## ------------------------------------------------------------------------------------------------
-## Signal listeners
-## ------------------------------------------------------------------------------------------------
-
-@receiver(pre_save, sender=Account)
-def post_save_account_handler(sender, **kwargs):
-    """
-    If an e-mail attribute was set on an instance of Account, add a primary e-mail address or
-    overwrite the existing one.
-    """
-    instance = kwargs['instance']
-    if instance.__dict__.has_key('primary_email'):
-        new_email_address = instance.__dict__['primary_email']
-        if len(new_email_address.strip()) > 0:
-            try:
-                # Overwrite existing primary e-mail address
-                email = instance.email_addresses.get(is_primary=True)
-                email.email_address = new_email_address
-                email.save()
-            except EmailAddress.DoesNotExist:
-                # Add new e-mail address as primary
-                email = EmailAddress(email_address=new_email_address, is_primary=True)
-                add_tenant(email, instance.tenant)
-                email.save()
-                instance.email_addresses.add(email)
->>>>>>> e68a5ce2
+from django.db import models
+from django.db.models.signals import pre_save
+from django.dispatch.dispatcher import receiver
+from django.utils.translation import ugettext as _
+
+from lily.settings import ACCOUNT_UPLOAD_TO
+from lily.tags.models import TaggedObjectMixin
+from lily.utils.functions import flatten
+from lily.utils.models import Common, EmailAddress, CaseClientModelMixin
+try:
+    from lily.tenant.functions import add_tenant
+except ImportError:
+    from lily.utils.functions import dummy_function as add_tenant
+
+
+class Account(Common, TaggedObjectMixin, CaseClientModelMixin):
+    """
+    Account model, this is a company's profile. May have relations with contacts.
+    """
+    STATUS_CHOICES = (
+        # TODO: translate statuses (nl->en)
+        # # ooit contact mee geweest | contacted
+        # # actief offerte traject | being billed
+        # # offerte gehad | billed
+        # # actieve klant | active customer
+        # # klant met betalingsachterstand | arrears
+        # # failliet | bankrupt
+        # # oud klant | previous customer.
+        ('bankrupt', _('bankrupt')),
+        ('prev_customer', _('previous customer')),
+    )
+
+    ACCOUNT_SIZE_CHOICES = (
+        ('1', u'1'),
+        ('2', u'2-10'),
+        ('11', u'11-50'),
+        ('51', u'51-200'),
+        ('201', u'201-1000'),
+        ('1001', u'1001-5000'),
+        ('5001', u'5001-10000'),
+        ('10001', u'10001+'),
+    )
+
+    customer_id = models.CharField(max_length=32, verbose_name=_('customer id'), blank=True)
+    name = models.CharField(max_length=255, verbose_name=_('company name'))
+    flatname = models.CharField(max_length=255, blank=True)
+    status = models.CharField(max_length=50, choices=STATUS_CHOICES, verbose_name=_('status'),
+                              blank=True)
+    company_size = models.CharField(max_length=15, choices=ACCOUNT_SIZE_CHOICES,
+                                    verbose_name=_('company size'), blank=True)
+    logo = models.ImageField(upload_to=ACCOUNT_UPLOAD_TO, verbose_name=_('logo'), blank=True)
+    description = models.TextField(verbose_name=_('description'), blank=True)
+    legalentity = models.CharField(max_length=20, verbose_name=_('legal entity'), blank=True)
+    taxnumber = models.CharField(max_length=20, verbose_name=_('tax number'), blank=True)
+    bankaccountnumber = models.CharField(max_length=20, verbose_name=_('bank account number'), blank=True)
+    cocnumber = models.CharField(max_length=10, verbose_name=_('coc number'), blank=True)
+    iban = models.CharField(max_length=40, verbose_name=_('iban'), blank=True)
+    bic = models.CharField(max_length=20, verbose_name=_('bic'), blank=True)
+
+    def __getattribute__(self, name):
+        if name == 'primary_email':
+            try:
+                email = self.email_addresses.get(is_primary=True)
+                return email.email_address
+            except EmailAddress.DoesNotExist:
+                pass
+            return None
+        else:
+            return object.__getattribute__(self, name)
+
+    def get_work_phone(self):
+        try:
+            return self.phone_numbers.filter(type='work')[0]
+        except:
+            return None
+
+    def get_mobile_phone(self):
+        try:
+            return self.phone_numbers.filter(type='mobile')[0]
+        except:
+            return None
+
+    def get_phone_number(self):
+        """
+        Return a phone number for an account in the order of:
+        - a work phone
+        - mobile phone
+        - any other existing phone number (except of the type fax or data)
+        """
+        work_phone = self.get_work_phone()
+        if work_phone:
+            return work_phone
+
+        mobile_phone = self.get_mobile_phone()
+        if mobile_phone:
+            return mobile_phone
+
+        try:
+            return self.phone_numbers.filter(type__in=['work', 'mobile', 'home', 'pager', 'other'])[0]
+        except:
+            return None
+
+    def get_addresses(self, type=None):
+        try:
+            if type is None:
+                return self.addresses.all()
+            else:
+                return self.addresses.filter(type=type)
+        except:
+            return None
+
+    def get_billing_addresses(self):
+        return self.get_addresses(type='billing')
+
+    def get_shipping_addresses(self):
+        return self.get_addresses(type='shipping')
+
+    def get_visiting_addresses(self):
+        return self.get_addresses(type='visiting')
+
+    def get_other_addresses(self):
+        return self.get_addresses(type='other')
+
+    def get_deals(self, stage=None):
+        try:
+            if stage is None:
+                return self.deal_set.all()
+            else:
+                return self.deal_set.filter(stage=stage)
+        except:
+            return None
+
+    def get_deals_new(self):
+        return self.get_deals(stage=0)
+
+    def get_deals_lost(self):
+        return self.get_deals(stage=1)
+
+    def get_deals_pending(self):
+        return self.get_deals(stage=2)
+
+    def get_deals_won(self):
+        return self.get_deals(stage=3)
+
+    def get_contact_details(self):
+        try:
+            phone = self.phone_numbers.filter(status=1)[0]
+            phone = phone.number
+        except:
+            phone = None
+
+        try:
+            email = self.primary_email
+        except:
+            email = None
+
+        return {
+            'phone': phone,
+            'mail': email,
+        }
+
+    def get_twitter(self):
+        try:
+            return self.social_media.filter(name='twitter')[0]
+        except:
+            return ''
+
+    def get_tags(self):
+        try:
+            tags = self.tags.all()[:3]
+        except:
+            tags = ('',)
+        return tags
+
+    def get_contacts(self):
+        functions = self.functions.all()
+        contacts = []
+        for function in functions:
+            contacts.append(function.contact)
+
+        return contacts
+
+    def __unicode__(self):
+        return self.name
+
+    def save(self, *args, **kwargs):
+        # Save account name in flatname
+        self.flatname = flatten(self.name)
+
+        return super(Account, self).save(*args, **kwargs)
+
+    class Meta:
+        verbose_name = _('account')
+        verbose_name_plural = _('accounts')
+        ordering = ['name']
+
+
+class Website(models.Model):
+    """
+    Website model, simple url field to store a website reference.
+    """
+    website = models.URLField(max_length=255, verbose_name=_('website'))
+    account = models.ForeignKey(Account, related_name='websites')
+    is_primary = models.BooleanField(default=False, verbose_name=_('primary website'))
+
+    def __unicode__(self):
+        return self.website
+
+    class Meta:
+        verbose_name = _('website')
+        verbose_name_plural = _('websites')
+
+
+## ------------------------------------------------------------------------------------------------
+## Signal listeners
+## ------------------------------------------------------------------------------------------------
+
+@receiver(pre_save, sender=Account)
+def post_save_account_handler(sender, **kwargs):
+    """
+    If an e-mail attribute was set on an instance of Account, add a primary e-mail address or
+    overwrite the existing one.
+    """
+    instance = kwargs['instance']
+    if instance.__dict__.has_key('primary_email'):
+        new_email_address = instance.__dict__['primary_email']
+        if len(new_email_address.strip()) > 0:
+            try:
+                # Overwrite existing primary e-mail address
+                email = instance.email_addresses.get(is_primary=True)
+                email.email_address = new_email_address
+                email.save()
+            except EmailAddress.DoesNotExist:
+                # Add new e-mail address as primary
+                email = EmailAddress(email_address=new_email_address, is_primary=True)
+                add_tenant(email, instance.tenant)
+                email.save()
+                instance.email_addresses.add(email)