from django.db import models
from django.db.models.signals import pre_save
from django.dispatch.dispatcher import receiver
from django.utils.translation import ugettext as _
from lily.utils.models import CommonModel, EmailAddressModel


ACCOUNT_UPLOAD_TO = 'images/profile/account'


class TagModel(models.Model):
    """
    Tag model, simple char field to store a tag. Is used to describe the model it is linked to.
    """
    
    tag = models.CharField(max_length=50, verbose_name=_('tag'))

    def __unicode__(self):
        return self.tag
    
    class Meta:
        verbose_name = _('tag')
        verbose_name_plural = _('tags')


class AccountModel(CommonModel):
    """
    Account model, this is a company's profile. May have relations with contacts.
    """
      
    STATUS_CHOICES = (
        # TODO: translate statuses (nl->en)
        # # ooit contact mee geweest | contacted
        # # actief offerte traject | being billed
        # # offerte gehad | billed
        # # actieve klant | active customer
        # # klant met betalingsachterstand | arrears
        # # failliet | bankrupt
        # # oud klant | previous customer.  
        ('bankrupt', _('bankrupt')),
        ('prev_customer', _('previous customer')),
    )
    
    COMPANY_SIZE_CHOICES = (
        ('1', u'1'),
        ('2', u'2-10'),
        ('11', u'11-50'),
        ('51', u'51-200'),
        ('201', u'201-1000'),
        ('1001', u'1001-5000'),
        ('5001', u'5001-10000'),
        ('10001', u'10001+'),
    )
    
    customer_id = models.CharField(max_length=32, verbose_name=_('customer id'), blank=True)
    name = models.CharField(max_length=255, verbose_name=_('company name'))
    website = models.URLField(verbose_name=_('company\'s website'), blank=True)
    status = models.CharField(max_length=50, choices=STATUS_CHOICES, verbose_name=_('status'),
                              blank=True)
    company_size = models.CharField(max_length=15, choices=COMPANY_SIZE_CHOICES,
                                    verbose_name=_('company size'), blank=True)    
<<<<<<< HEAD
    type = models.ManyToManyField(TagModel, verbose_name=_('tags'), blank=True)
=======
    tags = models.ManyToManyField(TagModel, verbose_name=_('list of tags'))
>>>>>>> c3a46314
    logo = models.ImageField(upload_to=ACCOUNT_UPLOAD_TO, verbose_name=_('logo'), blank=True)
    description = models.TextField(verbose_name=_('description'), blank=True)
    
    def __unicode__(self):
        return self.name

    class Meta:
        verbose_name = _('account')
        verbose_name_plural = _('accounts')


## ------------------------------------------------------------------------------------------------
## Signal listeners
## ------------------------------------------------------------------------------------------------

@receiver(pre_save, sender=AccountModel)
def post_save_usermodel_handler(sender, **kwargs):
    """
    If an e-mail attribute was set on an instance of UserModel, add a primary e-mail address or 
    overwrite the existing one.
    """
    instance = kwargs['instance']
    if instance.__dict__.has_key('email'):
        new_email_address = instance.__dict__['email'];
        try:
            # Overwrite existing primary e-mail address
            email = instance.email_addresses.get(is_primary=True)
            email.email_address = new_email_address
            email.save()
        except EmailAddressModel.DoesNotExist:
            # Add new e-mail address as primary
            email = EmailAddressModel.objects.create(email_address=new_email_address, is_primary=True)
            instance.email_addresses.add(email)<|MERGE_RESOLUTION|>--- conflicted
+++ resolved
@@ -58,12 +58,8 @@
     status = models.CharField(max_length=50, choices=STATUS_CHOICES, verbose_name=_('status'),
                               blank=True)
     company_size = models.CharField(max_length=15, choices=COMPANY_SIZE_CHOICES,
-                                    verbose_name=_('company size'), blank=True)    
-<<<<<<< HEAD
-    type = models.ManyToManyField(TagModel, verbose_name=_('tags'), blank=True)
-=======
-    tags = models.ManyToManyField(TagModel, verbose_name=_('list of tags'))
->>>>>>> c3a46314
+                                    verbose_name=_('company size'), blank=True)  
+    tags = models.ManyToManyField(TagModel, verbose_name=_('tags'), blank=True)
     logo = models.ImageField(upload_to=ACCOUNT_UPLOAD_TO, verbose_name=_('logo'), blank=True)
     description = models.TextField(verbose_name=_('description'), blank=True)
     
