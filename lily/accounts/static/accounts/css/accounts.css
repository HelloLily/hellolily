--- conflicted
+++ resolved
@@ -107,30 +107,6 @@
 	background-position: 4px 48%;
 }
 
-<<<<<<< HEAD
-#account_contact .phone {
-   	background-image: url('/static/images/core/phone.png');
-}
-
-#account_contact .mobile_phone {
-   	background-image: url('/static/images/core/mobile-phone.png');
-}
-
-#account_contact .email {
-   	background-image: url('/static/images/core/mail.png');
-}
-
-#account_contact .twitter {
-   	background-image: url('/static/images/core/twitter.png');
-=======
-#account_contact .phone,
-#account_contact .mobile_phone,
-#account_contact .email,
-#account_contact .twitter {
-	background-repeat: no-repeat;
-	background-position: 4px 48%;
-}
-
 #account_contact .phone {
    background-image: url('/static/images/core/phone.png');
 }
@@ -145,7 +121,6 @@
 
 #account_contact .twitter {
    background-image: url('/static/images/core/twitter.png');
->>>>>>> cc8b738d
 }
 
 #details_body {
