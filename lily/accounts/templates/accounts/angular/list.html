{% verbatim %}
<script id="accounts/account-list.html" type="text/ng-template">
<div class="portlet light">
    <div class="portlet-title">
        <div class="caption">
            <div class="btn-group">
                <button class="btn dropdown-toggle" data-toggle="dropdown">
                    <i class="fa fa-angle-down"></i>
                    Columns
                    <i class="fa fa-columns"></i>
                </button>
                <div class="dropdown-menu hold-on-click dropdown-checkboxes">
                    <checkbox model="vm.table.visibility.name">Account</checkbox>
                    <checkbox model="vm.table.visibility.contactInformation">Contact information</checkbox>
                    <checkbox model="vm.table.visibility.assignedTo">Assigned to</checkbox>
                    <checkbox model="vm.table.visibility.created">Created</checkbox>
                    <checkbox model="vm.table.visibility.modified">Modified</checkbox>
                    <checkbox model="vm.table.visibility.tags">Tags</checkbox>
                </div>
            </div>
                <a ng-click="vm.exportToCsv()" class="btn btn-default">Export Accounts</a>
        </div>
        <div class="tools col-xs-12 col-md-6">
            <form class="form-inline pull-right" action="index.html">
                <div class="input-group">
                    <input type="text" class="form-control" ng-model="vm.table.filter" placeholder="Search...">
                    <span class="input-group-btn">
                        <button class="btn red-pink" ng-click="vm.setFilter('')" ng-disabled="!vm.table.filter">
                            <i class="fa fa-times"></i>
                        </button>
                    </span>
                </div>
            </form>
        </div>
    </div>

    <div class="portlet-body flip-scroll">
        <table class="table table-bordered table-striped flip-content">
            <thead class="flip-content">
                <tr>
                    <th class="list-actions" width="75px">
                        <span class="text-nowrap">Options</span>
                    </th>
                    <th ng-show="vm.table.visibility.name" sort-column="name" table="vm.table" class="width-22">
                        <span class="text-nowrap">Account</span>
                    </th>
                    <th ng-show="vm.table.visibility.contactInformation" class="width-22">
                        <span class="text-nowrap">Contact information</span>
                    </th>
                    <th ng-show="vm.table.visibility.assignedTo" sort-column="assigned_to" table="vm.table" class="width-22">
                        <span class="text-nowrap">Assigned to</span>
                    </th>
                    <th ng-show="vm.table.visibility.created" sort-column="created" table="vm.table" class="width-10">
                        <span class="text-nowrap">Created</span>
                    </th>
                    <th ng-show="vm.table.visibility.modified" sort-column="modified" table="vm.table" class="width-10">
                        <span class="text-nowrap">Modified</span>
                    </th>
<<<<<<< HEAD
                    <th ng-show="vm.table.visibility.tags" sort-column="modified" table="vm.table" class="width-10">
=======
                    <th ng-show="table.visibility.tags" sort-column="tag" table="table" class="width-10">
>>>>>>> 02359c07
                        <span class="text-nowrap">Tags</span>
                    </th>
                </tr>
            </thead>

            <tbody>
                <tr ng-repeat="account in vm.table.items">
                    <td>
                        <a ui-sref="base.accounts.detail.edit({ id: account.id })" class="btn btn-xs default" title="Edit">
                            <i class="fa fa-edit"></i>
                        </a>
                        <button type="button" class="btn btn-xs default" title="Delete" ng-click="vm.deleteAccount(account)">
                            <i class="fa fa-trash"></i>
                        </button>
                    </td>
                    <td ng-show="vm.table.visibility.name">
                        <a ui-sref="base.accounts.detail({ id: account.id })" title="{{ ::account.name }}">{{ ::account.name }}</a>
                    </td>
                    <td ng-show="vm.table.visibility.contactInformation">
                        <div ng-repeat="email in account.email">
                            <a ui-sref="base.email.composeEmail({ email:email })" title="{{ ::email }}">
                                <i class="fa fa-envelope-alt"></i>
                                {{ email }}
                            </a>
                        </div>
                        <div ng-repeat="phone in account.phone_work track by $index">
                            <a href="tel:{{ ::phone }}">
                                <i class="fa fa-phone"></i>
                                {{ phone }}
                            </a>
                        </div>
                        <div ng-repeat="phone in account.phone_mobile track by $index">
                            <a href="tel:{{ ::phone }}">
                                <i class="fa fa-mobile-phone"></i>
                                {{ phone }}
                            </a>
                        </div>
                    </td>
                    <td ng-show="vm.table.visibility.assignedTo">
                        {{ ::account.assigned_to }}
                    </td>
                    <td ng-show="vm.table.visibility.created">{{ ::account.created | relativeDate }}</td>
                    <td ng-show="vm.table.visibility.modified">{{ ::account.modified | relativeDate }}</td>
                    <td ng-show="vm.table.visibility.tags">
                        <span ng-repeat="tag in account.tag">
                            <a href="javascript:void(0)" ng-click="vm.setFilter(tag)">{{ ::tag }}</a>
                            <br>
                        </span>
                    </td>
                </tr>
            </tbody>
        </table>
    </div>

    <div class="row">
        <div class="col-md-7">
            Showing {{ (vm.table.page - 1) * vm.table.pageSize }} to {{ vm.table.page * vm.table.pageSize }} of {{ vm.table.totalItems | number }} records
        </div>
        <div class="col-md-5">
            <pagination total-items="vm.table.totalItems" ng-model="vm.table.page" items-per-page="vm.table.pageSize" max-size="5"></pagination>
        </div>
    </div>

</div>
</script>
{% endverbatim %}<|MERGE_RESOLUTION|>--- conflicted
+++ resolved
@@ -56,11 +56,7 @@
                     <th ng-show="vm.table.visibility.modified" sort-column="modified" table="vm.table" class="width-10">
                         <span class="text-nowrap">Modified</span>
                     </th>
-<<<<<<< HEAD
-                    <th ng-show="vm.table.visibility.tags" sort-column="modified" table="vm.table" class="width-10">
-=======
-                    <th ng-show="table.visibility.tags" sort-column="tag" table="table" class="width-10">
->>>>>>> 02359c07
+                    <th ng-show="vm.table.visibility.tags" sort-column="tag" table="vm.table" class="width-10">
                         <span class="text-nowrap">Tags</span>
                     </th>
                 </tr>
