--- conflicted
+++ resolved
@@ -1,222 +1,11 @@
 {% extends 'base_create_or_update_form.html' %}
 
-<<<<<<< HEAD
-{% load i18n media field_extras %}
-=======
-{% load i18n %}
->>>>>>> b334cb55
+{% load i18n field_extras %}
 
 {% block create-form-title %}{% trans 'Add account' %}{% endblock %}
 
 {% block update-form-title %}{% trans 'Edit account' %}{% endblock %}
 
-<<<<<<< HEAD
-{% block form-content %}
-    {% if form.non_field_errors %}
-        <div class="mws-form-row">
-            <div class="mws-form-message error no_list_style_type">
-                <span class="field_error">{{ form.non_field_errors }}</span>
-            </div>
-        </div>
-    {% endif %}
-    
-    {{ form.legalentity }}
-    {{ form.taxnumber }}
-    {{ form.bankaccountnumber }}
-    {{ form.cocnumber }}
-    {{ form.iban }}
-    {{ form.bic }}
-    
-    <div class="mws-form-inline">
-        {% if not item.pk %}
-            <div id="enrich-busy" style="display: none;">
-                <div id="enrich-busy-message"></div>
-                <img src="{% media_url 'extra/images/blue-loading.gif' %}" alt="" />
-                <p>
-                    <a href="javascript:" id="enrich-account-cancel">{% trans 'Cancel' %}</a>
-                </p>
-            </div>
-        {% endif %}
-        <div class="mws-form-row">
-            {{ form.primary_website.label_tag }}
-            <div class="mws-form-item large">
-                <div class="mws-form-cols clearfix">
-                    <div class="mws-form-col-4-8 alpha">
-                         <div class="mws-form-item">
-                            {% if form.primary_website.errors %}
-                                <span class="field_error">{{ form.primary_website }}</span>
-                                <div class="mws-error no_list_style_type">
-                                      {{ form.primary_website.errors }}
-                                </div>
-                            {% else %}
-                                {{ form.primary_website }}
-                            {% endif %}
-                        </div>
-                    </div>
-                    {% if not item.pk %}
-                        <div class="mws-form-col-2-8 alpha">
-                             <div class="mws-form-item">
-                                <input type="button" id="enrich-account-button" class="mws-button blue tabbable" value="{% trans 'Enrich' %}" />
-                            </div>
-                        </div>
-                    {% endif %}
-                </div>
-            </div>
-        </div>
-        <div class="mws-form-row">
-            {{ form.name.label_tag }}
-            <div class="mws-form-item large">
-                <div class="mws-form-cols clearfix">
-                    <div class="mws-form-col-4-8 alpha">
-                        <div class="mws-form-item">
-                            {% if form.name.errors %}
-                                <span class="field_error">{{ form.name }}</span>
-                                <div class="mws-error no_list_style_type">
-                                    {{ form.name.errors }}
-                                </div>
-                            {% else %}
-                                {{ form.name }}
-                            {% endif %}
-                        </div>
-                    </div>
-                    <div class="mws-form-col-4-8">
-                         <div class="mws-form-item">
-                            <a href="#" class="existing-account-link hidden" title="{% trans 'Follow this link to edit an existing account' %}">{% trans 'Edit existing account' %}</a>
-                        </div>
-                    </div>
-                </div>
-            </div>
-        </div>
-        <div class="mws-form-row">
-            {{ form.description.label_tag }}
-            <div class="mws-form-item large">
-                {% if form.description|field_value %}
-                    {% if form.description.errors %}
-                        <span class="field_error">{{ form.description }}</span>
-                        <div class="mws-error no_list_style_type">
-                              {{ form.description.errors }}
-                        </div>
-                    {% else %}
-                        {{ form.description }}
-                    {% endif %}
-                {% else %}
-                    <a href="javascript:" class="click-show" data-click-show="full_form_description_wrapper">Add description</a>
-                    <div id="full_form_description_wrapper" class="hidden">
-                        {% if form.description.errors %}
-                            <span class="field_error">{{ form.description }}</span>
-                            <div class="mws-error no_list_style_type">
-                                  {{ form.description.errors }}
-                            </div>
-                        {% else %}
-                            {{ form.description }}
-                        {% endif %}
-                    </div>
-                {% endif %}
-            </div>
-        </div>
-        <div class="mws-form-row">
-            {{ form.tags.label_tag }}
-            <div class="mws-form-cols clearfix">
-                <div class="mws-form-col-row">
-                    <div class="float-left">
-                        {% if form.tags.errors %}
-                            <span class="field_error">
-                                <div class="input-and-choice">
-                                    <div>
-                                        <input type="text" id="id_tags" class="mws-textinput input-and-choice-input tabbable" placeholder="Tag" />
-                                        <input type="button" class="input-and-choice-button mws-button blue tabbable" value="Add" />
-                                    </div>
-                                    <div>
-                                        {{ form.tags }}
-                                        <ul class="input-and-choice-list clearfix search-field"></ul>
-                                    </div>
-                                </div>
-                            </span>
-                            <div class="mws-error no_list_style_type">
-                                  {{ form.tags.errors }}
-                            </div>
-                        {% else %}
-                            <div class="input-and-choice">
-                                <div>
-                                    <input type="text" id="id_tags" class="mws-textinput input-and-choice-input tabbable" placeholder="Tag" />
-                                    <input type="button" class="input-and-choice-button mws-button blue tabbable" value="Add" />
-                                </div>
-                                <div>
-                                    {{ form.tags }}
-                                    <ul class="input-and-choice-list clearfix chzn-results search-field"></ul>
-                                </div>
-                            </div>
-                        {% endif %}
-                    </div>
-                </div>
-            </div>
-        </div>
-        
-        <hr />
-        
-        {% comment %}
-            TODO: Inform user when deleting a primary e-mail address and two or more options
-            are available and another was automatically selected as primary OR generate
-            an error on form submit
-        {% endcomment %}
-        <div class="mws-form-row">
-            <label for="id_{{ email_addresses_formset.prefix }}-0-email_address">{% trans 'E-mail addresses' %}</label>
-            {% for form in email_addresses_formset.forms %}
-                {% include 'utils/formset_email_address.html' with formset=email_addresses_formset form=form %}
-            {% empty %}
-                <div class="{{ email_addresses_formset.prefix }}-mws-formset"></div>
-            {% endfor %}
-            
-            {% include 'utils/formset_email_address.html' with formset=email_addresses_formset form=None %}            
-            
-            {{ email_addresses_formset.management_form }}
-        </div>
-        
-        <div class="mws-form-row">
-            <label for="id_{{ phone_numbers_formset.prefix }}-0-raw_input">{% trans 'Phone numbers' %}</label>
-            {% for form in phone_numbers_formset.forms %}
-                {% include 'utils/formset_phone_number.html' with formset=phone_numbers_formset form=form %}
-            {% empty %}
-                <div class="{{ phone_numbers_formset.prefix }}-mws-formset"></div>
-            {% endfor %}
-        
-            {% include 'utils/formset_phone_number.html' with formset=phone_numbers_formset form=None %}
-            
-            {{ phone_numbers_formset.management_form }}
-        </div>
-        
-        <div class="mws-form-row">
-            <label for="id_{{ addresses_formset.prefix }}-0-street">{% trans 'Addresses' %}</label>
-            {% for form in addresses_formset.forms %}
-                {% include 'accounts/formset_address.html' with formset=addresses_formset country_choices=countries form=form %}
-            {% empty %}
-                <div class="{{ addresses_formset.prefix }}-mws-formset"></div>
-            {% endfor %}
-            
-            {% include 'accounts/formset_address.html' with formset=addresses_formset country_choices=countries form=None %}
-            
-            {{ addresses_formset.management_form }}
-        </div>
-        
-        <div class="mws-form-row">
-            <label for="id_websites-0-website">{% trans 'Extra websites' %}</label>
-            {% for form in websites_formset.forms %}
-                {% include 'accounts/formset_website.html' with formset=websites_formset form=form %}
-            {% empty %}
-                <div class="{{ websites_formset.prefix }}-mws-formset"></div>
-            {% endfor %}
-            
-            {% include 'accounts/formset_website.html' with formset=websites_formset form=None %}
-            
-            {{ websites_formset.management_form }}
-        </div>
-    </div>
-{% endblock %}
-
-{% block form-cancel-redirect %}{% url account_list %}{% endblock %}
-
-=======
->>>>>>> b334cb55
 {% block hidden-dialogs %}
     {% if item.pk %}
         {% include 'accounts/delete_dialog.html' with item=item %}
