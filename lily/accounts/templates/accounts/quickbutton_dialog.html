--- conflicted
+++ resolved
@@ -1,130 +1,64 @@
-<<<<<<< HEAD
-{% extends 'base_quickbutton_dialog.html' %}
-
-{% load i18n %}
-
-{% block dialog-id %}-account{% endblock %}
-
-{% block dialog-class %} account{% endblock %}
-
-{% block dialog-title %}{% trans 'New account' %}{% endblock %}
-
-{% block dialog-form-url %}{% url account_add %}{% endblock %}
-
-{% block dialog-form %}{% include 'accounts/quickbutton_form.html' with form=quickbutton_formsets.account %}{% endblock %}
-
-{% block quick-button-scripts %}
-    <script type="text/javascript">
-        $(document).ready(function() {
-            // add account dialog
-            $('#quickbutton-dialog-account').dialog({
-                autoOpen: false,
-                modal: true,
-                width: 640,
-                buttons: [
-                    {
-                        'class': 'mws-button red float-left',
-                        text: gettext('Cancel'),
-                        click: function() {
-                            $(this).dialog('close');
-                        }
-                    },
-                    {
-                        'class': 'mws-button green',
-                        text: gettext('Add more details'),
-                        click: function() {
-                            // set form input to edit so we get a redirect to the extendend edit page
-                            $('#add-account-submit').val('edit');
-                            sendForm( $(this) );
-                        },
-                        name: 'submit',
-                        value: 'edit'
-                    },
-                    {
-                        'class': 'mws-button green',
-                        text: gettext('Save'),
-                        click: function() {
-                            sendForm( $(this) );
-                        },
-                        name: 'submit',
-                        value: 'add'
-                    },
-                ],
-                close: function() {
-                    clearForm( $(this).find('form') );
-                }
-            });
-            
-            // show add account dialog
-            $('.quickbutton.account').click(function(event) {
-                $('#quickbutton-dialog-account').dialog('open');
-                event.preventDefault();
-            });
-        });
-    </script>
-=======
-{% extends 'base_quickbutton_dialog.html' %}
-
-{% load i18n %}
-
-{% block dialog-id %}-account{% endblock %}
-
-{% block dialog-class %} account{% endblock %}
-
-{% block dialog-title %}{% trans 'New account' %}{% endblock %}
-
-{% block dialog-form-url %}{% url account_add %}{% endblock %}
-
-{% block dialog-form %}{% include 'accounts/quickbutton_form.html' with form=quickbutton_formsets.account %}{% endblock %}
-
-{% block quick-button-scripts %}
-    <script type="text/javascript">
-        $(document).ready(function() {
-            // add account dialog
-            $('#quickbutton-dialog-account').dialog({
-                autoOpen: false,
-                modal: true,
-                width: 640,
-                buttons: [
-                    {
-                        'class': 'mws-button red float-left',
-                        text: gettext('Cancel'),
-                        click: function() {
-                            $(this).dialog('close');
-                        }
-                    },
-                    {
-                        'class': 'mws-button green',
-                        text: gettext('Add more details'),
-                        click: function() {
-                            // set form input to edit so we get a redirect to the extendend edit page
-                            $('#add-account-submit').val('edit');
-                            sendForm( $(this) );
-                        },
-                        name: 'submit',
-                        value: 'edit'
-                    },
-                    {
-                        'class': 'mws-button green',
-                        text: gettext('Save'),
-                        click: function() {
-                            sendForm( $(this) );
-                        },
-                        name: 'submit',
-                        value: 'add'
-                    },
-                ],
-                close: function() {
-                    clearForm( $(this).find('form') );
-                }
-            });
-
-            // show add account dialog
-            $('.quickbutton.account').click(function(event) {
-                $('#quickbutton-dialog-account').dialog('open');
-                event.preventDefault();
-            });
-        });
-    </script>
->>>>>>> e68a5ce2
-{% endblock %}+{% extends 'base_quickbutton_dialog.html' %}
+
+{% load i18n %}
+
+{% block dialog-id %}-account{% endblock %}
+
+{% block dialog-class %} account{% endblock %}
+
+{% block dialog-title %}{% trans 'New account' %}{% endblock %}
+
+{% block dialog-form-url %}{% url account_add %}{% endblock %}
+
+{% block dialog-form %}{% include 'accounts/quickbutton_form.html' with form=quickbutton_formsets.account %}{% endblock %}
+
+{% block quick-button-scripts %}
+    <script type="text/javascript">
+        $(document).ready(function() {
+            // add account dialog
+            $('#quickbutton-dialog-account').dialog({
+                autoOpen: false,
+                modal: true,
+                width: 640,
+                buttons: [
+                    {
+                        'class': 'mws-button red float-left',
+                        text: gettext('Cancel'),
+                        click: function() {
+                            $(this).dialog('close');
+                        }
+                    },
+                    {
+                        'class': 'mws-button green',
+                        text: gettext('Add more details'),
+                        click: function() {
+                            // set form input to edit so we get a redirect to the extendend edit page
+                            $('#add-account-submit').val('edit');
+                            sendForm( $(this) );
+                        },
+                        name: 'submit',
+                        value: 'edit'
+                    },
+                    {
+                        'class': 'mws-button green',
+                        text: gettext('Save'),
+                        click: function() {
+                            sendForm( $(this) );
+                        },
+                        name: 'submit',
+                        value: 'add'
+                    },
+                ],
+                close: function() {
+                    clearForm( $(this).find('form') );
+                }
+            });
+
+            // show add account dialog
+            $('.quickbutton.account').click(function(event) {
+                $('#quickbutton-dialog-account').dialog('open');
+                event.preventDefault();
+            });
+        });
+    </script>
+{% endblock %}