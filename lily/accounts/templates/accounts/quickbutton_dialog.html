{% extends 'base_quickbutton_dialog.html' %}

{% load i18n %}

{% block dialog-id %}-account{% endblock %}

{% block dialog-class %} account{% endblock %}

{% block dialog-title %}{% trans 'New account' %}{% endblock %}

{% block dialog-form-url %}{% url account_add %}{% endblock %}

{% block dialog-form %}{% include 'accounts/quickbutton_form.html' with form=quickbutton_formsets.account %}{% endblock %}

{% block quick-button-scripts %}
    <script type="text/javascript">
        $(document).ready(function() {
            // add account dialog
            $('#quickbutton-dialog-account').dialog({
                autoOpen: false,
                modal: true,
                width: 640,
                buttons: [
                    {
                        'class': 'mws-button red float-left',
                        text: gettext('Cancel'),
                        click: function() {
                            $(this).dialog('close');
                        }
                    },
                    {
                        'class': 'mws-button green',
                        text: gettext('Add more details'),
                        click: function() {
                            // set form input to edit so we get a redirect to the extendend edit page
                            $('#add-account-submit').val('edit');
                            sendForm( $(this) );
                        },
                        name: 'submit',
                        value: 'edit'
                    },
                    {
                        'class': 'mws-button green',
                        text: gettext('Save'),
                        click: function() {
                            sendForm( $(this) );
                        },
                        name: 'submit',
                        value: 'add'
                    },
                ],
                close: function() {
                    clearForm( $(this).find('form') );
                }
            });

<<<<<<< HEAD
            $('#quickbutton-dialog-account form').submit(function(event) {
                sendForm( $('#quickbutton-dialog-account') );
                event.preventDefault();
            });

=======
>>>>>>> a7785d1f
            // show add account dialog
            $('.quickbutton.account').click(function(event) {
                $('#quickbutton-dialog-account').dialog('open');
                event.preventDefault();
            });
        });
    </script>
{% endblock %}
<|MERGE_RESOLUTION|>--- conflicted
+++ resolved
@@ -54,14 +54,11 @@
                 }
             });
 
-<<<<<<< HEAD
             $('#quickbutton-dialog-account form').submit(function(event) {
                 sendForm( $('#quickbutton-dialog-account') );
                 event.preventDefault();
             });
 
-=======
->>>>>>> a7785d1f
             // show add account dialog
             $('.quickbutton.account').click(function(event) {
                 $('#quickbutton-dialog-account').dialog('open');
@@ -69,4 +66,4 @@
             });
         });
     </script>
-{% endblock %}
+{% endblock %}