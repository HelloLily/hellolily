--- conflicted
+++ resolved
@@ -1,35 +1,16 @@
-<<<<<<< HEAD
-from django.conf.urls import patterns, url
-
-from lily.accounts.views import add_account_view, edit_account_view, delete_account_view, \
-    list_account_view, detail_account_view, exist_account_view
-
-
-urlpatterns = patterns('',
-     url(r'^add/$', add_account_view, name='account_add'),
-     url(r'^edit/(?P<pk>[\w-]+)/$', edit_account_view, name='account_edit'),
-     url(r'^details/(?P<pk>[\w-]+)/$', detail_account_view, name='account_details'),
-     url(r'^delete/xhr/(?P<pk>[\w-]+)/$', delete_account_view, name='account_delete'),
-     url(r'^$', list_account_view, name='account_list'),
-     url(r'^(?P<b36_pks>[\w;]*)/$', list_account_view, name='account_list_filtered'),
-     
-     url(r'^exists/(?P<account_name>.*)/$', exist_account_view, name='account_exists'),
-)
-=======
-from django.conf.urls import patterns, url
-
-from lily.accounts.views import add_account_view, edit_account_view, delete_account_view, \
-    list_account_view, detail_account_view, exist_account_view
-
-
-urlpatterns = patterns('',
-     url(r'^add/$', add_account_view, name='account_add'),
-     url(r'^edit/(?P<pk>[\w-]+)/$', edit_account_view, name='account_edit'),
-     url(r'^details/(?P<pk>[\w-]+)/$', detail_account_view, name='account_details'),
-     url(r'^delete/xhr/(?P<pk>[\w-]+)/$', delete_account_view, name='account_delete'),
-     url(r'^$', list_account_view, name='account_list'),
-     url(r'^(?P<b36_pks>[\w;]*)/$', list_account_view, name='account_list_filtered'),
-
-     url(r'^exists/(?P<account_name>.*)/$', exist_account_view, name='account_exists'),
-)
->>>>>>> e68a5ce2
+from django.conf.urls import patterns, url
+
+from lily.accounts.views import add_account_view, edit_account_view, delete_account_view, \
+    list_account_view, detail_account_view, exist_account_view
+
+
+urlpatterns = patterns('',
+     url(r'^add/$', add_account_view, name='account_add'),
+     url(r'^edit/(?P<pk>[\w-]+)/$', edit_account_view, name='account_edit'),
+     url(r'^details/(?P<pk>[\w-]+)/$', detail_account_view, name='account_details'),
+     url(r'^delete/xhr/(?P<pk>[\w-]+)/$', delete_account_view, name='account_delete'),
+     url(r'^$', list_account_view, name='account_list'),
+     url(r'^(?P<b36_pks>[\w;]*)/$', list_account_view, name='account_list_filtered'),
+
+     url(r'^exists/(?P<account_name>.*)/$', exist_account_view, name='account_exists'),
+)