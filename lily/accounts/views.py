--- conflicted
+++ resolved
@@ -1,625 +1,311 @@
-<<<<<<< HEAD
-from urlparse import urlparse
-
-from django.contrib import messages
-from django.contrib.auth.decorators import login_required
-from django.core.urlresolvers import reverse
-from django.http import Http404, HttpResponse
-from django.shortcuts import redirect
-from django.template.context import RequestContext
-from django.template.loader import render_to_string
-from django.utils import simplejson
-from django.utils.html import escapejs
-from django.utils.translation import ugettext as _
-from django.views.generic import CreateView, View
-from django.views.generic.edit import UpdateView, DeleteView
-from django.views.generic.list import ListView
-
-from lily.accounts.forms import AddAccountQuickbuttonForm, CreateUpdateAccountForm
-from lily.accounts.models import Account, Website
-from lily.contacts.models import Function
-from lily.notes.views import NoteDetailViewMixin
-from lily.utils.functions import flatten, is_ajax
-from lily.utils.models import PhoneNumber
-from lily.utils.templatetags.messages import tag_mapping
-from lily.utils.templatetags.utils import has_user_in_group
-from lily.utils.views import SortedListMixin, FilteredListMixin,\
-    EmailAddressFormSetViewMixin, PhoneNumberFormSetViewMixin, WebsiteFormSetViewMixin,\
-    AddressFormSetViewMixin, DeleteBackAddSaveFormViewMixin, ValidateFormSetViewMixin
-
-
-class ListAccountView(SortedListMixin, FilteredListMixin, ListView):
-    template_name = 'accounts/model_list.html'
-    model = Account
-    sortable = [2, 4, 5]
-    default_order_by = 2
-
-    def get_context_data(self, **kwargs):
-        """
-        Overloading super().get_context_data to provide the list item template.
-        """
-        kwargs = super(ListAccountView, self).get_context_data(**kwargs)
-
-        kwargs.update({
-            'list_item_template': 'accounts/model_list_item.html',
-        })
-
-        return kwargs
-
-
-class DetailAccountView(NoteDetailViewMixin):
-    """
-    Display a detail page for a single account.
-    """
-    template_name = 'accounts/details.html'
-    model = Account
-    success_url_reverse_name = 'account_details'
-
-
-class CreateUpdateAccountView(DeleteBackAddSaveFormViewMixin, EmailAddressFormSetViewMixin, PhoneNumberFormSetViewMixin, AddressFormSetViewMixin, WebsiteFormSetViewMixin, ValidateFormSetViewMixin):
-    """
-    Base class for AddAccountView and EditAccountView.
-    """
-
-    # Default template and form
-    template_name = 'accounts/create_or_update.html'
-    form_class = CreateUpdateAccountForm
-
-    # option for address formset
-    exclude_address_types = ['home']
-
-    def __init__(self, *args, **kwargs):
-        super(CreateUpdateAccountView, self).__init__(*args, **kwargs)
-
-        # Override default formset template to adjust choices for address_type
-        self.formset_data['addresses_formset']['template'] = 'accounts/formset_address.html'
-        self.formset_data['websites_formset']['label'] = _('Extra websites')
-
-    def post(self, request, *args, **kwargs):
-        """
-        Overloading super().post to filter http:// as non provided value for the website field.
-        Drawback: http:// dissappears from the input fields on postbacks.
-        """
-        post_data = request.POST.copy()
-        if post_data.get('website') and post_data['website'] == 'http://':
-            post_data['website'] = ''
-
-        if post_data.get('primary_website') and post_data['primary_website'] == 'http://':
-            post_data['primary_website'] = ''
-
-        request.POST = post_data
-
-        return super(CreateUpdateAccountView, self).post(request, *args, **kwargs)
-
-    def form_valid(self, form):
-        # Copied from ModelFormMixin
-        self.object = form.save()
-
-        if not is_ajax(self.request):
-            form_kwargs = self.get_form_kwargs()
-            # Save primary website
-            if form_kwargs['data'].get('primary_website'):
-
-                try:
-                    website = self.object.websites.get(is_primary=True)
-                    website.website = form_kwargs['data'].get('primary_website')
-                    website.save()
-                except Website.DoesNotExist:
-                    Website.objects.create(account=self.object, is_primary=True,
-                                           website = form_kwargs['data'].get('primary_website'))
-            # Remove possible primary website
-            else:
-                try:
-                    website = Website.objects.filter(account=self.object, is_primary=True)
-                    website.delete()
-                except Exception:
-                    pass
-
-        return super(CreateUpdateAccountView, self).form_valid(form)
-
-
-class AddAccountView(CreateUpdateAccountView, CreateView):
-    """
-    View to add an acccount. Also supports a smaller (quickbutton) form for ajax requests.
-    """
-    def dispatch(self, request, *args, **kwargs):
-        """
-        Overloading super().dispatch to change the template to be rendered for ajax requests.
-        """
-        # Change form and template for ajax calls or create formset instances for the normal form
-        if is_ajax(request):
-            self.form_class = AddAccountQuickbuttonForm
-            self.template_name = 'accounts/quickbutton_form.html'
-
-        return super(AddAccountView, self).dispatch(request, *args, **kwargs)
-
-    def form_valid(self, form):
-        """
-        Handle form submission via AJAX or show custom save message.
-        """
-        super(AddAccountView, self).form_valid(form)
-        message = _('%s (Account) has been saved.') % self.object.name
-
-        if is_ajax(self.request):
-            form_kwargs = self.get_form_kwargs()
-
-            # Save website
-            if form.cleaned_data.get('website'):
-                Website.objects.create(website=form.cleaned_data.get('website'),
-                                       account=self.object, is_primary=True)
-
-            # Add e-mail address to account as primary
-            self.object.primary_email = form.cleaned_data.get('email')
-            self.object.save()
-
-            # Save phone number
-            if form.cleaned_data.get('phone'):
-                phone = PhoneNumber.objects.create(raw_input=form.cleaned_data.get('phone'))
-                self.object.phone_numbers.add(phone)
-
-            # Check if the user wants to 'add & edit'
-            submit_action = form_kwargs['data'].get('submit_button', None)
-            if submit_action == 'edit':
-                do_redirect = True
-                url = reverse('account_edit', kwargs={
-                    'pk': self.object.pk,
-                })
-                notification = False
-                html_response = ''
-            else:# Redirect if in the list view or dashboard
-                url_obj = urlparse(self.request.META['HTTP_REFERER'])
-                if url_obj.path.endswith(reverse('account_list')) or url_obj.path == reverse('dashboard'):
-                    # Show save message
-                    messages.success(self.request, message)
-
-                    do_redirect = True
-                    if url_obj.path.endswith(reverse('account_list')):
-                        url = '%s?order_by=4&sort_order=desc' % reverse('account_list')
-                    else:
-                        url = self.request.META['HTTP_REFERER']
-                    notification = False
-                    html_response = ''
-                else:
-                    do_redirect = False
-                    url = ''
-                    html_response = ''
-                    notification = [{ 'message': escapejs(message), 'tags': tag_mapping.get('success') }]
-
-            # Return response
-            return HttpResponse(simplejson.dumps({
-                'error': False,
-                'html': html_response,
-                'redirect': do_redirect,
-                'notification': notification,
-                'url': url
-            }), mimetype='application/json')
-
-        # Show save message
-        messages.success(self.request, message);
-
-        return self.get_success_url()
-
-    def form_invalid(self, form):
-        """
-        Overloading super().form_invalid to return a different response to ajax requests. For normal
-        request.
-        """
-        if is_ajax(self.request):
-            context = RequestContext(self.request, self.get_context_data(form=form))
-            return HttpResponse(simplejson.dumps({
-                'error': True,
-                'html': render_to_string(self.template_name, context_instance=context)
-            }), mimetype='application/json')
-
-        return super(AddAccountView, self).form_invalid(form)
-
-    def get_success_url(self):
-        """
-        Redirect to the list view, ordered by created
-        """
-        return redirect('%s?order_by=4&sort_order=desc' % (reverse('account_list')))
-
-
-class EditAccountView(CreateUpdateAccountView, UpdateView):
-    """
-    View to edit an acccount.
-    """
-    model = Account
-
-    def form_valid(self, form):
-        """
-        Show custom success message.
-        """
-        super(EditAccountView, self).form_valid(form)
-        messages.success(self.request, _('%s (Account) has been edited.') % self.object.name);
-
-        return self.get_success_url()
-
-    def get_success_url(self):
-        """
-        Redirect to the list view, ordered by last modified.
-        """
-        return redirect('%s?order_by=5&sort_order=desc' % (reverse('account_list')))
-
-
-class DeleteAccountView(DeleteView):
-    """
-    Delete an instance and all instances of m2m relationships.
-    """
-    model = Account
-    http_method_names = ['post']
-
-    def delete(self, request, *args, **kwargs):
-        """
-        Overloading super().delete to remove the related models and the instance itself.
-        """
-        self.object = self.get_object()
-
-        # Check this account isn't linked to a user in an admin group.
-        if has_user_in_group(self.object, 'account_admin'):
-            raise Http404()
-
-        self.object.email_addresses.remove()
-        self.object.addresses.remove()
-        self.object.phone_numbers.remove()
-        self.object.tags.remove()
-
-        functions = Function.objects.filter(account=self.object)
-        functions.delete()
-
-        # Show delete message
-        messages.success(self.request, _('%s (Account) has been deleted.') % self.object.name);
-
-        self.object.delete()
-
-        # TODO: check for contacts and websites ..
-
-        return redirect(reverse('account_list'))
-
-
-class ExistsAccountView(View):
-    """
-    Check whether an account exists based on slugs.
-    """
-    http_method_names = ['get']
-
-    def get(self, request, *args, **kwargs):
-        # Check if an account can be found using slugified names
-        name = kwargs.pop('account_name')
-        flattened = flatten(name)
-
-        exists = False
-        edit_url = None
-        accounts = Account.objects.filter(flatname=flattened)
-        if accounts.exists():
-            account = accounts[0]
-            exists = True
-            edit_url = reverse('account_edit', kwargs={ 'pk': account.pk })
-        else:
-            raise Http404()
-
-        return HttpResponse(simplejson.dumps({
-            'exists': exists,
-            'edit_url': edit_url
-        }), mimetype='application/json')
-
-
-# Perform logic here instead of in urls.py
-add_account_view = login_required(AddAccountView.as_view())
-detail_account_view = login_required(DetailAccountView.as_view())
-delete_account_view = login_required(DeleteAccountView.as_view())
-edit_account_view = login_required(EditAccountView.as_view())
-list_account_view = login_required(ListAccountView.as_view())
-exist_account_view = login_required(ExistsAccountView.as_view())
-=======
-from urlparse import urlparse
-
-from django.contrib import messages
-from django.contrib.auth.decorators import login_required
-from django.core.urlresolvers import reverse
-from django.http import Http404, HttpResponse
-from django.shortcuts import redirect
-from django.template.context import RequestContext
-from django.template.loader import render_to_string
-from django.utils import simplejson
-from django.utils.html import escapejs
-from django.utils.translation import ugettext as _
-from django.views.generic import CreateView, View
-from django.views.generic.edit import UpdateView, DeleteView
-from django.views.generic.list import ListView
-
-from lily.accounts.forms import AddAccountQuickbuttonForm, CreateUpdateAccountForm
-from lily.accounts.models import Account, Website
-from lily.contacts.models import Function
-from lily.notes.views import NoteDetailViewMixin
-from lily.utils.functions import flatten, is_ajax
-from lily.utils.models import PhoneNumber
-from lily.utils.templatetags.messages import tag_mapping
-from lily.utils.templatetags.utils import has_user_in_group
-from lily.utils.views import SortedListMixin, FilteredListMixin,\
-    EmailAddressFormSetViewMixin, PhoneNumberFormSetViewMixin, WebsiteFormSetViewMixin,\
-    AddressFormSetViewMixin, DeleteBackAddSaveFormViewMixin, ValidateFormSetViewMixin
-
-
-class ListAccountView(SortedListMixin, FilteredListMixin, ListView):
-    template_name = 'accounts/model_list.html'
-    model = Account
-    sortable = [2, 4, 5]
-    default_order_by = 2
-
-    def get_context_data(self, **kwargs):
-        """
-        Overloading super().get_context_data to provide the list item template.
-        """
-        kwargs = super(ListAccountView, self).get_context_data(**kwargs)
-
-        kwargs.update({
-            'list_item_template': 'accounts/model_list_item.html',
-        })
-
-        return kwargs
-
-
-class DetailAccountView(NoteDetailViewMixin):
-    """
-    Display a detail page for a single account.
-    """
-    template_name = 'accounts/details.html'
-    model = Account
-    success_url_reverse_name = 'account_details'
-
-
-class CreateUpdateAccountView(DeleteBackAddSaveFormViewMixin, EmailAddressFormSetViewMixin, PhoneNumberFormSetViewMixin, AddressFormSetViewMixin, WebsiteFormSetViewMixin, ValidateFormSetViewMixin):
-    """
-    Base class for AddAccountView and EditAccountView.
-    """
-    # Default template and form
-    template_name = 'accounts/create_or_update.html'
-    form_class = CreateUpdateAccountForm
-
-    # Option for address formset
-    exclude_address_types = ['home']
-
-    def __init__(self, *args, **kwargs):
-        super(CreateUpdateAccountView, self).__init__(*args, **kwargs)
-
-        # Override default formset template to adjust choices for address_type
-        self.formset_data['addresses_formset']['template'] = 'accounts/formset_address.html'
-        self.formset_data['websites_formset']['label'] = _('Extra websites')
-
-    def post(self, request, *args, **kwargs):
-        """
-        Overloading super().post to filter http:// as non provided value for the website field.
-        Drawback: http:// dissappears from the input fields on postbacks.
-        """
-        post_data = request.POST.copy()
-        if post_data.get('website') and post_data['website'] == 'http://':
-            post_data['website'] = ''
-
-        if post_data.get('primary_website') and post_data['primary_website'] == 'http://':
-            post_data['primary_website'] = ''
-
-        request.POST = post_data
-
-        return super(CreateUpdateAccountView, self).post(request, *args, **kwargs)
-
-    def form_valid(self, form):
-        self.object = form.save()  # copied from ModelFormMixin
-
-        if not is_ajax(self.request):
-            form_kwargs = self.get_form_kwargs()
-            # Save primary website
-            if form_kwargs['data'].get('primary_website'):
-
-                try:
-                    website = self.object.websites.get(is_primary=True)
-                    website.website = form_kwargs['data'].get('primary_website')
-                    website.save()
-                except Website.DoesNotExist:
-                    Website.objects.create(account=self.object, is_primary=True,
-                                           website=form_kwargs['data'].get('primary_website'))
-            # Remove possible primary website
-            else:
-                try:
-                    website = Website.objects.filter(account=self.object, is_primary=True)
-                    website.delete()
-                except Exception:
-                    pass
-
-        return super(CreateUpdateAccountView, self).form_valid(form)
-
-
-class AddAccountView(CreateUpdateAccountView, CreateView):
-    """
-    View to add an acccount. Also supports a smaller (quickbutton) form for ajax requests.
-    """
-    def dispatch(self, request, *args, **kwargs):
-        """
-        Overloading super().dispatch to change the template to be rendered for ajax requests.
-        """
-        # Change form and template for ajax calls or create formset instances for the normal form
-        if is_ajax(request):
-            self.form_class = AddAccountQuickbuttonForm
-            self.template_name = 'accounts/quickbutton_form.html'
-
-        return super(AddAccountView, self).dispatch(request, *args, **kwargs)
-
-    def form_valid(self, form):
-        """
-        Handle form submission via AJAX or show custom save message.
-        """
-        self.object = form.save()  # copied from ModelFormMixin
-        message = _('%s (Account) has been saved.') % self.object.name
-
-        if is_ajax(self.request):
-            form_kwargs = self.get_form_kwargs()
-
-            # Save website
-            if form.cleaned_data.get('website'):
-                Website.objects.create(website=form.cleaned_data.get('website'),
-                                       account=self.object, is_primary=True)
-
-            # Add e-mail address to account as primary
-            self.object.primary_email = form.cleaned_data.get('email')
-            self.object.save()
-
-            # Save phone number
-            if form.cleaned_data.get('phone'):
-                phone = PhoneNumber.objects.create(raw_input=form.cleaned_data.get('phone'))
-                self.object.phone_numbers.add(phone)
-
-            # Check if the user wants to 'add & edit'
-            submit_action = form_kwargs['data'].get('submit_button', None)
-            if submit_action == 'edit':
-                do_redirect = True
-                url = reverse('account_edit', kwargs={
-                    'pk': self.object.pk,
-                })
-                notification = False
-                html_response = ''
-            else:  # redirect if in the list view or dashboard
-                url_obj = urlparse(self.request.META['HTTP_REFERER'])
-                if url_obj.path.endswith(reverse('account_list')) or url_obj.path == reverse('dashboard'):
-                    # Show save message
-                    messages.success(self.request, message)
-
-                    do_redirect = True
-                    if url_obj.path.endswith(reverse('account_list')):
-                        url = '%s?order_by=4&sort_order=desc' % reverse('account_list')
-                    else:
-                        url = self.request.META['HTTP_REFERER']
-                    notification = False
-                    html_response = ''
-                else:
-                    do_redirect = False
-                    url = ''
-                    html_response = ''
-                    notification = [{'message': escapejs(message), 'tags': tag_mapping.get('success')}]
-
-            # Return response
-            return HttpResponse(simplejson.dumps({
-                'error': False,
-                'html': html_response,
-                'redirect': do_redirect,
-                'notification': notification,
-                'url': url
-            }), mimetype='application/json')
-
-        # Show save message
-        messages.success(self.request, message)
-
-        return super(AddAccountView, self).form_valid(form)
-
-    def form_invalid(self, form):
-        """
-        Overloading super().form_invalid to return a different response to ajax requests. For normal
-        request.
-        """
-        if is_ajax(self.request):
-            context = RequestContext(self.request, self.get_context_data(form=form))
-            return HttpResponse(simplejson.dumps({
-                'error': True,
-                'html': render_to_string(self.template_name, context_instance=context)
-            }), mimetype='application/json')
-
-        return super(AddAccountView, self).form_invalid(form)
-
-    def get_success_url(self):
-        """
-        Redirect to the list view, ordered by created
-        """
-        return '%s?order_by=4&sort_order=desc' % (reverse('account_list'))
-
-
-class EditAccountView(CreateUpdateAccountView, UpdateView):
-    """
-    View to edit an acccount.
-    """
-    model = Account
-
-    def form_valid(self, form):
-        """
-        Show custom success message.
-        """
-        success_url = super(EditAccountView, self).form_valid(form)
-        messages.success(self.request, _('%s (Account) has been edited.') % self.object.name)
-
-        return success_url
-
-    def get_success_url(self):
-        """
-        Redirect to the list view, ordered by last modified.
-        """
-        return '%s?order_by=5&sort_order=desc' % (reverse('account_list'))
-
-
-class DeleteAccountView(DeleteView):
-    """
-    Delete an instance and all instances of m2m relationships.
-    """
-    model = Account
-    http_method_names = ['post']
-
-    def delete(self, request, *args, **kwargs):
-        """
-        Overloading super().delete to remove the related models and the instance itself.
-        """
-        self.object = self.get_object()
-
-        # Check this account isn't linked to a user in an admin group.
-        if has_user_in_group(self.object, 'account_admin'):
-            raise Http404()
-
-        self.object.email_addresses.remove()
-        self.object.addresses.remove()
-        self.object.phone_numbers.remove()
-        self.object.tags.remove()
-
-        functions = Function.objects.filter(account=self.object)
-        functions.delete()
-
-        # Show delete message
-        messages.success(self.request, _('%s (Account) has been deleted.') % self.object.name)
-
-        self.object.delete()
-
-        # TODO: check for contacts and websites ..
-
-        return redirect(reverse('account_list'))
-
-
-class ExistsAccountView(View):
-    """
-    Check whether an account exists based on slugs.
-    """
-    http_method_names = ['get']
-
-    def get(self, request, *args, **kwargs):
-        # Check if an account can be found using slugified names
-        name = kwargs.pop('account_name')
-        flattened = flatten(name)
-
-        exists = False
-        edit_url = None
-        accounts = Account.objects.filter(flatname=flattened)
-        if accounts.exists():
-            account = accounts[0]
-            exists = True
-            edit_url = reverse('account_edit', kwargs={'pk': account.pk})
-        else:
-            raise Http404()
-
-        return HttpResponse(simplejson.dumps({
-            'exists': exists,
-            'edit_url': edit_url
-        }), mimetype='application/json')
-
-
-# Perform logic here instead of in urls.py
-add_account_view = login_required(AddAccountView.as_view())
-detail_account_view = login_required(DetailAccountView.as_view())
-delete_account_view = login_required(DeleteAccountView.as_view())
-edit_account_view = login_required(EditAccountView.as_view())
-list_account_view = login_required(ListAccountView.as_view())
-exist_account_view = login_required(ExistsAccountView.as_view())
->>>>>>> e68a5ce2
+from urlparse import urlparse
+
+from django.contrib import messages
+from django.contrib.auth.decorators import login_required
+from django.core.urlresolvers import reverse
+from django.http import Http404, HttpResponse
+from django.shortcuts import redirect
+from django.template.context import RequestContext
+from django.template.loader import render_to_string
+from django.utils import simplejson
+from django.utils.html import escapejs
+from django.utils.translation import ugettext as _
+from django.views.generic import CreateView, View
+from django.views.generic.edit import UpdateView, DeleteView
+from django.views.generic.list import ListView
+
+from lily.accounts.forms import AddAccountQuickbuttonForm, CreateUpdateAccountForm
+from lily.accounts.models import Account, Website
+from lily.contacts.models import Function
+from lily.notes.views import NoteDetailViewMixin
+from lily.utils.functions import flatten, is_ajax
+from lily.utils.models import PhoneNumber
+from lily.utils.templatetags.messages import tag_mapping
+from lily.utils.templatetags.utils import has_user_in_group
+from lily.utils.views import SortedListMixin, FilteredListMixin,\
+    EmailAddressFormSetViewMixin, PhoneNumberFormSetViewMixin, WebsiteFormSetViewMixin,\
+    AddressFormSetViewMixin, DeleteBackAddSaveFormViewMixin, ValidateFormSetViewMixin
+
+
+class ListAccountView(SortedListMixin, FilteredListMixin, ListView):
+    template_name = 'accounts/model_list.html'
+    model = Account
+    sortable = [2, 4, 5]
+    default_order_by = 2
+
+    def get_context_data(self, **kwargs):
+        """
+        Overloading super().get_context_data to provide the list item template.
+        """
+        kwargs = super(ListAccountView, self).get_context_data(**kwargs)
+
+        kwargs.update({
+            'list_item_template': 'accounts/model_list_item.html',
+        })
+
+        return kwargs
+
+
+class DetailAccountView(NoteDetailViewMixin):
+    """
+    Display a detail page for a single account.
+    """
+    template_name = 'accounts/details.html'
+    model = Account
+    success_url_reverse_name = 'account_details'
+
+
+class CreateUpdateAccountView(DeleteBackAddSaveFormViewMixin, EmailAddressFormSetViewMixin, PhoneNumberFormSetViewMixin, AddressFormSetViewMixin, WebsiteFormSetViewMixin, ValidateFormSetViewMixin):
+    """
+    Base class for AddAccountView and EditAccountView.
+    """
+    
+    # Default template and form
+    template_name = 'accounts/create_or_update.html'
+    form_class = CreateUpdateAccountForm
+
+    # Option for address formset
+    exclude_address_types = ['home']
+
+    def __init__(self, *args, **kwargs):
+        super(CreateUpdateAccountView, self).__init__(*args, **kwargs)
+
+        # Override default formset template to adjust choices for address_type
+        self.formset_data['addresses_formset']['template'] = 'accounts/formset_address.html'
+        self.formset_data['websites_formset']['label'] = _('Extra websites')
+
+    def post(self, request, *args, **kwargs):
+        """
+        Overloading super().post to filter http:// as non provided value for the website field.
+        Drawback: http:// dissappears from the input fields on postbacks.
+        """
+        post_data = request.POST.copy()
+        if post_data.get('website') and post_data['website'] == 'http://':
+            post_data['website'] = ''
+
+        if post_data.get('primary_website') and post_data['primary_website'] == 'http://':
+            post_data['primary_website'] = ''
+
+        request.POST = post_data
+
+        return super(CreateUpdateAccountView, self).post(request, *args, **kwargs)
+
+    def form_valid(self, form):
+        self.object = form.save()  # copied from ModelFormMixin
+
+        if not is_ajax(self.request):
+            form_kwargs = self.get_form_kwargs()
+            # Save primary website
+            if form_kwargs['data'].get('primary_website'):
+
+                try:
+                    website = self.object.websites.get(is_primary=True)
+                    website.website = form_kwargs['data'].get('primary_website')
+                    website.save()
+                except Website.DoesNotExist:
+                    Website.objects.create(account=self.object, is_primary=True,
+                                           website=form_kwargs['data'].get('primary_website'))
+            # Remove possible primary website
+            else:
+                try:
+                    website = Website.objects.filter(account=self.object, is_primary=True)
+                    website.delete()
+                except Exception:
+                    pass
+
+        return super(CreateUpdateAccountView, self).form_valid(form)
+
+
+class AddAccountView(CreateUpdateAccountView, CreateView):
+    """
+    View to add an acccount. Also supports a smaller (quickbutton) form for ajax requests.
+    """
+    def dispatch(self, request, *args, **kwargs):
+        """
+        Overloading super().dispatch to change the template to be rendered for ajax requests.
+        """
+        # Change form and template for ajax calls or create formset instances for the normal form
+        if is_ajax(request):
+            self.form_class = AddAccountQuickbuttonForm
+            self.template_name = 'accounts/quickbutton_form.html'
+
+        return super(AddAccountView, self).dispatch(request, *args, **kwargs)
+
+    def form_valid(self, form):
+        """
+        Handle form submission via AJAX or show custom save message.
+        """
+        self.object = form.save()  # copied from ModelFormMixin
+        message = _('%s (Account) has been saved.') % self.object.name
+
+        if is_ajax(self.request):
+            form_kwargs = self.get_form_kwargs()
+
+            # Save website
+            if form.cleaned_data.get('website'):
+                Website.objects.create(website=form.cleaned_data.get('website'),
+                                       account=self.object, is_primary=True)
+
+            # Add e-mail address to account as primary
+            self.object.primary_email = form.cleaned_data.get('email')
+            self.object.save()
+
+            # Save phone number
+            if form.cleaned_data.get('phone'):
+                phone = PhoneNumber.objects.create(raw_input=form.cleaned_data.get('phone'))
+                self.object.phone_numbers.add(phone)
+
+            # Check if the user wants to 'add & edit'
+            submit_action = form_kwargs['data'].get('submit_button', None)
+            if submit_action == 'edit':
+                do_redirect = True
+                url = reverse('account_edit', kwargs={
+                    'pk': self.object.pk,
+                })
+                notification = False
+                html_response = ''
+            else:  # redirect if in the list view or dashboard
+                url_obj = urlparse(self.request.META['HTTP_REFERER'])
+                if url_obj.path.endswith(reverse('account_list')) or url_obj.path == reverse('dashboard'):
+                    # Show save message
+                    messages.success(self.request, message)
+
+                    do_redirect = True
+                    if url_obj.path.endswith(reverse('account_list')):
+                        url = '%s?order_by=4&sort_order=desc' % reverse('account_list')
+                    else:
+                        url = self.request.META['HTTP_REFERER']
+                    notification = False
+                    html_response = ''
+                else:
+                    do_redirect = False
+                    url = ''
+                    html_response = ''
+                    notification = [{'message': escapejs(message), 'tags': tag_mapping.get('success')}]
+
+            # Return response
+            return HttpResponse(simplejson.dumps({
+                'error': False,
+                'html': html_response,
+                'redirect': do_redirect,
+                'notification': notification,
+                'url': url
+            }), mimetype='application/json')
+
+        # Show save message
+        messages.success(self.request, message)
+
+        return super(AddAccountView, self).form_valid(form)
+
+    def form_invalid(self, form):
+        """
+        Overloading super().form_invalid to return a different response to ajax requests. For normal
+        request.
+        """
+        if is_ajax(self.request):
+            context = RequestContext(self.request, self.get_context_data(form=form))
+            return HttpResponse(simplejson.dumps({
+                'error': True,
+                'html': render_to_string(self.template_name, context_instance=context)
+            }), mimetype='application/json')
+
+        return super(AddAccountView, self).form_invalid(form)
+
+    def get_success_url(self):
+        """
+        Redirect to the list view, ordered by created
+        """
+        return '%s?order_by=4&sort_order=desc' % (reverse('account_list'))
+
+
+class EditAccountView(CreateUpdateAccountView, UpdateView):
+    """
+    View to edit an acccount.
+    """
+    model = Account
+
+    def form_valid(self, form):
+        """
+        Show custom success message.
+        """
+        success_url = super(EditAccountView, self).form_valid(form)
+        messages.success(self.request, _('%s (Account) has been edited.') % self.object.name)
+
+        return success_url
+
+    def get_success_url(self):
+        """
+        Redirect to the list view, ordered by last modified.
+        """
+        return '%s?order_by=5&sort_order=desc' % (reverse('account_list'))
+
+
+class DeleteAccountView(DeleteView):
+    """
+    Delete an instance and all instances of m2m relationships.
+    """
+    model = Account
+    http_method_names = ['post']
+
+    def delete(self, request, *args, **kwargs):
+        """
+        Overloading super().delete to remove the related models and the instance itself.
+        """
+        self.object = self.get_object()
+
+        # Check this account isn't linked to a user in an admin group.
+        if has_user_in_group(self.object, 'account_admin'):
+            raise Http404()
+
+        self.object.email_addresses.remove()
+        self.object.addresses.remove()
+        self.object.phone_numbers.remove()
+        self.object.tags.remove()
+
+        functions = Function.objects.filter(account=self.object)
+        functions.delete()
+
+        # Show delete message
+        messages.success(self.request, _('%s (Account) has been deleted.') % self.object.name)
+
+        self.object.delete()
+
+        # TODO: check for contacts and websites ..
+
+        return redirect(reverse('account_list'))
+
+
+class ExistsAccountView(View):
+    """
+    Check whether an account exists based on slugs.
+    """
+    http_method_names = ['get']
+
+    def get(self, request, *args, **kwargs):
+        # Check if an account can be found using slugified names
+        name = kwargs.pop('account_name')
+        flattened = flatten(name)
+
+        exists = False
+        edit_url = None
+        accounts = Account.objects.filter(flatname=flattened)
+        if accounts.exists():
+            account = accounts[0]
+            exists = True
+            edit_url = reverse('account_edit', kwargs={'pk': account.pk})
+        else:
+            raise Http404()
+
+        return HttpResponse(simplejson.dumps({
+            'exists': exists,
+            'edit_url': edit_url
+        }), mimetype='application/json')
+
+
+# Perform logic here instead of in urls.py
+add_account_view = login_required(AddAccountView.as_view())
+detail_account_view = login_required(DetailAccountView.as_view())
+delete_account_view = login_required(DeleteAccountView.as_view())
+edit_account_view = login_required(EditAccountView.as_view())
+list_account_view = login_required(ListAccountView.as_view())
+exist_account_view = login_required(ExistsAccountView.as_view())