--- conflicted
+++ resolved
@@ -1,148 +1,3 @@
-<<<<<<< HEAD
-from crispy_forms.layout import HTML, Layout
-from django import forms
-from django.forms.models import ModelForm
-from django.utils.translation import ugettext as _
-
-from lily.accounts.models import Account
-from lily.cases.models import Case
-from lily.cases.widgets import PrioritySelect
-from lily.contacts.models import Contact
-from lily.contacts.widgets import ContactAccountSelect
-from lily.tenant.middleware import get_current_user
-from lily.users.models import CustomUser
-from lily.utils.formhelpers import DeleteBackAddSaveFormHelper
-from lily.utils.forms import FieldInitFormMixin
-from lily.utils.layout import Row, Divider, Column, Div
-
-
-class CreateUpdateCaseForm(ModelForm, FieldInitFormMixin):
-    """
-    Form for adding or editing a case.
-    """
-    account = forms.ModelChoiceField(label=_('Account'), queryset=Account.objects.none(), 
-        empty_label=_('an account'), required=False, widget=forms.Select(attrs={
-        'class': 'contact_account',
-    }))
-    
-    contact = forms.ModelChoiceField(label=_('Contact'), queryset=Account.objects.none(), 
-        empty_label=_('a contact'), required=False, widget=ContactAccountSelect(attrs={
-        'class': 'contact_account',
-    }))
-    
-    assigned_to = forms.ModelChoiceField(label=_('Assigned to'), queryset=CustomUser.objects.none(),
-        empty_label=None)
-    
-    def __init__(self, *args, **kwargs):
-        """
-        Create a dynamic layout and make accounts, contacts and users available for drop down selections. 
-        """
-        super(CreateUpdateCaseForm, self).__init__(*args, **kwargs)
-        self.helper = DeleteBackAddSaveFormHelper(self)
-        self.helper.layout = Layout()
-        self.helper.add_columns(
-            Column('priority', size=2, first=True),
-        )
-        self.helper.add_columns(
-            Column('subject', first=True),
-        )
-        self.helper.layout.append(Row('description')),
-        self.helper.add_columns(
-            Column('status', size=2, first=True)
-        )
-        self.helper.add_columns(
-            Column(Div(HTML(_('Select')), css_class='text-in-row'), size=1, first=True),
-            Column('contact', size=3),
-            Column(Div(HTML(_('and/or')), css_class='text-in-row center'), size=1),
-            Column('account', size=3),
-            label=_('Client'),
-        )
-        self.helper.add_columns(
-            Column('assigned_to', first=True)
-        )
-        self.helper.insert_after(Divider(), 'status', 'contact')
-        
-        # Provide filtered query set for account/contact/assigned_to
-        self.fields['account'].queryset = Account.objects.all()        
-        self.fields['contact'].queryset = Contact.objects.all()
-        
-        # FIXME: WORKAROUND FOR TENANT FILTER.
-        # An error will occur when using CustomUser.objects.all(), most likely because
-        # the foreign key to contact (and maybe account) is filtered and executed before
-        # the filter for the CustomUser. This way it's possible contacts (and maybe accounts)
-        # won't be found for a user. But since it's a required field, an exception is raised.
-        #
-        self.fields['assigned_to'].queryset = CustomUser.objects.filter(tenant=get_current_user().tenant)
-        self.fields['assigned_to'].initial = get_current_user()
-    
-    def clean(self):
-        """
-        Form validation: all fields should be unique.
-        """
-        cleaned_data = super(CreateUpdateCaseForm, self).clean()
-
-        # Check if a contact or an account has been selected
-        if not cleaned_data.get('contact') and not cleaned_data.get('account'):
-            self._errors['contact'] = self._errors['account'] = self.error_class([_('Client can\'t be empty')])
-
-        # Check if not both contact or an account have been selected or verify that an account the contact works at
-        if cleaned_data.get('contact') and cleaned_data.get('account'):
-            linked_account = existing_contact.get_primary_function().account
-            if linked_account != cleaned_data.get('account'):
-                self._errors['contact'] = self._errors['account'] = self.error_class([_('Choose either one')])
-
-        return cleaned_data
-    
-    class Meta:
-        model = Case
-        fields = ('priority', 'subject', 'description', 'status', 'contact', 'account', 'assigned_to')
-        exclude = ('is_deleted', 'closed_date', 'tenant')
-        
-        widgets = {
-            'priority': PrioritySelect(attrs={ 
-                'class': 'chzn-select-no-search',
-            }),
-            'description': forms.Textarea(attrs={
-                'click_show_text': _('Add description'),
-            }),
-            'status': forms.Select(attrs={
-                'class': 'chzn-select-no-search',
-            }),
-        }
-
-
-class AddCaseQuickbuttonForm(CreateUpdateCaseForm):
-    """
-    Form that is used for adding a new Case through a quickbutton form.
-    """
-    def __init__(self, *args, **kwargs):
-        """
-        Overload super().__init__ to change auto_id to prevent clashing form field id's with 
-        other forms.
-        """
-        kwargs.update({
-            'auto_id': 'id_case_quickbutton_%s',
-        })
-
-        super(AddCaseQuickbuttonForm, self).__init__(*args, **kwargs)
-        self.helper.inputs = []
-    
-    class Meta:
-        model = Case
-        fields = ('priority', 'subject', 'description', 'status', 'contact', 'account', 'assigned_to')
-        exclude = ('is_deleted', 'closed_date', 'tenant')
-        
-        widgets = {
-            'priority': PrioritySelect(attrs={
-                'class': 'chzn-select-no-search',
-            }),
-            'description': forms.Textarea(attrs={
-                'click_and_show': False,
-            }),
-            'status': forms.Select(attrs={
-                'class': 'chzn-select-no-search',
-            }),
-=======
 from crispy_forms.layout import HTML, Layout
 from django import forms
 from django.forms.models import ModelForm
@@ -286,5 +141,4 @@
             'status': forms.Select(attrs={
                 'class': 'chzn-select-no-search',
             }),
->>>>>>> cc3b8d2e
         }