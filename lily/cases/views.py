--- conflicted
+++ resolved
@@ -1,366 +1,182 @@
-<<<<<<< HEAD
-from django.contrib import messages
-from django.contrib.auth.decorators import login_required
-from django.core.urlresolvers import reverse
-from django.http import HttpResponse
-from django.shortcuts import redirect
-from django.template.context import RequestContext
-from django.template.loader import render_to_string
-from django.utils import simplejson
-from django.utils.html import escapejs
-from django.utils.translation import ugettext as _
-from django.views.generic.edit import CreateView, UpdateView, DeleteView
-from django.views.generic.list import ListView
-from urlparse import urlparse
-
-from lily.cases.forms import CreateUpdateCaseForm, AddCaseQuickbuttonForm
-from lily.cases.models import Case
-from lily.notes.views import NoteDetailViewMixin
-from lily.utils.views import DeleteBackAddSaveFormViewMixin, SortedListMixin
-from lily.utils.functions import is_ajax
-from lily.utils.templatetags.messages import tag_mapping
-
-
-class ListCaseView(SortedListMixin, ListView):
-    """
-    Display a list of all deals
-    """
-    template_name = 'cases/model_list.html'
-    model = Case
-    sortable = [1, 2, 3, 4, 5, 6]
-    default_order_by = 1
-    default_sort_order = SortedListMixin.DESC
-
-    def get_context_data(self, **kwargs):
-        """
-        Overloading super().get_context_data to provide the list item template.
-        """
-        kwargs = super(ListCaseView, self).get_context_data(**kwargs)
-
-        kwargs.update({
-            'list_item_template': 'cases/model_list_item.html',
-        })
-        
-        return kwargs
-
-
-class DetailCaseView(NoteDetailViewMixin):
-    """
-    Display a detail page for a single deal.
-    """
-    template_name = 'cases/details.html'
-    model = Case
-    success_url_reverse_name = 'case_details'
-
-
-class CreateUpdateCaseView(DeleteBackAddSaveFormViewMixin):
-    """
-    Base class for AddCaseView and EditCaseView.
-    """
-    template_name = 'cases/create_or_update.html'
-    form_class = CreateUpdateCaseForm
-    
-    def get_success_url(self):
-        """
-        Get the url to redirect to after this form has succesfully been submitted.
-        """
-        return redirect('%s?order_by=6&sort_order=desc' % (reverse('case_list')))
-
-
-class AddCaseView(CreateUpdateCaseView, CreateView):
-    """
-    View to add a case.
-    """
-    def dispatch(self, request, *args, **kwargs):
-        """
-        Overloading super().dispatch to change the template to be rendered.
-        """
-        if is_ajax(request):
-            self.template_name = 'cases/quickbutton_form.html'
-            self.form_class = AddCaseQuickbuttonForm
-        
-        return super(AddCaseView, self).dispatch(request, *args, **kwargs)
-
-    def form_valid(self, form):
-        """
-        Overloading super().form_valid to show a success message after adding.
-        """
-        # Save instance
-        super(AddCaseView, self).form_valid(form)
-        
-        message = _('%s (Case) has been saved.') % self.object.subject
-        
-        if is_ajax(self.request):
-            # Redirect if in the list view
-            url_obj = urlparse(self.request.META['HTTP_REFERER'])
-            if url_obj.path.endswith(reverse('case_list')):
-                # Show save message
-                messages.success(self.request, message)
-
-                do_redirect = True
-                url = '%s?order_by=6&sort_order=desc' % reverse('case_list')
-                notification = False
-                html_response = ''
-            else:
-                do_redirect = False
-                url = ''
-                html_response = ''
-                notification = [{ 'message': escapejs(message), 'tags': tag_mapping.get('success') }]
-            
-            # Return response
-            return HttpResponse(simplejson.dumps({
-                'error': False,
-                'html': html_response,
-                'redirect': do_redirect,
-                'notification': notification,
-                'url': url
-            }), mimetype='application/json')
-            
-        # Show save message
-        messages.success(self.request, message)
-        
-        return self.get_success_url()
-
-    def form_invalid(self, form):
-        """
-        Overloading super().form_invalid to return json for an ajax request.
-        """
-        if is_ajax(self.request):
-            context = RequestContext(self.request, self.get_context_data(form=form))
-            return HttpResponse(simplejson.dumps({
-                'error': True,
-                'html': render_to_string(self.template_name, context_instance=context)
-            }), mimetype='application/json')
-        
-        return super(AddCaseView, self).form_invalid(form)
-
-
-class EditCaseView(CreateUpdateCaseView, UpdateView):
-    """
-    View to edit a case.
-    """
-    model = Case
-    
-    def form_valid(self, form):
-        """
-        Overloading super().form_valid to add success message after editing.
-        """
-        # Save instance
-        super(CreateUpdateCaseView, self).form_valid(form)
-        
-        # Show save message
-        messages.success(self.request, _('%s (Case) has been edited.') % self.object.subject);
-            
-        return self.get_success_url()
-
-
-class DeleteCaseView(DeleteView):
-    """
-    Delete an instance and all instances of m2m relationships.
-    """
-    model = Case
-    http_method_names = ['post']
-
-    def delete(self, request, *args, **kwargs):
-        """
-        Overloading super().delete to add a message of successful removal of this instance.
-        """
-        self.object = self.get_object()
-        
-        # Show delete message
-        messages.success(self.request, _('%s (Case) has been deleted.') % self.object.subject);
-
-        self.object.delete()
-
-        return redirect(reverse('case_list'))
-
-
-# Perform logic here instead of in urls.py
-add_case_view = login_required(AddCaseView.as_view())
-detail_case_view = login_required(DetailCaseView.as_view())
-delete_case_view = login_required(DeleteCaseView.as_view())
-edit_case_view = login_required(EditCaseView.as_view())
-=======
-from django.contrib import messages
-from django.contrib.auth.decorators import login_required
-from django.core.urlresolvers import reverse
-from django.http import HttpResponse
-from django.shortcuts import redirect
-from django.template.context import RequestContext
-from django.template.loader import render_to_string
-from django.utils import simplejson
-from django.utils.html import escapejs
-from django.utils.translation import ugettext as _
-from django.views.generic.edit import CreateView, UpdateView, DeleteView
-from django.views.generic.list import ListView
-from urlparse import urlparse
-
-from lily.cases.forms import CreateUpdateCaseForm, AddCaseQuickbuttonForm
-from lily.cases.models import Case
-from lily.notes.views import NoteDetailViewMixin
-from lily.utils.views import DeleteBackAddSaveFormViewMixin, SortedListMixin
-from lily.utils.functions import is_ajax
-from lily.utils.templatetags.messages import tag_mapping
-
-
-class ListCaseView(SortedListMixin, ListView):
-    """
-    Display a list of all deals
-    """
-    template_name = 'cases/model_list.html'
-    model = Case
-    sortable = [1, 2, 3, 4, 5, 6]
-    default_order_by = 1
-    default_sort_order = SortedListMixin.DESC
-
-    def get_context_data(self, **kwargs):
-        """
-        Overloading super().get_context_data to provide the list item template.
-        """
-        kwargs = super(ListCaseView, self).get_context_data(**kwargs)
-
-        kwargs.update({
-            'list_item_template': 'cases/model_list_item.html',
-        })
-
-        return kwargs
-
-
-class DetailCaseView(NoteDetailViewMixin):
-    """
-    Display a detail page for a single deal.
-    """
-    template_name = 'cases/details.html'
-    model = Case
-    success_url_reverse_name = 'case_details'
-
-
-class CreateUpdateCaseView(DeleteBackAddSaveFormViewMixin):
-    """
-    Base class for AddCaseView and EditCaseView.
-    """
-    template_name = 'cases/create_or_update.html'
-    form_class = CreateUpdateCaseForm
-
-    def get_success_url(self):
-        """
-        Get the url to redirect to after this form has succesfully been submitted.
-        """
-        return redirect('%s?order_by=6&sort_order=desc' % (reverse('case_list')))
-
-
-class AddCaseView(CreateUpdateCaseView, CreateView):
-    """
-    View to add a case.
-    """
-    def dispatch(self, request, *args, **kwargs):
-        """
-        Overloading super().dispatch to change the template to be rendered.
-        """
-        if is_ajax(request):
-            self.template_name = 'cases/quickbutton_form.html'
-            self.form_class = AddCaseQuickbuttonForm
-
-        return super(AddCaseView, self).dispatch(request, *args, **kwargs)
-
-    def form_valid(self, form):
-        """
-        Overloading super().form_valid to show a success message after adding.
-        """
-        # Save instance
-        super(AddCaseView, self).form_valid(form)
-
-        message = _('%s (Case) has been saved.') % self.object.subject
-
-        if is_ajax(self.request):
-            # Redirect if in the list view
-            url_obj = urlparse(self.request.META['HTTP_REFERER'])
-            if url_obj.path.endswith(reverse('case_list')):
-                # Show save message
-                messages.success(self.request, message)
-
-                do_redirect = True
-                url = '%s?order_by=6&sort_order=desc' % reverse('case_list')
-                notification = False
-                html_response = ''
-            else:
-                do_redirect = False
-                url = ''
-                html_response = ''
-                notification = [{ 'message': escapejs(message), 'tags': tag_mapping.get('success') }]
-
-            # Return response
-            return HttpResponse(simplejson.dumps({
-                'error': False,
-                'html': html_response,
-                'redirect': do_redirect,
-                'notification': notification,
-                'url': url
-            }), mimetype='application/json')
-
-        # Show save message
-        messages.success(self.request, message)
-
-        return self.get_success_url()
-
-    def form_invalid(self, form):
-        """
-        Overloading super().form_invalid to return json for an ajax request.
-        """
-        if is_ajax(self.request):
-            context = RequestContext(self.request, self.get_context_data(form=form))
-            return HttpResponse(simplejson.dumps({
-                'error': True,
-                'html': render_to_string(self.template_name, context_instance=context)
-            }), mimetype='application/json')
-
-        return super(AddCaseView, self).form_invalid(form)
-
-
-class EditCaseView(CreateUpdateCaseView, UpdateView):
-    """
-    View to edit a case.
-    """
-    model = Case
-
-    def form_valid(self, form):
-        """
-        Overloading super().form_valid to add success message after editing.
-        """
-        # Save instance
-        super(CreateUpdateCaseView, self).form_valid(form)
-
-        # Show save message
-        messages.success(self.request, _('%s (Case) has been edited.') % self.object.subject)
-
-        return self.get_success_url()
-
-
-class DeleteCaseView(DeleteView):
-    """
-    Delete an instance and all instances of m2m relationships.
-    """
-    model = Case
-    http_method_names = ['post']
-
-    def delete(self, request, *args, **kwargs):
-        """
-        Overloading super().delete to add a message of successful removal of this instance.
-        """
-        self.object = self.get_object()
-
-        # Show delete message
-        messages.success(self.request, _('%s (Case) has been deleted.') % self.object.subject)
-
-        self.object.delete()
-
-        return redirect(reverse('case_list'))
-
-
-# Perform logic here instead of in urls.py
-add_case_view = login_required(AddCaseView.as_view())
-detail_case_view = login_required(DetailCaseView.as_view())
-delete_case_view = login_required(DeleteCaseView.as_view())
-edit_case_view = login_required(EditCaseView.as_view())
->>>>>>> e68a5ce2
-list_case_view = login_required(ListCaseView.as_view())+from django.contrib import messages
+from django.contrib.auth.decorators import login_required
+from django.core.urlresolvers import reverse
+from django.http import HttpResponse
+from django.shortcuts import redirect
+from django.template.context import RequestContext
+from django.template.loader import render_to_string
+from django.utils import simplejson
+from django.utils.html import escapejs
+from django.utils.translation import ugettext as _
+from django.views.generic.edit import CreateView, UpdateView, DeleteView
+from django.views.generic.list import ListView
+from urlparse import urlparse
+
+from lily.cases.forms import CreateUpdateCaseForm, AddCaseQuickbuttonForm
+from lily.cases.models import Case
+from lily.notes.views import NoteDetailViewMixin
+from lily.utils.views import DeleteBackAddSaveFormViewMixin, SortedListMixin
+from lily.utils.functions import is_ajax
+from lily.utils.templatetags.messages import tag_mapping
+
+
+class ListCaseView(SortedListMixin, ListView):
+    """
+    Display a list of all deals
+    """
+    template_name = 'cases/model_list.html'
+    model = Case
+    sortable = [1, 2, 3, 4, 5, 6]
+    default_order_by = 1
+    default_sort_order = SortedListMixin.DESC
+
+    def get_context_data(self, **kwargs):
+        """
+        Overloading super().get_context_data to provide the list item template.
+        """
+        kwargs = super(ListCaseView, self).get_context_data(**kwargs)
+
+        kwargs.update({
+            'list_item_template': 'cases/model_list_item.html',
+        })
+
+        return kwargs
+
+
+class DetailCaseView(NoteDetailViewMixin):
+    """
+    Display a detail page for a single deal.
+    """
+    template_name = 'cases/details.html'
+    model = Case
+    success_url_reverse_name = 'case_details'
+
+
+class CreateUpdateCaseView(DeleteBackAddSaveFormViewMixin):
+    """
+    Base class for AddCaseView and EditCaseView.
+    """
+    template_name = 'cases/create_or_update.html'
+    form_class = CreateUpdateCaseForm
+
+    def get_success_url(self):
+        """
+        Get the url to redirect to after this form has succesfully been submitted.
+        """
+        return redirect('%s?order_by=6&sort_order=desc' % (reverse('case_list')))
+
+
+class AddCaseView(CreateUpdateCaseView, CreateView):
+    """
+    View to add a case.
+    """
+    def dispatch(self, request, *args, **kwargs):
+        """
+        Overloading super().dispatch to change the template to be rendered.
+        """
+        if is_ajax(request):
+            self.template_name = 'cases/quickbutton_form.html'
+            self.form_class = AddCaseQuickbuttonForm
+
+        return super(AddCaseView, self).dispatch(request, *args, **kwargs)
+
+    def form_valid(self, form):
+        """
+        Overloading super().form_valid to show a success message after adding.
+        """
+        # Save instance
+        super(AddCaseView, self).form_valid(form)
+
+        message = _('%s (Case) has been saved.') % self.object.subject
+
+        if is_ajax(self.request):
+            # Redirect if in the list view
+            url_obj = urlparse(self.request.META['HTTP_REFERER'])
+            if url_obj.path.endswith(reverse('case_list')):
+                # Show save message
+                messages.success(self.request, message)
+
+                do_redirect = True
+                url = '%s?order_by=6&sort_order=desc' % reverse('case_list')
+                notification = False
+                html_response = ''
+            else:
+                do_redirect = False
+                url = ''
+                html_response = ''
+                notification = [{ 'message': escapejs(message), 'tags': tag_mapping.get('success') }]
+
+            # Return response
+            return HttpResponse(simplejson.dumps({
+                'error': False,
+                'html': html_response,
+                'redirect': do_redirect,
+                'notification': notification,
+                'url': url
+            }), mimetype='application/json')
+
+        # Show save message
+        messages.success(self.request, message)
+
+        return self.get_success_url()
+
+    def form_invalid(self, form):
+        """
+        Overloading super().form_invalid to return json for an ajax request.
+        """
+        if is_ajax(self.request):
+            context = RequestContext(self.request, self.get_context_data(form=form))
+            return HttpResponse(simplejson.dumps({
+                'error': True,
+                'html': render_to_string(self.template_name, context_instance=context)
+            }), mimetype='application/json')
+
+        return super(AddCaseView, self).form_invalid(form)
+
+
+class EditCaseView(CreateUpdateCaseView, UpdateView):
+    """
+    View to edit a case.
+    """
+    model = Case
+
+    def form_valid(self, form):
+        """
+        Overloading super().form_valid to add success message after editing.
+        """
+        # Save instance
+        super(CreateUpdateCaseView, self).form_valid(form)
+
+        # Show save message
+        messages.success(self.request, _('%s (Case) has been edited.') % self.object.subject)
+
+        return self.get_success_url()
+
+
+class DeleteCaseView(DeleteView):
+    """
+    Delete an instance and all instances of m2m relationships.
+    """
+    model = Case
+    http_method_names = ['post']
+
+    def delete(self, request, *args, **kwargs):
+        """
+        Overloading super().delete to add a message of successful removal of this instance.
+        """
+        self.object = self.get_object()
+
+        # Show delete message
+        messages.success(self.request, _('%s (Case) has been deleted.') % self.object.subject)
+
+        self.object.delete()
+
+        return redirect(reverse('case_list'))
+
+
+# Perform logic here instead of in urls.py
+add_case_view = login_required(AddCaseView.as_view())
+detail_case_view = login_required(DetailCaseView.as_view())
+delete_case_view = login_required(DeleteCaseView.as_view())
+edit_case_view = login_required(EditCaseView.as_view())
+list_case_view = login_required(ListCaseView.as_view())