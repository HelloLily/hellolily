--- conflicted
+++ resolved
@@ -1,153 +1,149 @@
-from urlparse import urlparse
-
-from django.contrib import messages
-from django.contrib.auth.decorators import login_required
-from django.core.urlresolvers import reverse
-from django.http import HttpResponse, HttpResponseRedirect
-from django.utils import simplejson
-from django.utils.translation import ugettext as _
-from django.views.generic.edit import CreateView, UpdateView, DeleteView
-from django.views.generic.list import ListView
-
-from lily.cases.forms import CreateUpdateCaseForm, CreateCaseQuickbuttonForm
-from lily.cases.models import Case
-from lily.utils.functions import is_ajax
-from lily.utils.views import SortedListMixin, HistoryListViewMixin
-
-
-class ListCaseView(SortedListMixin, ListView):
-    """
-<<<<<<< HEAD
-    Display a list of all cases.
-=======
-    Display a list of cases.
->>>>>>> 78a240e8
-    """
-    model = Case
-    sortable = [1, 2, 3, 4, 5, 6]
-    default_order_by = 1
-    default_sort_order = SortedListMixin.DESC
-
-
-class DetailCaseView(HistoryListViewMixin):
-    """
-    Display a detail page for a single case.
-    """
-    model = Case
-
-
-class CreateUpdateCaseView(object):
-    form_class = CreateUpdateCaseForm
-    model = Case
-
-    def get_context_data(self, **kwargs):
-        """
-        Provide an url to go back to.
-        """
-        kwargs = super(CreateUpdateCaseView, self).get_context_data(**kwargs)
-        if not is_ajax(self.request):
-            kwargs.update({
-                'back_url': self.get_success_url(),
-            })
-
-        return kwargs
-
-    def get_success_url(self):
-        """
-        Redirect to case list after creating or updating a case.
-        """
-        return '%s?order_by=6&sort_order=desc' % (reverse('case_list'))
-
-
-class CreateCaseView(CreateUpdateCaseView, CreateView):
-    def dispatch(self, request, *args, **kwargs):
-        """
-        For AJAX calls, use a different form and template.
-        """
-        if is_ajax(request):
-            self.template_name_suffix = '_form_ajax'
-            self.form_class = CreateCaseQuickbuttonForm
-
-        return super(CreateCaseView, self).dispatch(request, *args, **kwargs)
-
-    def form_valid(self, form):
-        # Saves the instance
-        response = super(CreateCaseView, self).form_valid(form)
-
-        # Show save message
-        message = _('%s (Case) has been created.') % self.object.subject
-        messages.success(self.request, message)
-
-        if is_ajax(self.request):
-            # Reload when user is in the case list
-            redirect_url = None
-            parse_result = urlparse(self.request.META['HTTP_REFERER'])
-            if parse_result.path == reverse('case_list'):
-                redirect_url = '%s?order_by=6&sort_order=desc' % reverse('case_list')
-
-            response = simplejson.dumps({
-                'error': False,
-                'redirect_url': redirect_url
-            })
-            return HttpResponse(response, mimetype='application/json')
-
-        return response
-
-    def form_invalid(self, form):
-        response = self.render_to_response(self.get_context_data(form=form))
-        if is_ajax(self.request):
-            response = simplejson.dumps({
-                'error': True,
-                'html': response.rendered_content
-            })
-            return HttpResponse(response, mimetype='application/json')
-
-        return response
-
-
-class UpdateCaseView(CreateUpdateCaseView, UpdateView):
-    model = Case
-
-    def form_valid(self, form):
-        # Saves the instance
-        response = super(UpdateCaseView, self).form_valid(form)
-
-        # Show save message
-        messages.success(self.request, _('%s (Case) has been updated.') % self.object.subject)
-
-        return response
-
-
-class DeleteCaseView(DeleteView):
-    """
-    Delete an instance and all instances of m2m relationships.
-    """
-    model = Case
-
-    def delete(self, request, *args, **kwargs):
-        self.object = self.get_object()
-        self.object.delete()
-
-        # Show delete message
-        messages.success(self.request, _('%s (Case) has been deleted.') % self.object.subject)
-
-        redirect_url = self.get_success_url()
-        if is_ajax(request):
-            response = simplejson.dumps({
-                'error': False,
-                'redirect_url': redirect_url
-            })
-            return HttpResponse(response, mimetype='application/json')
-
-        return HttpResponseRedirect(redirect_url)
-
-    def get_success_url(self):
-        return reverse('case_list')
-
-
-# Perform logic here instead of in urls.py
-create_case_view = login_required(CreateCaseView.as_view())
-detail_case_view = login_required(DetailCaseView.as_view())
-delete_case_view = login_required(DeleteCaseView.as_view())
-update_case_view = login_required(UpdateCaseView.as_view())
-list_case_view = login_required(ListCaseView.as_view())
+from urlparse import urlparse
+
+from django.contrib import messages
+from django.contrib.auth.decorators import login_required
+from django.core.urlresolvers import reverse
+from django.http import HttpResponse, HttpResponseRedirect
+from django.utils import simplejson
+from django.utils.translation import ugettext as _
+from django.views.generic.edit import CreateView, UpdateView, DeleteView
+from django.views.generic.list import ListView
+
+from lily.cases.forms import CreateUpdateCaseForm, CreateCaseQuickbuttonForm
+from lily.cases.models import Case
+from lily.utils.functions import is_ajax
+from lily.utils.views import SortedListMixin, HistoryListViewMixin
+
+
+class ListCaseView(SortedListMixin, ListView):
+    """
+    Display a list of all cases.
+    """
+    model = Case
+    sortable = [1, 2, 3, 4, 5, 6]
+    default_order_by = 1
+    default_sort_order = SortedListMixin.DESC
+
+
+class DetailCaseView(HistoryListViewMixin):
+    """
+    Display a detail page for a single case.
+    """
+    model = Case
+
+
+class CreateUpdateCaseView(object):
+    form_class = CreateUpdateCaseForm
+    model = Case
+
+    def get_context_data(self, **kwargs):
+        """
+        Provide an url to go back to.
+        """
+        kwargs = super(CreateUpdateCaseView, self).get_context_data(**kwargs)
+        if not is_ajax(self.request):
+            kwargs.update({
+                'back_url': self.get_success_url(),
+            })
+
+        return kwargs
+
+    def get_success_url(self):
+        """
+        Redirect to case list after creating or updating a case.
+        """
+        return '%s?order_by=6&sort_order=desc' % (reverse('case_list'))
+
+
+class CreateCaseView(CreateUpdateCaseView, CreateView):
+    def dispatch(self, request, *args, **kwargs):
+        """
+        For AJAX calls, use a different form and template.
+        """
+        if is_ajax(request):
+            self.template_name_suffix = '_form_ajax'
+            self.form_class = CreateCaseQuickbuttonForm
+
+        return super(CreateCaseView, self).dispatch(request, *args, **kwargs)
+
+    def form_valid(self, form):
+        # Saves the instance
+        response = super(CreateCaseView, self).form_valid(form)
+
+        # Show save message
+        message = _('%s (Case) has been created.') % self.object.subject
+        messages.success(self.request, message)
+
+        if is_ajax(self.request):
+            # Reload when user is in the case list
+            redirect_url = None
+            parse_result = urlparse(self.request.META['HTTP_REFERER'])
+            if parse_result.path == reverse('case_list'):
+                redirect_url = '%s?order_by=6&sort_order=desc' % reverse('case_list')
+
+            response = simplejson.dumps({
+                'error': False,
+                'redirect_url': redirect_url
+            })
+            return HttpResponse(response, mimetype='application/json')
+
+        return response
+
+    def form_invalid(self, form):
+        response = self.render_to_response(self.get_context_data(form=form))
+        if is_ajax(self.request):
+            response = simplejson.dumps({
+                'error': True,
+                'html': response.rendered_content
+            })
+            return HttpResponse(response, mimetype='application/json')
+
+        return response
+
+
+class UpdateCaseView(CreateUpdateCaseView, UpdateView):
+    model = Case
+
+    def form_valid(self, form):
+        # Saves the instance
+        response = super(UpdateCaseView, self).form_valid(form)
+
+        # Show save message
+        messages.success(self.request, _('%s (Case) has been updated.') % self.object.subject)
+
+        return response
+
+
+class DeleteCaseView(DeleteView):
+    """
+    Delete an instance and all instances of m2m relationships.
+    """
+    model = Case
+
+    def delete(self, request, *args, **kwargs):
+        self.object = self.get_object()
+        self.object.delete()
+
+        # Show delete message
+        messages.success(self.request, _('%s (Case) has been deleted.') % self.object.subject)
+
+        redirect_url = self.get_success_url()
+        if is_ajax(request):
+            response = simplejson.dumps({
+                'error': False,
+                'redirect_url': redirect_url
+            })
+            return HttpResponse(response, mimetype='application/json')
+
+        return HttpResponseRedirect(redirect_url)
+
+    def get_success_url(self):
+        return reverse('case_list')
+
+
+# Perform logic here instead of in urls.py
+create_case_view = login_required(CreateCaseView.as_view())
+detail_case_view = login_required(DetailCaseView.as_view())
+delete_case_view = login_required(DeleteCaseView.as_view())
+update_case_view = login_required(UpdateCaseView.as_view())
+list_case_view = login_required(ListCaseView.as_view())