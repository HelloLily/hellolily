{% extends 'base.html' %}
<<<<<<< HEAD
{% load i18n static thumbnail %}
=======
{% load i18n static thumbnail utils %} 
>>>>>>> 30333edf

{% block title %}{% trans 'Contact list' %} - {% endblock %}

{% block styles %}
<link rel="stylesheet" type="text/css" href="{% static 'css/jui/jquery.ui.css' %}" media="screen" />
<link rel="stylesheet" type="text/css" href="{% static 'contacts/css/contacts.css' %}" media="screen" />
<link rel="stylesheet" type="text/css" href="{% static 'contacts/css/responsive.css' %}" media="screen" />
{% endblock %}

{% block scripts %}
<script type="text/javascript" src="{% url jsi18n packages='lily.contacts' %}"></script>
<script type="text/javascript" src="{% static 'js/jquery-ui.min.js' %}"></script>
<script type="text/javascript" src="{% static 'plugins/datatables/jquery.dataTables-min.js' %}"></script>
<script type="text/javascript" src="{% static 'plugins/datatables/jquery.dataTables.date-min.js' %}"></script>
<script type="text/javascript">
    $(document).ready(function() {
        $(".mws-datatable-fn").dataTable({
            "sPaginationType": "full_numbers",
            "bAutoWidth": false,
            "aaSorting": [[{{ order_by }}, '{{ sort_order }}']],
            "aoColumnDefs": [
                { "bSearchable": false, "bSortable": false, "aTargets": [0] },
                { "bSearchable": false, "bSortable": false, "aTargets": [1] },
                { "bSortable": false, "aTargets": [3] },
                { "sType": "date-euro", "aTargets": [4] },
                { "sType": "date-euro", "aTargets": [5] },
            ]
        });

        $('.mws-datatable-fn tr').live({
	        hover: function() {
	            $(this).find('.i-16').toggleClass('blue');
	        }
	    });

        $('.mws-table .delete_icon').click(function(event) {
            var location = $(this).attr('href');
            $('#delete-contact-form-dialog form').attr('action', location);
            $('#delete-contact-form-dialog').dialog('open');
            event.preventDefault();
        })

        $('#delete-contact-form-dialog').dialog({
            autoOpen: false,
            title: gettext('Delete contact'),
            modal: true,
            width: 350,
            buttons: [
                {
                    'class': 'mws-button red float-left',
                    text: gettext('Cancel'),
                    click: function() {
                        // cancel form on Cancel
                        $(this).dialog('close');
                    }
                },
                {
                    'class': 'mws-button green',
                    text: gettext('Continue'),
                    click: function() {
                        // submit form on Continue
                        $(this).find('form').submit();
                    }
                }
            ]
        });
    });
</script>
{% endblock %}

{% block content %}
    <div class="mws-panel grid_8">
        <div class="mws-panel-header">
            <span>{% trans 'Contacts' %}</span>
        </div>
        <div class="mws-panel-body">
            <table class="mws-datatable-fn mws-table">
                <thead>
                    <tr>
                    	<th class="controls"></th>
                        <th class="picture hide_on_small_screen"></th>
                        <th class="personal" title="{% trans 'Personal' %}">
                        	{% trans 'Personal' %}
                        </th>
                        <th class="contact" title="{% trans 'Contact' %}">
                        	{% trans 'Contact' %}
                        </th>
                        <th class="account" title="{% trans 'Works at' %}">
                            {% trans 'Works at' %}
                        </th>
                        <th class="created hide_on_small_screen" title="{% trans 'Created' %}">
                        	{% trans 'Created' %}
                        </th>
                        <th class="modified hide_on_small_screen" title="{% trans 'Modified' %}">
                        	{% trans 'Last modified' %}
                        </th>
                    </tr>
                </thead>
                <tbody>
                    {% for object in object_list %}
                        <tr class="height_77">
                        	<td class="controls" style="text-align: left;">
                                <a href="{% url contact_edit pk=object.pk %}" class="i-16 i-edit blue no-decoration inline-block" title="{% trans 'Edit' %}"></a>
                                
                                {% if not object|has_user_in_group:'account_admin' %}
                                    <a href="{% url contact_delete pk=object.pk %}" class="i-16 i-trash-1 blue no-decoration inline-block delete_icon" title="{% trans 'Delete' %}"></a>
                                {% endif %}
                            <td class="picture hide_on_small_screen">
                            	{% if object.picture %}
                                    <img src="{% thumbnail object.picture 36x36 %}" alt="{{ object.title }}" />
                                {% else %}
                                    <img src="{% static 'images/core/unknown_person_36x36.png' %}" alt="{{ object.title }}" />
                                {% endif %}
                            </td>
                            <td class="personal">
                                <div class="name"><a href="{% url contact_details pk=object.pk %}" title="{{ object.full_name }}">{{ object.full_name }}</a></div>
                                <span class="social">
                                    {% for sm in object.get_social %}
                                        <a href="{{ sm.profile_url }}"><img src="{% static 'images/social/'|add:sm.name|lower|add:'_16.png' %}" alt="{{ sm.name }}" /></a>
                                    {% endfor %}
                                </span>
                            </td>
                            <td class="details">
                                {% if object.primary_email %}
                                    <div class="i-16 i-mail blue">
                                        <a href="mailto:{{ object.primary_email }}" title="{{ object.primary_email }}">{{ object.primary_email|truncatechars:"20" }}</a>
                                    </div>
                                {% endif %}

                                {% with object.get_work_phone as phone %}
                                    {% if phone.raw_input %}
                                        <div class="i-16 i-phone blue">
                                            <a href="tel:{{ phone.number }}">{{ phone.raw_input }}</a>
                                        </div>
                                    {% endif %}
                                {% endwith %}

                                {% with object.get_mobile_phone as phone %}
                                    {% if phone.raw_input %}
                                        <div class="i-16 i-mobile blue">
                                            <a href="tel:{{ phone.number }}">{{ phone.raw_input }}</a>
                                        </div>
                                    {% endif %}
                                {% endwith %}
                            </td>
                            <td class="account">
                                {% if object.functions.all.0 %}
                                    <a href="{% url account_details pk=object.functions.all.0.account.pk %}">{{ object.functions.all.0.account.name }}</a>
                                {% endif %}
                            </td>
                            <td class="created hide_on_small_screen">
                                {{ object.created|date:"d/m/Y H:i:s" }}
                            </td>
                            <td class="modified hide_on_small_screen">
                                {{ object.modified|date:"d/m/Y H:i:s" }}
                            </td>
                        </tr>
                    {% endfor %}
                </tbody>
            </table>
            <div id="delete-contact-form-dialog" style="display:none;">
                <form class="mws-form" action="" method="post">
                    {% csrf_token %}
                    <div class="mws-form-inline">
                        <div class="mws-form-row">
                            {% blocktrans with contact.full_name as contact %}Are you sure you want to delete the contact for {{ contact }}? This cannot be undone.{% endblocktrans %}
                        </div>
                    </div>
                </form>
            </div>
        </div>
    </div>
{% endblock %}<|MERGE_RESOLUTION|>--- conflicted
+++ resolved
@@ -1,9 +1,5 @@
 {% extends 'base.html' %}
-<<<<<<< HEAD
-{% load i18n static thumbnail %}
-=======
-{% load i18n static thumbnail utils %} 
->>>>>>> 30333edf
+{% load i18n static thumbnail utils %}
 
 {% block title %}{% trans 'Contact list' %} - {% endblock %}
 
@@ -107,7 +103,7 @@
                         <tr class="height_77">
                         	<td class="controls" style="text-align: left;">
                                 <a href="{% url contact_edit pk=object.pk %}" class="i-16 i-edit blue no-decoration inline-block" title="{% trans 'Edit' %}"></a>
-                                
+
                                 {% if not object|has_user_in_group:'account_admin' %}
                                     <a href="{% url contact_delete pk=object.pk %}" class="i-16 i-trash-1 blue no-decoration inline-block delete_icon" title="{% trans 'Delete' %}"></a>
                                 {% endif %}
