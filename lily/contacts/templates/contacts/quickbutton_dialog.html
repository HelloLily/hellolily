{% extends 'base_quickbutton_dialog.html' %}

{% load i18n %}

{% block dialog-id %}-contact{% endblock %}

{% block dialog-class %} contact{% endblock %}

{% block dialog-title %}{% trans 'New contact' %}{% endblock %}

{% block dialog-form-url %}{% url contact_add %}{% endblock %}

{% block dialog-form %}{% include 'contacts/quickbutton_form.html' with form=quickbutton_formsets.contact %}{% endblock %}

{% block quick-button-scripts %}
    <script type="text/javascript">
        $(document).ready(function() {
            // add contact dialog
            $('#quickbutton-dialog-contact').dialog({
                autoOpen: false,
                modal: true,
                width: 640,
                open: function() {
                    enableChosen($(this));
                },
                buttons: [
                    {
                        'class': 'mws-button red float-left',
                        text: gettext('Cancel'),
                        click: function() {
                            $(this).dialog('close');
                        }
                    },
                    {
                        'class': 'mws-button green',
                        text: gettext('Add more details'),
                        click: function() {
                            // set form input to edit so we get a redirect to the extendend edit page
                            $('#add-contact-submit').val('edit');
                            sendForm( $(this) );
                        },
                        name: 'submit',
                        value: 'edit'
                    },
                    {
                        'class': 'mws-button green',
                        text: gettext('Save'),
                        click: function() {
                            sendForm( $(this) );
                        },
                        name: 'submit',
                        value: 'add'
                    },
                ],
                close: function() {
                    clearForm( $(this).find('form') );
                }
            });
<<<<<<< HEAD

            $('#quickbutton-dialog-contact form').submit(function(event) {
                sendForm( $('#quickbutton-dialog-contact') );
                event.preventDefault();
            });

=======
            
>>>>>>> a7785d1f
            // show add contact dialog
            $('.quickbutton.contact').click(function(event) {
                $('#quickbutton-dialog-contact').dialog('open');
                event.preventDefault();
            });
        });
    </script>
<<<<<<< HEAD
{% endblock %}
=======
{% endblock %}
>>>>>>> a7785d1f
<|MERGE_RESOLUTION|>--- conflicted
+++ resolved
@@ -56,16 +56,12 @@
                     clearForm( $(this).find('form') );
                 }
             });
-<<<<<<< HEAD
 
             $('#quickbutton-dialog-contact form').submit(function(event) {
                 sendForm( $('#quickbutton-dialog-contact') );
                 event.preventDefault();
             });
 
-=======
-            
->>>>>>> a7785d1f
             // show add contact dialog
             $('.quickbutton.contact').click(function(event) {
                 $('#quickbutton-dialog-contact').dialog('open');
@@ -73,8 +69,4 @@
             });
         });
     </script>
-<<<<<<< HEAD
-{% endblock %}
-=======
-{% endblock %}
->>>>>>> a7785d1f
+{% endblock %}