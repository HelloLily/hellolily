--- conflicted
+++ resolved
@@ -43,16 +43,10 @@
         and Addresses). 
         """
         
-<<<<<<< HEAD
-        # Save form
-        super(AddContactView,self).form_valid(form)
-        
-=======
         # Save instance
         super(AddContactView, self).form_valid(form)
         
         # Retrieve contact instance to use
->>>>>>> bde4965a
         form_kwargs = self.get_form_kwargs()
         
         # Save all e-mail address, phone number and address formsets
@@ -86,16 +80,13 @@
                 if formset.instance.raw_input:
                     formset.save()
                     self.object.phone_numbers.add(formset.instance)
-<<<<<<< HEAD
-=======
-        
+
         # Save any selected accounts
         if form_kwargs['data'].getlist('accounts'):
             pks = form_kwargs['data'].getlist('accounts')
             for pk in pks:
                 account = AccountModel.objects.get(pk=pk)
                 FunctionModel.objects.create(account=account, contact=self.object, manager=self.object)
->>>>>>> bde4965a
         
         return self.get_success_url()
     
