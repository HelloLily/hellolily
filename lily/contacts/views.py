<<<<<<< HEAD
from datetime import date
from hashlib import sha256
from urlparse import urlparse
import base64
import pickle

from django.contrib import messages
from django.contrib.auth.decorators import login_required
from django.core.urlresolvers import reverse
from django.db.models.query_utils import Q
from django.http import Http404, HttpResponse
from django.shortcuts import redirect
from django.template.context import RequestContext
from django.template.loader import render_to_string
from django.utils import simplejson
from django.utils.encoding import force_unicode
from django.utils.html import escapejs
from django.utils.translation import ugettext as _
from django.views.generic import TemplateView
from django.views.generic.edit import CreateView, UpdateView, DeleteView
from django.views.generic.list import ListView

from lily.accounts.models import Account
from lily.contacts.forms import CreateUpdateContactForm, AddContactQuickbuttonForm
from lily.contacts.models import Contact, Function
from lily.notes.views import NoteDetailViewMixin
from lily.users.models import CustomUser
from lily.utils.functions import is_ajax, clear_messages
from lily.utils.models import PhoneNumber
from lily.utils.templatetags.messages import tag_mapping
from lily.utils.templatetags.utils import has_user_in_group
from lily.utils.views import SortedListMixin, FilteredListMixin,\
    DeleteBackAddSaveFormViewMixin, EmailAddressFormSetViewMixin, PhoneNumberFormSetViewMixin,\
    AddressFormSetViewMixin, ValidateFormSetViewMixin, ValidateEmailAddressFormSetViewMixin


class ListContactView(SortedListMixin, FilteredListMixin, ListView):
    """
    Display a list of all contacts
    """
    template_name = 'contacts/model_list.html'
    model = Contact
    sortable = [2, 4, 5, 6]
    default_order_by = 2

    def get_context_data(self, **kwargs):
        """
        Overloading super().get_context_data to provide the list item template.
        """
        kwargs = super(ListContactView, self).get_context_data(**kwargs)

        kwargs.update({
            'list_item_template': 'contacts/model_list_item.html',
        })
        return kwargs


class DetailContactView(NoteDetailViewMixin):
    """
    Display a detail page for a single contact.
    """
    template_name = 'contacts/details.html'
    model = Contact
    success_url_reverse_name = 'contact_details'


class CreateUpdateContactView(PhoneNumberFormSetViewMixin, AddressFormSetViewMixin, ValidateFormSetViewMixin):
    """
    Base class for AddAContactView and EditContactView.
    """

    # Default template and form
    template_name = 'contacts/create_or_update.html'
    form_class = CreateUpdateContactForm
    
    exclude_address_types = ['visiting']
    
    def __init__(self, *args, **kwargs):
        super(CreateUpdateContactView, self).__init__(*args, **kwargs)
        
        # Override default formset template to adjust choices for address_type
        self.formset_data['addresses_formset']['template'] = 'contacts/formset_address.html'

    def form_valid(self, form):
        # Copied from ModelFormMixin
        self.object = form.save()
        
        if not is_ajax(self.request):
            form_kwargs = self.get_form_kwargs()
            
            # Save selected account
            if form_kwargs['data'].get('account'):
                pk = form_kwargs['data'].get('account')
                account = Account.objects.get(pk=pk)
                Function.objects.get_or_create(account=account, contact=self.object)
    
                functions = Function.objects.filter(~Q(account_id=pk), Q(contact=self.object))
                functions.delete()
            else:
                # No account selected
                functions = Function.objects.filter(contact=self.object)
                functions.delete()
                
        return super(CreateUpdateContactView, self).form_valid(form)


class AddContactView(DeleteBackAddSaveFormViewMixin, EmailAddressFormSetViewMixin, CreateUpdateContactView, CreateView):
    """
    View to add a contact. Also supports a smaller (quickbutton) form for ajax requests.
    """
    def dispatch(self, request, *args, **kwargs):
        """
        Overloading super().dispatch to change the template to be rendered for ajax requests.
        """
        # Change form and template for ajax calls or create formset instances for the normal form
        if is_ajax(request):
            self.form_class = AddContactQuickbuttonForm
            self.template_name = 'contacts/quickbutton_form.html'
        
        return super(AddContactView, self).dispatch(request, *args, **kwargs)

    def form_valid(self, form):
        """
        Handle form submission via AJAX or show custom save message.
        """
        # Save instance
        super(AddContactView, self).form_valid(form)
        message = _('%s (Contact) has been saved.') % self.object.full_name()

        if is_ajax(self.request):
            form_kwargs = self.get_form_kwargs()
            
            # Add e-mail address to account as primary
            self.object.primary_email = form.cleaned_data.get('email')
            self.object.save()

            # Save phone number
            if form.cleaned_data.get('phone'):
                phone = PhoneNumber.objects.create(raw_input=form.cleaned_data.get('phone'))
                self.object.phone_numbers.add(phone)

            # Save account
            if form_kwargs['data'].get('account'):
                pk = form_kwargs['data'].get('account')
                account = Account.objects.get(pk=pk)
                Function.objects.get_or_create(account=account, contact=self.object)

            # Check if the user wants to 'add & edit'
            submit_action = form_kwargs['data'].get('submit_button', None)
            if submit_action == 'edit':
                do_redirect = True
                url = reverse('contact_edit', kwargs={
                    'pk': self.object.pk,
                })
                notification = False
                html_response = ''
            else:
                # Redirect if in the list view or dashboard
                url_obj = urlparse(self.request.META['HTTP_REFERER'])
                if url_obj.path.endswith(reverse('contact_list')) or url_obj.path == reverse('dashboard'):
                    # Show save message
                    messages.success(self.request, message)

                    do_redirect = True
                    if url_obj.path.endswith(reverse('contact_list')):
                        url = '%s?order_by=5&sort_order=desc' % reverse('contact_list')
                    else:
                        url = self.request.META['HTTP_REFERER']
                    notification = False
                    html_response = ''
                else:
                    do_redirect = False
                    url = ''
                    html_response = ''
                    notification = [{ 'message': escapejs(message), 'tags': tag_mapping.get('success') }]

            # Return response
            return HttpResponse(simplejson.dumps({
                'error': False,
                'html': html_response,
                'redirect': do_redirect,
                'notification': notification,
                'url': url
            }), mimetype='application/json')
                
        # Show save message
        messages.success(self.request, message);
        
        return self.get_success_url()

    def form_invalid(self, form):
        """
        Overloading super().form_invalid to mark the primary checkbox for e-mail addresses as
        checked for postbacks.
        """
        if is_ajax(self.request):
            context = RequestContext(self.request, self.get_context_data(form=form))
            return HttpResponse(simplejson.dumps({
                'error': True,
                'html': render_to_string(self.template_name, context_instance=context)
            }), mimetype='application/json')
        
        return super(AddContactView, self).form_invalid(form)

    def get_success_url(self):
        """
        Get the url to redirect to after this form has succesfully been submitted.
        """
        return redirect('%s?order_by=5&sort_order=desc' % (reverse('contact_list')))


class EditContactView(DeleteBackAddSaveFormViewMixin, ValidateEmailAddressFormSetViewMixin, CreateUpdateContactView, UpdateView):
    """
    View to edit a contact.
    """
    model = Contact

    def form_valid(self, form):
        """
        Save m2m relations to edited contact (i.e. Phone numbers, E-mail addresses and Addresses).
        """
        super(EditContactView, self).form_valid(form)

        # TODO: make this work with the new way of using formsets
#        # Save all e-mail address, phone number and address formsets
#        if self.email_addresses_formset.is_valid() and self.addresses_formset.is_valid() and self.phone_numbers_formset.is_valid():
#            form_kwargs = self.get_form_kwargs()
#            # Save form
#            super(EditContactView, self).form_valid(form)
#
#            # Handle e-mail addresses permission checks
#            allow_edit_email = email_verify = False
#            allow_save = False
#            is_user_contact = True
#            primary_has_changed = False
#            verification_email_data = None
#            new_primary_email_address_instance = None
#            old_primary_email_address_instance = None
#            
#            # TODO: move the permission logic to a decorator for this view
#
#            # Permission check: users in a certain group and the contact's user can edit e-mail adresses
#            # For e-mailaddresses a confirmation e-mail is sent to the new e-mail adres when
#            # the contact's user changes it. Another user with permissions can change it regardless.
####            try:
####                user = CustomUser.objects.get(contact=self.object)
####            except CustomUser.DoesNotExist:
####                # If it's not a user's contact
####                allow_edit_email = True
####                is_user_contact = False
####            else:
####                if user == self.request.user:
####                    # If this is the case, allow editing it after verification via e-mail
####                    allow_edit_email = email_verify = True
####                elif 'account_admin' in self.request.user.groups.values_list('name', flat=True):
####                    # Users in this group can always edit e-mail addresses
####                    allow_edit_email = True
#
#            # Handle saving (and sending verification e-mails for) e-mail addresses
#            if allow_edit_email:
#                # Find the e-mail address marked as primary e-mail address
#                primary_email_prefix = form_kwargs['data'].get(self.email_addresses_formset.prefix + '_primary-email')
#                
#                # Loop through all e-mail addresses
#                for formset in self.email_addresses_formset:
#                    # Check if formset instance should be deleted
####                    if form_kwargs['data'].get(formset.prefix + '-DELETE'):
####                        # Only delete if it's not a user's contact or if it's not marked as primary e-mail when it is a user's contact
####                        if not is_user_contact or formset.prefix != primary_email_prefix: 
####                            self.object.email_addresses.remove(formset.instance)
####                            formset.instance.delete()
####                        elif is_user_contact:
####                            # Add message
####                            messages.error(self.request, _('The e-mail address %s was not removed because it\'s the login for this user.' % formset.instance.email_address))
####                        continue
#
#                    # Explicitly set 'is_primary' on every e-mail address to make sure only one is 
#                    # marked as primary e-mail.
#                    if formset.prefix == primary_email_prefix:
#                        formset.instance.is_primary = True
#                    else:
#                        formset.instance.is_primary = False
#
#                    # Only save e-mail address if something else than is_primary/status was filled in
#                    if formset.instance.email_address:
#                        # If it's an existing e-mail address and the address itself has not changed,
#                        # allow saving it regardless of other attributes that might have changed. 
#                        # This prevents existing e-mail addresses that are no longer the primary
#                        # e-mail address from demanding verification as well as the new ones. 
#                        if formset.instance.pk:
#                            existing_email_address = EmailAddress.objects.get(pk=formset.instance.pk)
#                            if existing_email_address.email_address == formset.instance.email_address:
#                                allow_save = True
#                                
#                            # Check if the attribute 'is_primary' has changed or if the e-mail address itself has been modified
#                            if existing_email_address.is_primary != formset.instance.is_primary:
#                                primary_has_changed = True
#                                if formset.instance.is_primary:
#                                    new_primary_email_address_instance = formset.instance
#                                else:
#                                    old_primary_email_address_instance = existing_email_address
#                            elif existing_email_address.email_address != formset.instance.email_address:
#                                primary_has_changed = True
#                                new_primary_email_address_instance = formset.instance
#                                old_primary_email_address_instance = existing_email_address
#                        
#                        # Simply save the e-mail address if none of the permission checks is
#                        # blocking this action.
#                        if allow_save or not email_verify:
#                            if not primary_has_changed:
#                                formset.save()
#                                self.object.email_addresses.add(formset.instance)
#                
#                if old_primary_email_address_instance != None:
#                    if not allow_save and email_verify or primary_has_changed:
#                        # Get contact pk
#                        pk = self.object.pk
#                        
#                        # Calculate expire date
#                        expire_date = date.today() + timedelta(days=settings.EMAIL_CONFIRM_TIMEOUT_DAYS)
#                        expire_date_pickled = pickle.dumps(expire_date)
#        
#                        # Get link to site
#                        protocol = self.request.is_secure() and 'https' or 'http'
#                        site = Site.objects.get_current()
#        
#                        # Build data dict
#                        verification_email_data = base64.urlsafe_b64encode(pickle.dumps({
#                            'contact_pk': self.object.pk,
#                            'old_email_address': old_primary_email_address_instance.email_address,
#                            'email_address': pickle.dumps(new_primary_email_address_instance),
#                            'expire_date': expire_date_pickled,
#                            'hash': sha256('%s%s%d%s' % (old_primary_email_address_instance.email_address, new_primary_email_address_instance.email_address, pk, expire_date_pickled)).hexdigest(),
#                        })).strip('=')
#        
#                        # Build verification link
#                        verification_link = "%s://%s%s" % (protocol, site, reverse('contact_confirm_email', kwargs={
#                            'data': verification_email_data
#                        }))
#        
#                        # Sent an e-mail informing the user his primary e-mail address
#                        # can be changed.
#                        send_templated_mail(
#                            template_name='email_confirm',
#                            from_email=settings.DEFAULT_FROM_EMAIL,
#                            recipient_list=[old_primary_email_address_instance.email_address, new_primary_email_address_instance.email_address],
#                            context = {
#                                'current_site': site,
#                                'full_name': self.object.full_name(),
#                                'verification_link': verification_link,
#                                'email_address': new_primary_email_address_instance.email_address
#                            }
#                        )
#        
#                        # Add message
#                        messages.info(self.request, _('An e-mail was sent to %s with a link to verify your new primary e-mail address.' % formset.instance.email_address))
#            else:
#                # Add message
#                messages.error(self.request, _('You don\'t have enough permissions to change the e-mail addresses for %.' % self.object.full_name()))

        # Show save message
        messages.success(self.request, _('%s (Contact) has been edited.') % self.object.full_name());

        return self.get_success_url()

    def get_success_url(self):
        """
        Get the url to redirect to after this form has succesfully been submitted.
        """
        return redirect('%s?order_by=6&sort_order=desc' % (reverse('contact_list')))


class DeleteContactView(DeleteView):
    """
    Delete an instance and all instances of m2m relationships.
    """
    model = Contact
    http_method_names = ['post']

    def delete(self, request, *args, **kwargs):
        """
        Overloading super().delete to remove the related models and the instance itself.
        """
        self.object = self.get_object()
        
        # Check this contact isn't linked to a user in an admin group.
        if has_user_in_group(self.object, 'account_admin'):
            raise Http404()
        
        self.object.email_addresses.remove()
        self.object.addresses.remove()
        self.object.phone_numbers.remove()
        self.object.tags.remove()

        functions = Function.objects.filter(contact=self.object)
        functions.delete()

        # Show delete message
        messages.success(self.request, _('%s (Contact) has been deleted.') % self.object.full_name());

        self.object.delete()

        return redirect(reverse('contact_list'))


class ConfirmContactEmailView(TemplateView):
    """
    Confirm an e-mail address change for a contact which is linked to a user.
    """
    http_method_names = ['get']

    def get(self, request, *args, **kwargs):
        """
        Verify the incoming request uri. Save the new e-mail address or throw a 404.
        """
        # Base64 decode and unpickle data from URL
        try:
            data = pickle.loads(base64.urlsafe_b64decode(str(kwargs.get('data') + '=' * (len(kwargs.get('data')) % 4))))
        except:
            raise Http404
        if self.is_valid_link(data):
            # Unpickle EmailAddress object
            try:
                email_address = pickle.loads(data.get('email_address'))
            except:
                # throw 404
                raise Http404
           
            # Get user by contact
            contact_pk = data.get('contact_pk')
            user = CustomUser.objects.get(contact_id=contact_pk)

            # Save e-mail address
            if email_address.pk is None and user.contact.email_addresses.filter(email_address=email_address.email_address).exists():
                # throw 404
                raise Http404
            else:
                # Prevent multiple primary e-mail addresses
                if email_address.is_primary:
                    user.contact.email_addresses.all().update(is_primary=False)

                email_address.save()
                user.contact.email_addresses.add(email_address)

            # if logged in:
            if request.user.is_authenticated() and email_address.is_primary:
                # clear any existing messages
                clear_messages(request)
                # add message
                messages.success(request, _('Your primary e-mail address has been changed. Please log back in.'))

                # force log out
                return redirect(reverse('logout'))
            else:
                # Add message
                messages.info(self.request, _('You can log in now with your new primary e-mail address.'))
                
                # redirect to contact edit/view page
                return redirect(reverse('contact_details', kwargs={
                    'pk': contact_pk
                 }))
        else:
            # throw 404
            raise Http404

    def is_valid_link(self, data):
        """
        Verify the kwargs from the uri with the data in the hash.
        """
        # grab hash
        hash = data.get('hash')
        # grab old/new e-mail address
        old_email = data.get('old_email_address')

        # Unpickle EmailAddress object
        email_address = pickle.loads(data.get('email_address'))
        new_email = email_address.email_address
        # grab pk
        pk = data.get('contact_pk')
        # grab datetime to test expire date
        expire_date_pickled = data.get('expire_date')
        
        # Verify hash
        if hash != sha256('%s%s%d%s' % (old_email, new_email, pk, expire_date_pickled)).hexdigest():
            return False

        # Test expire date
        try:
            expire_date = pickle.loads(expire_date_pickled)
            if date.today() > expire_date:
                # Expire date has passed
                return False
        except pickle.UnpicklingError:
            return False

        # Find a user's contact with old_email as an existing e-mail address
        if old_email == '' and not force_unicode(old_email) in CustomUser.objects.filter(pk=pk).values_list('contact__email_addresses__email_address', flat=True):
            # No e-mail found to change
            return False

        return True


# Perform logic here instead of in urls.py
add_contact_view = login_required(AddContactView.as_view())
detail_contact_view = login_required(DetailContactView.as_view())
delete_contact_view = login_required(DeleteContactView.as_view())
edit_contact_view = login_required(EditContactView.as_view())
list_contact_view = login_required(ListContactView.as_view())
=======
from datetime import date
from hashlib import sha256
from urlparse import urlparse
import base64
import pickle

from django.contrib import messages
from django.contrib.auth.decorators import login_required
from django.core.urlresolvers import reverse
from django.db.models.query_utils import Q
from django.http import Http404, HttpResponse
from django.shortcuts import redirect
from django.template.context import RequestContext
from django.template.loader import render_to_string
from django.utils import simplejson
from django.utils.encoding import force_unicode
from django.utils.html import escapejs
from django.utils.translation import ugettext as _
from django.views.generic import TemplateView
from django.views.generic.edit import CreateView, UpdateView, DeleteView
from django.views.generic.list import ListView

from lily.accounts.models import Account
from lily.contacts.forms import CreateUpdateContactForm, AddContactQuickbuttonForm
from lily.contacts.models import Contact, Function
from lily.notes.views import NoteDetailViewMixin
from lily.users.models import CustomUser
from lily.utils.functions import is_ajax, clear_messages
from lily.utils.models import PhoneNumber
from lily.utils.templatetags.messages import tag_mapping
from lily.utils.templatetags.utils import has_user_in_group
from lily.utils.views import SortedListMixin, FilteredListMixin,\
    DeleteBackAddSaveFormViewMixin, EmailAddressFormSetViewMixin, PhoneNumberFormSetViewMixin,\
    AddressFormSetViewMixin, ValidateFormSetViewMixin, ValidateEmailAddressFormSetViewMixin


class ListContactView(SortedListMixin, FilteredListMixin, ListView):
    """
    Display a list of all contacts
    """
    template_name = 'contacts/model_list.html'
    model = Contact
    sortable = [2, 4, 5, 6]
    default_order_by = 2

    def get_context_data(self, **kwargs):
        """
        Overloading super().get_context_data to provide the list item template.
        """
        kwargs = super(ListContactView, self).get_context_data(**kwargs)

        kwargs.update({
            'list_item_template': 'contacts/model_list_item.html',
        })
        return kwargs


class DetailContactView(NoteDetailViewMixin):
    """
    Display a detail page for a single contact.
    """
    template_name = 'contacts/details.html'
    model = Contact
    success_url_reverse_name = 'contact_details'


class CreateUpdateContactView(PhoneNumberFormSetViewMixin, AddressFormSetViewMixin, ValidateFormSetViewMixin):
    """
    Base class for AddAContactView and EditContactView.
    """

    # Default template and form
    template_name = 'contacts/create_or_update.html'
    form_class = CreateUpdateContactForm

    exclude_address_types = ['visiting']

    def __init__(self, *args, **kwargs):
        super(CreateUpdateContactView, self).__init__(*args, **kwargs)

        # Override default formset template to adjust choices for address_type
        self.formset_data['addresses_formset']['template'] = 'contacts/formset_address.html'

    def form_valid(self, form):
        self.object = form.save()  # copied from ModelFormMixin

        if not is_ajax(self.request):
            form_kwargs = self.get_form_kwargs()

            # Save selected account
            if form_kwargs['data'].get('account'):
                pk = form_kwargs['data'].get('account')
                account = Account.objects.get(pk=pk)
                Function.objects.get_or_create(account=account, contact=self.object)

                functions = Function.objects.filter(~Q(account_id=pk), Q(contact=self.object))
                functions.delete()
            else:
                # No account selected
                functions = Function.objects.filter(contact=self.object)
                functions.delete()

        return super(CreateUpdateContactView, self).form_valid(form)


class AddContactView(DeleteBackAddSaveFormViewMixin, EmailAddressFormSetViewMixin, CreateUpdateContactView, CreateView):
    """
    View to add a contact. Also supports a smaller (quickbutton) form for ajax requests.
    """
    def dispatch(self, request, *args, **kwargs):
        """
        Overloading super().dispatch to change the template to be rendered for ajax requests.
        """
        # Change form and template for ajax calls or create formset instances for the normal form
        if is_ajax(request):
            self.form_class = AddContactQuickbuttonForm
            self.template_name = 'contacts/quickbutton_form.html'

        return super(AddContactView, self).dispatch(request, *args, **kwargs)

    def form_valid(self, form):
        """
        Handle form submission via AJAX or show custom save message.
        """
        self.object = form.save()  # copied from ModelFormMixin

        message = _('%s (Contact) has been saved.') % self.object.full_name()

        if is_ajax(self.request):
            form_kwargs = self.get_form_kwargs()

            # Add e-mail address to account as primary
            self.object.primary_email = form.cleaned_data.get('email')
            self.object.save()

            # Save phone number
            if form.cleaned_data.get('phone'):
                phone = PhoneNumber.objects.create(raw_input=form.cleaned_data.get('phone'))
                self.object.phone_numbers.add(phone)

            # Save account
            if form_kwargs['data'].get('account'):
                pk = form_kwargs['data'].get('account')
                account = Account.objects.get(pk=pk)
                Function.objects.get_or_create(account=account, contact=self.object)

            # Check if the user wants to 'add & edit'
            submit_action = form_kwargs['data'].get('submit_button', None)
            if submit_action == 'edit':
                do_redirect = True
                url = reverse('contact_edit', kwargs={
                    'pk': self.object.pk,
                })
                notification = False
                html_response = ''
            else:
                # Redirect if in the list view or dashboard
                url_obj = urlparse(self.request.META['HTTP_REFERER'])
                if url_obj.path.endswith(reverse('contact_list')) or url_obj.path == reverse('dashboard'):
                    # Show save message
                    messages.success(self.request, message)

                    do_redirect = True
                    if url_obj.path.endswith(reverse('contact_list')):
                        url = '%s?order_by=5&sort_order=desc' % reverse('contact_list')
                    else:
                        url = self.request.META['HTTP_REFERER']
                    notification = False
                    html_response = ''
                else:
                    do_redirect = False
                    url = ''
                    html_response = ''
                    notification = [{ 'message': escapejs(message), 'tags': tag_mapping.get('success') }]

            # Return response
            return HttpResponse(simplejson.dumps({
                'error': False,
                'html': html_response,
                'redirect': do_redirect,
                'notification': notification,
                'url': url
            }), mimetype='application/json')

        # Show save message
        messages.success(self.request, message)

        return super(AddContactView, self).form_valid(form)

    def form_invalid(self, form):
        """
        Overloading super().form_invalid to mark the primary checkbox for e-mail addresses as
        checked for postbacks.
        """
        if is_ajax(self.request):
            context = RequestContext(self.request, self.get_context_data(form=form))
            return HttpResponse(simplejson.dumps({
                'error': True,
                'html': render_to_string(self.template_name, context_instance=context)
            }), mimetype='application/json')

        return super(AddContactView, self).form_invalid(form)

    def get_success_url(self):
        """
        Get the url to redirect to after this form has succesfully been submitted.
        """
        return '%s?order_by=5&sort_order=desc' % (reverse('contact_list'))


class EditContactView(DeleteBackAddSaveFormViewMixin, ValidateEmailAddressFormSetViewMixin, CreateUpdateContactView, UpdateView):
    """
    View to edit a contact.
    """
    model = Contact

    def form_valid(self, form):
        """
        Save m2m relations to edited contact (i.e. Phone numbers, E-mail addresses and Addresses).
        """
        self.object = form.save()  # copied from ModelFormMixin

        # Show save message
        messages.success(self.request, _('%s (Contact) has been edited.') % self.object.full_name())

        return super(EditContactView, self).form_valid(form)

    def get_success_url(self):
        """
        Get the url to redirect to after this form has succesfully been submitted.
        """
        return '%s?order_by=6&sort_order=desc' % (reverse('contact_list'))


class DeleteContactView(DeleteView):
    """
    Delete an instance and all instances of m2m relationships.
    """
    model = Contact
    http_method_names = ['post']

    def delete(self, request, *args, **kwargs):
        """
        Overloading super().delete to remove the related models and the instance itself.
        """
        self.object = self.get_object()

        # Check this contact isn't linked to a user in an admin group.
        if has_user_in_group(self.object, 'account_admin'):
            raise Http404()

        self.object.email_addresses.remove()
        self.object.addresses.remove()
        self.object.phone_numbers.remove()
        self.object.tags.remove()

        functions = Function.objects.filter(contact=self.object)
        functions.delete()

        # Show delete message
        messages.success(self.request, _('%s (Contact) has been deleted.') % self.object.full_name())

        self.object.delete()

        return redirect(reverse('contact_list'))


class ConfirmContactEmailView(TemplateView):
    """
    Confirm an e-mail address change for a contact which is linked to a user.
    """
    http_method_names = ['get']

    def get(self, request, *args, **kwargs):
        """
        Verify the incoming request uri. Save the new e-mail address or throw a 404.
        """
        # Base64 decode and unpickle data from URL
        try:
            data = pickle.loads(base64.urlsafe_b64decode(str(kwargs.get('data') + '=' * (len(kwargs.get('data')) % 4))))
        except:
            raise Http404
        if self.is_valid_link(data):
            # Unpickle EmailAddress object
            try:
                email_address = pickle.loads(data.get('email_address'))
            except:
                # throw 404
                raise Http404

            # Get user by contact
            contact_pk = data.get('contact_pk')
            user = CustomUser.objects.get(contact_id=contact_pk)

            # Save e-mail address
            if email_address.pk is None and user.contact.email_addresses.filter(email_address=email_address.email_address).exists():
                # throw 404
                raise Http404
            else:
                # Prevent multiple primary e-mail addresses
                if email_address.is_primary:
                    user.contact.email_addresses.all().update(is_primary=False)

                email_address.save()
                user.contact.email_addresses.add(email_address)

            # if logged in:
            if request.user.is_authenticated() and email_address.is_primary:
                # clear any existing messages
                clear_messages(request)
                # add message
                messages.success(request, _('Your primary e-mail address has been changed. Please log back in.'))

                # force log out
                return redirect(reverse('logout'))
            else:
                # Add message
                messages.info(self.request, _('You can log in now with your new primary e-mail address.'))

                # redirect to contact edit/view page
                return redirect(reverse('contact_details', kwargs={
                    'pk': contact_pk
                 }))
        else:
            # throw 404
            raise Http404

    def is_valid_link(self, data):
        """
        Verify the kwargs from the uri with the data in the hash.
        """
        # grab hash
        hash = data.get('hash')
        # grab old/new e-mail address
        old_email = data.get('old_email_address')

        # Unpickle EmailAddress object
        email_address = pickle.loads(data.get('email_address'))
        new_email = email_address.email_address
        # grab pk
        pk = data.get('contact_pk')
        # grab datetime to test expire date
        expire_date_pickled = data.get('expire_date')

        # Verify hash
        if hash != sha256('%s%s%d%s' % (old_email, new_email, pk, expire_date_pickled)).hexdigest():
            return False

        # Test expire date
        try:
            expire_date = pickle.loads(expire_date_pickled)
            if date.today() > expire_date:
                # Expire date has passed
                return False
        except pickle.UnpicklingError:
            return False

        # Find a user's contact with old_email as an existing e-mail address
        if old_email == '' and not force_unicode(old_email) in CustomUser.objects.filter(pk=pk).values_list('contact__email_addresses__email_address', flat=True):
            # No e-mail found to change
            return False

        return True


# Perform logic here instead of in urls.py
add_contact_view = login_required(AddContactView.as_view())
detail_contact_view = login_required(DetailContactView.as_view())
delete_contact_view = login_required(DeleteContactView.as_view())
edit_contact_view = login_required(EditContactView.as_view())
list_contact_view = login_required(ListContactView.as_view())
>>>>>>> e68a5ce2
<|MERGE_RESOLUTION|>--- conflicted
+++ resolved
@@ -1,883 +1,371 @@
-<<<<<<< HEAD
-from datetime import date
-from hashlib import sha256
-from urlparse import urlparse
-import base64
-import pickle
-
-from django.contrib import messages
-from django.contrib.auth.decorators import login_required
-from django.core.urlresolvers import reverse
-from django.db.models.query_utils import Q
-from django.http import Http404, HttpResponse
-from django.shortcuts import redirect
-from django.template.context import RequestContext
-from django.template.loader import render_to_string
-from django.utils import simplejson
-from django.utils.encoding import force_unicode
-from django.utils.html import escapejs
-from django.utils.translation import ugettext as _
-from django.views.generic import TemplateView
-from django.views.generic.edit import CreateView, UpdateView, DeleteView
-from django.views.generic.list import ListView
-
-from lily.accounts.models import Account
-from lily.contacts.forms import CreateUpdateContactForm, AddContactQuickbuttonForm
-from lily.contacts.models import Contact, Function
-from lily.notes.views import NoteDetailViewMixin
-from lily.users.models import CustomUser
-from lily.utils.functions import is_ajax, clear_messages
-from lily.utils.models import PhoneNumber
-from lily.utils.templatetags.messages import tag_mapping
-from lily.utils.templatetags.utils import has_user_in_group
-from lily.utils.views import SortedListMixin, FilteredListMixin,\
-    DeleteBackAddSaveFormViewMixin, EmailAddressFormSetViewMixin, PhoneNumberFormSetViewMixin,\
-    AddressFormSetViewMixin, ValidateFormSetViewMixin, ValidateEmailAddressFormSetViewMixin
-
-
-class ListContactView(SortedListMixin, FilteredListMixin, ListView):
-    """
-    Display a list of all contacts
-    """
-    template_name = 'contacts/model_list.html'
-    model = Contact
-    sortable = [2, 4, 5, 6]
-    default_order_by = 2
-
-    def get_context_data(self, **kwargs):
-        """
-        Overloading super().get_context_data to provide the list item template.
-        """
-        kwargs = super(ListContactView, self).get_context_data(**kwargs)
-
-        kwargs.update({
-            'list_item_template': 'contacts/model_list_item.html',
-        })
-        return kwargs
-
-
-class DetailContactView(NoteDetailViewMixin):
-    """
-    Display a detail page for a single contact.
-    """
-    template_name = 'contacts/details.html'
-    model = Contact
-    success_url_reverse_name = 'contact_details'
-
-
-class CreateUpdateContactView(PhoneNumberFormSetViewMixin, AddressFormSetViewMixin, ValidateFormSetViewMixin):
-    """
-    Base class for AddAContactView and EditContactView.
-    """
-
-    # Default template and form
-    template_name = 'contacts/create_or_update.html'
-    form_class = CreateUpdateContactForm
-    
-    exclude_address_types = ['visiting']
-    
-    def __init__(self, *args, **kwargs):
-        super(CreateUpdateContactView, self).__init__(*args, **kwargs)
-        
-        # Override default formset template to adjust choices for address_type
-        self.formset_data['addresses_formset']['template'] = 'contacts/formset_address.html'
-
-    def form_valid(self, form):
-        # Copied from ModelFormMixin
-        self.object = form.save()
-        
-        if not is_ajax(self.request):
-            form_kwargs = self.get_form_kwargs()
-            
-            # Save selected account
-            if form_kwargs['data'].get('account'):
-                pk = form_kwargs['data'].get('account')
-                account = Account.objects.get(pk=pk)
-                Function.objects.get_or_create(account=account, contact=self.object)
-    
-                functions = Function.objects.filter(~Q(account_id=pk), Q(contact=self.object))
-                functions.delete()
-            else:
-                # No account selected
-                functions = Function.objects.filter(contact=self.object)
-                functions.delete()
-                
-        return super(CreateUpdateContactView, self).form_valid(form)
-
-
-class AddContactView(DeleteBackAddSaveFormViewMixin, EmailAddressFormSetViewMixin, CreateUpdateContactView, CreateView):
-    """
-    View to add a contact. Also supports a smaller (quickbutton) form for ajax requests.
-    """
-    def dispatch(self, request, *args, **kwargs):
-        """
-        Overloading super().dispatch to change the template to be rendered for ajax requests.
-        """
-        # Change form and template for ajax calls or create formset instances for the normal form
-        if is_ajax(request):
-            self.form_class = AddContactQuickbuttonForm
-            self.template_name = 'contacts/quickbutton_form.html'
-        
-        return super(AddContactView, self).dispatch(request, *args, **kwargs)
-
-    def form_valid(self, form):
-        """
-        Handle form submission via AJAX or show custom save message.
-        """
-        # Save instance
-        super(AddContactView, self).form_valid(form)
-        message = _('%s (Contact) has been saved.') % self.object.full_name()
-
-        if is_ajax(self.request):
-            form_kwargs = self.get_form_kwargs()
-            
-            # Add e-mail address to account as primary
-            self.object.primary_email = form.cleaned_data.get('email')
-            self.object.save()
-
-            # Save phone number
-            if form.cleaned_data.get('phone'):
-                phone = PhoneNumber.objects.create(raw_input=form.cleaned_data.get('phone'))
-                self.object.phone_numbers.add(phone)
-
-            # Save account
-            if form_kwargs['data'].get('account'):
-                pk = form_kwargs['data'].get('account')
-                account = Account.objects.get(pk=pk)
-                Function.objects.get_or_create(account=account, contact=self.object)
-
-            # Check if the user wants to 'add & edit'
-            submit_action = form_kwargs['data'].get('submit_button', None)
-            if submit_action == 'edit':
-                do_redirect = True
-                url = reverse('contact_edit', kwargs={
-                    'pk': self.object.pk,
-                })
-                notification = False
-                html_response = ''
-            else:
-                # Redirect if in the list view or dashboard
-                url_obj = urlparse(self.request.META['HTTP_REFERER'])
-                if url_obj.path.endswith(reverse('contact_list')) or url_obj.path == reverse('dashboard'):
-                    # Show save message
-                    messages.success(self.request, message)
-
-                    do_redirect = True
-                    if url_obj.path.endswith(reverse('contact_list')):
-                        url = '%s?order_by=5&sort_order=desc' % reverse('contact_list')
-                    else:
-                        url = self.request.META['HTTP_REFERER']
-                    notification = False
-                    html_response = ''
-                else:
-                    do_redirect = False
-                    url = ''
-                    html_response = ''
-                    notification = [{ 'message': escapejs(message), 'tags': tag_mapping.get('success') }]
-
-            # Return response
-            return HttpResponse(simplejson.dumps({
-                'error': False,
-                'html': html_response,
-                'redirect': do_redirect,
-                'notification': notification,
-                'url': url
-            }), mimetype='application/json')
-                
-        # Show save message
-        messages.success(self.request, message);
-        
-        return self.get_success_url()
-
-    def form_invalid(self, form):
-        """
-        Overloading super().form_invalid to mark the primary checkbox for e-mail addresses as
-        checked for postbacks.
-        """
-        if is_ajax(self.request):
-            context = RequestContext(self.request, self.get_context_data(form=form))
-            return HttpResponse(simplejson.dumps({
-                'error': True,
-                'html': render_to_string(self.template_name, context_instance=context)
-            }), mimetype='application/json')
-        
-        return super(AddContactView, self).form_invalid(form)
-
-    def get_success_url(self):
-        """
-        Get the url to redirect to after this form has succesfully been submitted.
-        """
-        return redirect('%s?order_by=5&sort_order=desc' % (reverse('contact_list')))
-
-
-class EditContactView(DeleteBackAddSaveFormViewMixin, ValidateEmailAddressFormSetViewMixin, CreateUpdateContactView, UpdateView):
-    """
-    View to edit a contact.
-    """
-    model = Contact
-
-    def form_valid(self, form):
-        """
-        Save m2m relations to edited contact (i.e. Phone numbers, E-mail addresses and Addresses).
-        """
-        super(EditContactView, self).form_valid(form)
-
-        # TODO: make this work with the new way of using formsets
-#        # Save all e-mail address, phone number and address formsets
-#        if self.email_addresses_formset.is_valid() and self.addresses_formset.is_valid() and self.phone_numbers_formset.is_valid():
-#            form_kwargs = self.get_form_kwargs()
-#            # Save form
-#            super(EditContactView, self).form_valid(form)
-#
-#            # Handle e-mail addresses permission checks
-#            allow_edit_email = email_verify = False
-#            allow_save = False
-#            is_user_contact = True
-#            primary_has_changed = False
-#            verification_email_data = None
-#            new_primary_email_address_instance = None
-#            old_primary_email_address_instance = None
-#            
-#            # TODO: move the permission logic to a decorator for this view
-#
-#            # Permission check: users in a certain group and the contact's user can edit e-mail adresses
-#            # For e-mailaddresses a confirmation e-mail is sent to the new e-mail adres when
-#            # the contact's user changes it. Another user with permissions can change it regardless.
-####            try:
-####                user = CustomUser.objects.get(contact=self.object)
-####            except CustomUser.DoesNotExist:
-####                # If it's not a user's contact
-####                allow_edit_email = True
-####                is_user_contact = False
-####            else:
-####                if user == self.request.user:
-####                    # If this is the case, allow editing it after verification via e-mail
-####                    allow_edit_email = email_verify = True
-####                elif 'account_admin' in self.request.user.groups.values_list('name', flat=True):
-####                    # Users in this group can always edit e-mail addresses
-####                    allow_edit_email = True
-#
-#            # Handle saving (and sending verification e-mails for) e-mail addresses
-#            if allow_edit_email:
-#                # Find the e-mail address marked as primary e-mail address
-#                primary_email_prefix = form_kwargs['data'].get(self.email_addresses_formset.prefix + '_primary-email')
-#                
-#                # Loop through all e-mail addresses
-#                for formset in self.email_addresses_formset:
-#                    # Check if formset instance should be deleted
-####                    if form_kwargs['data'].get(formset.prefix + '-DELETE'):
-####                        # Only delete if it's not a user's contact or if it's not marked as primary e-mail when it is a user's contact
-####                        if not is_user_contact or formset.prefix != primary_email_prefix: 
-####                            self.object.email_addresses.remove(formset.instance)
-####                            formset.instance.delete()
-####                        elif is_user_contact:
-####                            # Add message
-####                            messages.error(self.request, _('The e-mail address %s was not removed because it\'s the login for this user.' % formset.instance.email_address))
-####                        continue
-#
-#                    # Explicitly set 'is_primary' on every e-mail address to make sure only one is 
-#                    # marked as primary e-mail.
-#                    if formset.prefix == primary_email_prefix:
-#                        formset.instance.is_primary = True
-#                    else:
-#                        formset.instance.is_primary = False
-#
-#                    # Only save e-mail address if something else than is_primary/status was filled in
-#                    if formset.instance.email_address:
-#                        # If it's an existing e-mail address and the address itself has not changed,
-#                        # allow saving it regardless of other attributes that might have changed. 
-#                        # This prevents existing e-mail addresses that are no longer the primary
-#                        # e-mail address from demanding verification as well as the new ones. 
-#                        if formset.instance.pk:
-#                            existing_email_address = EmailAddress.objects.get(pk=formset.instance.pk)
-#                            if existing_email_address.email_address == formset.instance.email_address:
-#                                allow_save = True
-#                                
-#                            # Check if the attribute 'is_primary' has changed or if the e-mail address itself has been modified
-#                            if existing_email_address.is_primary != formset.instance.is_primary:
-#                                primary_has_changed = True
-#                                if formset.instance.is_primary:
-#                                    new_primary_email_address_instance = formset.instance
-#                                else:
-#                                    old_primary_email_address_instance = existing_email_address
-#                            elif existing_email_address.email_address != formset.instance.email_address:
-#                                primary_has_changed = True
-#                                new_primary_email_address_instance = formset.instance
-#                                old_primary_email_address_instance = existing_email_address
-#                        
-#                        # Simply save the e-mail address if none of the permission checks is
-#                        # blocking this action.
-#                        if allow_save or not email_verify:
-#                            if not primary_has_changed:
-#                                formset.save()
-#                                self.object.email_addresses.add(formset.instance)
-#                
-#                if old_primary_email_address_instance != None:
-#                    if not allow_save and email_verify or primary_has_changed:
-#                        # Get contact pk
-#                        pk = self.object.pk
-#                        
-#                        # Calculate expire date
-#                        expire_date = date.today() + timedelta(days=settings.EMAIL_CONFIRM_TIMEOUT_DAYS)
-#                        expire_date_pickled = pickle.dumps(expire_date)
-#        
-#                        # Get link to site
-#                        protocol = self.request.is_secure() and 'https' or 'http'
-#                        site = Site.objects.get_current()
-#        
-#                        # Build data dict
-#                        verification_email_data = base64.urlsafe_b64encode(pickle.dumps({
-#                            'contact_pk': self.object.pk,
-#                            'old_email_address': old_primary_email_address_instance.email_address,
-#                            'email_address': pickle.dumps(new_primary_email_address_instance),
-#                            'expire_date': expire_date_pickled,
-#                            'hash': sha256('%s%s%d%s' % (old_primary_email_address_instance.email_address, new_primary_email_address_instance.email_address, pk, expire_date_pickled)).hexdigest(),
-#                        })).strip('=')
-#        
-#                        # Build verification link
-#                        verification_link = "%s://%s%s" % (protocol, site, reverse('contact_confirm_email', kwargs={
-#                            'data': verification_email_data
-#                        }))
-#        
-#                        # Sent an e-mail informing the user his primary e-mail address
-#                        # can be changed.
-#                        send_templated_mail(
-#                            template_name='email_confirm',
-#                            from_email=settings.DEFAULT_FROM_EMAIL,
-#                            recipient_list=[old_primary_email_address_instance.email_address, new_primary_email_address_instance.email_address],
-#                            context = {
-#                                'current_site': site,
-#                                'full_name': self.object.full_name(),
-#                                'verification_link': verification_link,
-#                                'email_address': new_primary_email_address_instance.email_address
-#                            }
-#                        )
-#        
-#                        # Add message
-#                        messages.info(self.request, _('An e-mail was sent to %s with a link to verify your new primary e-mail address.' % formset.instance.email_address))
-#            else:
-#                # Add message
-#                messages.error(self.request, _('You don\'t have enough permissions to change the e-mail addresses for %.' % self.object.full_name()))
-
-        # Show save message
-        messages.success(self.request, _('%s (Contact) has been edited.') % self.object.full_name());
-
-        return self.get_success_url()
-
-    def get_success_url(self):
-        """
-        Get the url to redirect to after this form has succesfully been submitted.
-        """
-        return redirect('%s?order_by=6&sort_order=desc' % (reverse('contact_list')))
-
-
-class DeleteContactView(DeleteView):
-    """
-    Delete an instance and all instances of m2m relationships.
-    """
-    model = Contact
-    http_method_names = ['post']
-
-    def delete(self, request, *args, **kwargs):
-        """
-        Overloading super().delete to remove the related models and the instance itself.
-        """
-        self.object = self.get_object()
-        
-        # Check this contact isn't linked to a user in an admin group.
-        if has_user_in_group(self.object, 'account_admin'):
-            raise Http404()
-        
-        self.object.email_addresses.remove()
-        self.object.addresses.remove()
-        self.object.phone_numbers.remove()
-        self.object.tags.remove()
-
-        functions = Function.objects.filter(contact=self.object)
-        functions.delete()
-
-        # Show delete message
-        messages.success(self.request, _('%s (Contact) has been deleted.') % self.object.full_name());
-
-        self.object.delete()
-
-        return redirect(reverse('contact_list'))
-
-
-class ConfirmContactEmailView(TemplateView):
-    """
-    Confirm an e-mail address change for a contact which is linked to a user.
-    """
-    http_method_names = ['get']
-
-    def get(self, request, *args, **kwargs):
-        """
-        Verify the incoming request uri. Save the new e-mail address or throw a 404.
-        """
-        # Base64 decode and unpickle data from URL
-        try:
-            data = pickle.loads(base64.urlsafe_b64decode(str(kwargs.get('data') + '=' * (len(kwargs.get('data')) % 4))))
-        except:
-            raise Http404
-        if self.is_valid_link(data):
-            # Unpickle EmailAddress object
-            try:
-                email_address = pickle.loads(data.get('email_address'))
-            except:
-                # throw 404
-                raise Http404
-           
-            # Get user by contact
-            contact_pk = data.get('contact_pk')
-            user = CustomUser.objects.get(contact_id=contact_pk)
-
-            # Save e-mail address
-            if email_address.pk is None and user.contact.email_addresses.filter(email_address=email_address.email_address).exists():
-                # throw 404
-                raise Http404
-            else:
-                # Prevent multiple primary e-mail addresses
-                if email_address.is_primary:
-                    user.contact.email_addresses.all().update(is_primary=False)
-
-                email_address.save()
-                user.contact.email_addresses.add(email_address)
-
-            # if logged in:
-            if request.user.is_authenticated() and email_address.is_primary:
-                # clear any existing messages
-                clear_messages(request)
-                # add message
-                messages.success(request, _('Your primary e-mail address has been changed. Please log back in.'))
-
-                # force log out
-                return redirect(reverse('logout'))
-            else:
-                # Add message
-                messages.info(self.request, _('You can log in now with your new primary e-mail address.'))
-                
-                # redirect to contact edit/view page
-                return redirect(reverse('contact_details', kwargs={
-                    'pk': contact_pk
-                 }))
-        else:
-            # throw 404
-            raise Http404
-
-    def is_valid_link(self, data):
-        """
-        Verify the kwargs from the uri with the data in the hash.
-        """
-        # grab hash
-        hash = data.get('hash')
-        # grab old/new e-mail address
-        old_email = data.get('old_email_address')
-
-        # Unpickle EmailAddress object
-        email_address = pickle.loads(data.get('email_address'))
-        new_email = email_address.email_address
-        # grab pk
-        pk = data.get('contact_pk')
-        # grab datetime to test expire date
-        expire_date_pickled = data.get('expire_date')
-        
-        # Verify hash
-        if hash != sha256('%s%s%d%s' % (old_email, new_email, pk, expire_date_pickled)).hexdigest():
-            return False
-
-        # Test expire date
-        try:
-            expire_date = pickle.loads(expire_date_pickled)
-            if date.today() > expire_date:
-                # Expire date has passed
-                return False
-        except pickle.UnpicklingError:
-            return False
-
-        # Find a user's contact with old_email as an existing e-mail address
-        if old_email == '' and not force_unicode(old_email) in CustomUser.objects.filter(pk=pk).values_list('contact__email_addresses__email_address', flat=True):
-            # No e-mail found to change
-            return False
-
-        return True
-
-
-# Perform logic here instead of in urls.py
-add_contact_view = login_required(AddContactView.as_view())
-detail_contact_view = login_required(DetailContactView.as_view())
-delete_contact_view = login_required(DeleteContactView.as_view())
-edit_contact_view = login_required(EditContactView.as_view())
-list_contact_view = login_required(ListContactView.as_view())
-=======
-from datetime import date
-from hashlib import sha256
-from urlparse import urlparse
-import base64
-import pickle
-
-from django.contrib import messages
-from django.contrib.auth.decorators import login_required
-from django.core.urlresolvers import reverse
-from django.db.models.query_utils import Q
-from django.http import Http404, HttpResponse
-from django.shortcuts import redirect
-from django.template.context import RequestContext
-from django.template.loader import render_to_string
-from django.utils import simplejson
-from django.utils.encoding import force_unicode
-from django.utils.html import escapejs
-from django.utils.translation import ugettext as _
-from django.views.generic import TemplateView
-from django.views.generic.edit import CreateView, UpdateView, DeleteView
-from django.views.generic.list import ListView
-
-from lily.accounts.models import Account
-from lily.contacts.forms import CreateUpdateContactForm, AddContactQuickbuttonForm
-from lily.contacts.models import Contact, Function
-from lily.notes.views import NoteDetailViewMixin
-from lily.users.models import CustomUser
-from lily.utils.functions import is_ajax, clear_messages
-from lily.utils.models import PhoneNumber
-from lily.utils.templatetags.messages import tag_mapping
-from lily.utils.templatetags.utils import has_user_in_group
-from lily.utils.views import SortedListMixin, FilteredListMixin,\
-    DeleteBackAddSaveFormViewMixin, EmailAddressFormSetViewMixin, PhoneNumberFormSetViewMixin,\
-    AddressFormSetViewMixin, ValidateFormSetViewMixin, ValidateEmailAddressFormSetViewMixin
-
-
-class ListContactView(SortedListMixin, FilteredListMixin, ListView):
-    """
-    Display a list of all contacts
-    """
-    template_name = 'contacts/model_list.html'
-    model = Contact
-    sortable = [2, 4, 5, 6]
-    default_order_by = 2
-
-    def get_context_data(self, **kwargs):
-        """
-        Overloading super().get_context_data to provide the list item template.
-        """
-        kwargs = super(ListContactView, self).get_context_data(**kwargs)
-
-        kwargs.update({
-            'list_item_template': 'contacts/model_list_item.html',
-        })
-        return kwargs
-
-
-class DetailContactView(NoteDetailViewMixin):
-    """
-    Display a detail page for a single contact.
-    """
-    template_name = 'contacts/details.html'
-    model = Contact
-    success_url_reverse_name = 'contact_details'
-
-
-class CreateUpdateContactView(PhoneNumberFormSetViewMixin, AddressFormSetViewMixin, ValidateFormSetViewMixin):
-    """
-    Base class for AddAContactView and EditContactView.
-    """
-
-    # Default template and form
-    template_name = 'contacts/create_or_update.html'
-    form_class = CreateUpdateContactForm
-
-    exclude_address_types = ['visiting']
-
-    def __init__(self, *args, **kwargs):
-        super(CreateUpdateContactView, self).__init__(*args, **kwargs)
-
-        # Override default formset template to adjust choices for address_type
-        self.formset_data['addresses_formset']['template'] = 'contacts/formset_address.html'
-
-    def form_valid(self, form):
-        self.object = form.save()  # copied from ModelFormMixin
-
-        if not is_ajax(self.request):
-            form_kwargs = self.get_form_kwargs()
-
-            # Save selected account
-            if form_kwargs['data'].get('account'):
-                pk = form_kwargs['data'].get('account')
-                account = Account.objects.get(pk=pk)
-                Function.objects.get_or_create(account=account, contact=self.object)
-
-                functions = Function.objects.filter(~Q(account_id=pk), Q(contact=self.object))
-                functions.delete()
-            else:
-                # No account selected
-                functions = Function.objects.filter(contact=self.object)
-                functions.delete()
-
-        return super(CreateUpdateContactView, self).form_valid(form)
-
-
-class AddContactView(DeleteBackAddSaveFormViewMixin, EmailAddressFormSetViewMixin, CreateUpdateContactView, CreateView):
-    """
-    View to add a contact. Also supports a smaller (quickbutton) form for ajax requests.
-    """
-    def dispatch(self, request, *args, **kwargs):
-        """
-        Overloading super().dispatch to change the template to be rendered for ajax requests.
-        """
-        # Change form and template for ajax calls or create formset instances for the normal form
-        if is_ajax(request):
-            self.form_class = AddContactQuickbuttonForm
-            self.template_name = 'contacts/quickbutton_form.html'
-
-        return super(AddContactView, self).dispatch(request, *args, **kwargs)
-
-    def form_valid(self, form):
-        """
-        Handle form submission via AJAX or show custom save message.
-        """
-        self.object = form.save()  # copied from ModelFormMixin
-
-        message = _('%s (Contact) has been saved.') % self.object.full_name()
-
-        if is_ajax(self.request):
-            form_kwargs = self.get_form_kwargs()
-
-            # Add e-mail address to account as primary
-            self.object.primary_email = form.cleaned_data.get('email')
-            self.object.save()
-
-            # Save phone number
-            if form.cleaned_data.get('phone'):
-                phone = PhoneNumber.objects.create(raw_input=form.cleaned_data.get('phone'))
-                self.object.phone_numbers.add(phone)
-
-            # Save account
-            if form_kwargs['data'].get('account'):
-                pk = form_kwargs['data'].get('account')
-                account = Account.objects.get(pk=pk)
-                Function.objects.get_or_create(account=account, contact=self.object)
-
-            # Check if the user wants to 'add & edit'
-            submit_action = form_kwargs['data'].get('submit_button', None)
-            if submit_action == 'edit':
-                do_redirect = True
-                url = reverse('contact_edit', kwargs={
-                    'pk': self.object.pk,
-                })
-                notification = False
-                html_response = ''
-            else:
-                # Redirect if in the list view or dashboard
-                url_obj = urlparse(self.request.META['HTTP_REFERER'])
-                if url_obj.path.endswith(reverse('contact_list')) or url_obj.path == reverse('dashboard'):
-                    # Show save message
-                    messages.success(self.request, message)
-
-                    do_redirect = True
-                    if url_obj.path.endswith(reverse('contact_list')):
-                        url = '%s?order_by=5&sort_order=desc' % reverse('contact_list')
-                    else:
-                        url = self.request.META['HTTP_REFERER']
-                    notification = False
-                    html_response = ''
-                else:
-                    do_redirect = False
-                    url = ''
-                    html_response = ''
-                    notification = [{ 'message': escapejs(message), 'tags': tag_mapping.get('success') }]
-
-            # Return response
-            return HttpResponse(simplejson.dumps({
-                'error': False,
-                'html': html_response,
-                'redirect': do_redirect,
-                'notification': notification,
-                'url': url
-            }), mimetype='application/json')
-
-        # Show save message
-        messages.success(self.request, message)
-
-        return super(AddContactView, self).form_valid(form)
-
-    def form_invalid(self, form):
-        """
-        Overloading super().form_invalid to mark the primary checkbox for e-mail addresses as
-        checked for postbacks.
-        """
-        if is_ajax(self.request):
-            context = RequestContext(self.request, self.get_context_data(form=form))
-            return HttpResponse(simplejson.dumps({
-                'error': True,
-                'html': render_to_string(self.template_name, context_instance=context)
-            }), mimetype='application/json')
-
-        return super(AddContactView, self).form_invalid(form)
-
-    def get_success_url(self):
-        """
-        Get the url to redirect to after this form has succesfully been submitted.
-        """
-        return '%s?order_by=5&sort_order=desc' % (reverse('contact_list'))
-
-
-class EditContactView(DeleteBackAddSaveFormViewMixin, ValidateEmailAddressFormSetViewMixin, CreateUpdateContactView, UpdateView):
-    """
-    View to edit a contact.
-    """
-    model = Contact
-
-    def form_valid(self, form):
-        """
-        Save m2m relations to edited contact (i.e. Phone numbers, E-mail addresses and Addresses).
-        """
-        self.object = form.save()  # copied from ModelFormMixin
-
-        # Show save message
-        messages.success(self.request, _('%s (Contact) has been edited.') % self.object.full_name())
-
-        return super(EditContactView, self).form_valid(form)
-
-    def get_success_url(self):
-        """
-        Get the url to redirect to after this form has succesfully been submitted.
-        """
-        return '%s?order_by=6&sort_order=desc' % (reverse('contact_list'))
-
-
-class DeleteContactView(DeleteView):
-    """
-    Delete an instance and all instances of m2m relationships.
-    """
-    model = Contact
-    http_method_names = ['post']
-
-    def delete(self, request, *args, **kwargs):
-        """
-        Overloading super().delete to remove the related models and the instance itself.
-        """
-        self.object = self.get_object()
-
-        # Check this contact isn't linked to a user in an admin group.
-        if has_user_in_group(self.object, 'account_admin'):
-            raise Http404()
-
-        self.object.email_addresses.remove()
-        self.object.addresses.remove()
-        self.object.phone_numbers.remove()
-        self.object.tags.remove()
-
-        functions = Function.objects.filter(contact=self.object)
-        functions.delete()
-
-        # Show delete message
-        messages.success(self.request, _('%s (Contact) has been deleted.') % self.object.full_name())
-
-        self.object.delete()
-
-        return redirect(reverse('contact_list'))
-
-
-class ConfirmContactEmailView(TemplateView):
-    """
-    Confirm an e-mail address change for a contact which is linked to a user.
-    """
-    http_method_names = ['get']
-
-    def get(self, request, *args, **kwargs):
-        """
-        Verify the incoming request uri. Save the new e-mail address or throw a 404.
-        """
-        # Base64 decode and unpickle data from URL
-        try:
-            data = pickle.loads(base64.urlsafe_b64decode(str(kwargs.get('data') + '=' * (len(kwargs.get('data')) % 4))))
-        except:
-            raise Http404
-        if self.is_valid_link(data):
-            # Unpickle EmailAddress object
-            try:
-                email_address = pickle.loads(data.get('email_address'))
-            except:
-                # throw 404
-                raise Http404
-
-            # Get user by contact
-            contact_pk = data.get('contact_pk')
-            user = CustomUser.objects.get(contact_id=contact_pk)
-
-            # Save e-mail address
-            if email_address.pk is None and user.contact.email_addresses.filter(email_address=email_address.email_address).exists():
-                # throw 404
-                raise Http404
-            else:
-                # Prevent multiple primary e-mail addresses
-                if email_address.is_primary:
-                    user.contact.email_addresses.all().update(is_primary=False)
-
-                email_address.save()
-                user.contact.email_addresses.add(email_address)
-
-            # if logged in:
-            if request.user.is_authenticated() and email_address.is_primary:
-                # clear any existing messages
-                clear_messages(request)
-                # add message
-                messages.success(request, _('Your primary e-mail address has been changed. Please log back in.'))
-
-                # force log out
-                return redirect(reverse('logout'))
-            else:
-                # Add message
-                messages.info(self.request, _('You can log in now with your new primary e-mail address.'))
-
-                # redirect to contact edit/view page
-                return redirect(reverse('contact_details', kwargs={
-                    'pk': contact_pk
-                 }))
-        else:
-            # throw 404
-            raise Http404
-
-    def is_valid_link(self, data):
-        """
-        Verify the kwargs from the uri with the data in the hash.
-        """
-        # grab hash
-        hash = data.get('hash')
-        # grab old/new e-mail address
-        old_email = data.get('old_email_address')
-
-        # Unpickle EmailAddress object
-        email_address = pickle.loads(data.get('email_address'))
-        new_email = email_address.email_address
-        # grab pk
-        pk = data.get('contact_pk')
-        # grab datetime to test expire date
-        expire_date_pickled = data.get('expire_date')
-
-        # Verify hash
-        if hash != sha256('%s%s%d%s' % (old_email, new_email, pk, expire_date_pickled)).hexdigest():
-            return False
-
-        # Test expire date
-        try:
-            expire_date = pickle.loads(expire_date_pickled)
-            if date.today() > expire_date:
-                # Expire date has passed
-                return False
-        except pickle.UnpicklingError:
-            return False
-
-        # Find a user's contact with old_email as an existing e-mail address
-        if old_email == '' and not force_unicode(old_email) in CustomUser.objects.filter(pk=pk).values_list('contact__email_addresses__email_address', flat=True):
-            # No e-mail found to change
-            return False
-
-        return True
-
-
-# Perform logic here instead of in urls.py
-add_contact_view = login_required(AddContactView.as_view())
-detail_contact_view = login_required(DetailContactView.as_view())
-delete_contact_view = login_required(DeleteContactView.as_view())
-edit_contact_view = login_required(EditContactView.as_view())
-list_contact_view = login_required(ListContactView.as_view())
->>>>>>> e68a5ce2
+from datetime import date
+from hashlib import sha256
+from urlparse import urlparse
+import base64
+import pickle
+
+from django.contrib import messages
+from django.contrib.auth.decorators import login_required
+from django.core.urlresolvers import reverse
+from django.db.models.query_utils import Q
+from django.http import Http404, HttpResponse
+from django.shortcuts import redirect
+from django.template.context import RequestContext
+from django.template.loader import render_to_string
+from django.utils import simplejson
+from django.utils.encoding import force_unicode
+from django.utils.html import escapejs
+from django.utils.translation import ugettext as _
+from django.views.generic import TemplateView
+from django.views.generic.edit import CreateView, UpdateView, DeleteView
+from django.views.generic.list import ListView
+
+from lily.accounts.models import Account
+from lily.contacts.forms import CreateUpdateContactForm, AddContactQuickbuttonForm
+from lily.contacts.models import Contact, Function
+from lily.notes.views import NoteDetailViewMixin
+from lily.users.models import CustomUser
+from lily.utils.functions import is_ajax, clear_messages
+from lily.utils.models import PhoneNumber
+from lily.utils.templatetags.messages import tag_mapping
+from lily.utils.templatetags.utils import has_user_in_group
+from lily.utils.views import SortedListMixin, FilteredListMixin,\
+    DeleteBackAddSaveFormViewMixin, EmailAddressFormSetViewMixin, PhoneNumberFormSetViewMixin,\
+    AddressFormSetViewMixin, ValidateFormSetViewMixin, ValidateEmailAddressFormSetViewMixin
+
+
+class ListContactView(SortedListMixin, FilteredListMixin, ListView):
+    """
+    Display a list of all contacts
+    """
+    template_name = 'contacts/model_list.html'
+    model = Contact
+    sortable = [2, 4, 5, 6]
+    default_order_by = 2
+
+    def get_context_data(self, **kwargs):
+        """
+        Overloading super().get_context_data to provide the list item template.
+        """
+        kwargs = super(ListContactView, self).get_context_data(**kwargs)
+
+        kwargs.update({
+            'list_item_template': 'contacts/model_list_item.html',
+        })
+        return kwargs
+
+
+class DetailContactView(NoteDetailViewMixin):
+    """
+    Display a detail page for a single contact.
+    """
+    template_name = 'contacts/details.html'
+    model = Contact
+    success_url_reverse_name = 'contact_details'
+
+
+class CreateUpdateContactView(PhoneNumberFormSetViewMixin, AddressFormSetViewMixin, ValidateFormSetViewMixin):
+    """
+    Base class for AddAContactView and EditContactView.
+    """
+
+    # Default template and form
+    template_name = 'contacts/create_or_update.html'
+    form_class = CreateUpdateContactForm
+
+    exclude_address_types = ['visiting']
+
+    def __init__(self, *args, **kwargs):
+        super(CreateUpdateContactView, self).__init__(*args, **kwargs)
+
+        # Override default formset template to adjust choices for address_type
+        self.formset_data['addresses_formset']['template'] = 'contacts/formset_address.html'
+
+    def form_valid(self, form):
+        self.object = form.save()  # copied from ModelFormMixin
+
+        if not is_ajax(self.request):
+            form_kwargs = self.get_form_kwargs()
+
+            # Save selected account
+            if form_kwargs['data'].get('account'):
+                pk = form_kwargs['data'].get('account')
+                account = Account.objects.get(pk=pk)
+                Function.objects.get_or_create(account=account, contact=self.object)
+
+                functions = Function.objects.filter(~Q(account_id=pk), Q(contact=self.object))
+                functions.delete()
+            else:
+                # No account selected
+                functions = Function.objects.filter(contact=self.object)
+                functions.delete()
+
+        return super(CreateUpdateContactView, self).form_valid(form)
+
+
+class AddContactView(DeleteBackAddSaveFormViewMixin, EmailAddressFormSetViewMixin, CreateUpdateContactView, CreateView):
+    """
+    View to add a contact. Also supports a smaller (quickbutton) form for ajax requests.
+    """
+    def dispatch(self, request, *args, **kwargs):
+        """
+        Overloading super().dispatch to change the template to be rendered for ajax requests.
+        """
+        # Change form and template for ajax calls or create formset instances for the normal form
+        if is_ajax(request):
+            self.form_class = AddContactQuickbuttonForm
+            self.template_name = 'contacts/quickbutton_form.html'
+
+        return super(AddContactView, self).dispatch(request, *args, **kwargs)
+
+    def form_valid(self, form):
+        """
+        Handle form submission via AJAX or show custom save message.
+        """
+        self.object = form.save()  # copied from ModelFormMixin
+
+        message = _('%s (Contact) has been saved.') % self.object.full_name()
+
+        if is_ajax(self.request):
+            form_kwargs = self.get_form_kwargs()
+
+            # Add e-mail address to account as primary
+            self.object.primary_email = form.cleaned_data.get('email')
+            self.object.save()
+
+            # Save phone number
+            if form.cleaned_data.get('phone'):
+                phone = PhoneNumber.objects.create(raw_input=form.cleaned_data.get('phone'))
+                self.object.phone_numbers.add(phone)
+
+            # Save account
+            if form_kwargs['data'].get('account'):
+                pk = form_kwargs['data'].get('account')
+                account = Account.objects.get(pk=pk)
+                Function.objects.get_or_create(account=account, contact=self.object)
+
+            # Check if the user wants to 'add & edit'
+            submit_action = form_kwargs['data'].get('submit_button', None)
+            if submit_action == 'edit':
+                do_redirect = True
+                url = reverse('contact_edit', kwargs={
+                    'pk': self.object.pk,
+                })
+                notification = False
+                html_response = ''
+            else:
+                # Redirect if in the list view or dashboard
+                url_obj = urlparse(self.request.META['HTTP_REFERER'])
+                if url_obj.path.endswith(reverse('contact_list')) or url_obj.path == reverse('dashboard'):
+                    # Show save message
+                    messages.success(self.request, message)
+
+                    do_redirect = True
+                    if url_obj.path.endswith(reverse('contact_list')):
+                        url = '%s?order_by=5&sort_order=desc' % reverse('contact_list')
+                    else:
+                        url = self.request.META['HTTP_REFERER']
+                    notification = False
+                    html_response = ''
+                else:
+                    do_redirect = False
+                    url = ''
+                    html_response = ''
+                    notification = [{ 'message': escapejs(message), 'tags': tag_mapping.get('success') }]
+
+            # Return response
+            return HttpResponse(simplejson.dumps({
+                'error': False,
+                'html': html_response,
+                'redirect': do_redirect,
+                'notification': notification,
+                'url': url
+            }), mimetype='application/json')
+
+        # Show save message
+        messages.success(self.request, message)
+
+        return super(AddContactView, self).form_valid(form)
+
+    def form_invalid(self, form):
+        """
+        Overloading super().form_invalid to mark the primary checkbox for e-mail addresses as
+        checked for postbacks.
+        """
+        if is_ajax(self.request):
+            context = RequestContext(self.request, self.get_context_data(form=form))
+            return HttpResponse(simplejson.dumps({
+                'error': True,
+                'html': render_to_string(self.template_name, context_instance=context)
+            }), mimetype='application/json')
+
+        return super(AddContactView, self).form_invalid(form)
+
+    def get_success_url(self):
+        """
+        Get the url to redirect to after this form has succesfully been submitted.
+        """
+        return '%s?order_by=5&sort_order=desc' % (reverse('contact_list'))
+
+
+class EditContactView(DeleteBackAddSaveFormViewMixin, ValidateEmailAddressFormSetViewMixin, CreateUpdateContactView, UpdateView):
+    """
+    View to edit a contact.
+    """
+    model = Contact
+
+    def form_valid(self, form):
+        """
+        Save m2m relations to edited contact (i.e. Phone numbers, E-mail addresses and Addresses).
+        """
+        self.object = form.save()  # copied from ModelFormMixin
+
+        # Show save message
+        messages.success(self.request, _('%s (Contact) has been edited.') % self.object.full_name())
+
+        return super(EditContactView, self).form_valid(form)
+
+    def get_success_url(self):
+        """
+        Get the url to redirect to after this form has succesfully been submitted.
+        """
+        return '%s?order_by=6&sort_order=desc' % (reverse('contact_list'))
+
+
+class DeleteContactView(DeleteView):
+    """
+    Delete an instance and all instances of m2m relationships.
+    """
+    model = Contact
+    http_method_names = ['post']
+
+    def delete(self, request, *args, **kwargs):
+        """
+        Overloading super().delete to remove the related models and the instance itself.
+        """
+        self.object = self.get_object()
+
+        # Check this contact isn't linked to a user in an admin group.
+        if has_user_in_group(self.object, 'account_admin'):
+            raise Http404()
+
+        self.object.email_addresses.remove()
+        self.object.addresses.remove()
+        self.object.phone_numbers.remove()
+        self.object.tags.remove()
+
+        functions = Function.objects.filter(contact=self.object)
+        functions.delete()
+
+        # Show delete message
+        messages.success(self.request, _('%s (Contact) has been deleted.') % self.object.full_name())
+
+        self.object.delete()
+
+        return redirect(reverse('contact_list'))
+
+
+class ConfirmContactEmailView(TemplateView):
+    """
+    Confirm an e-mail address change for a contact which is linked to a user.
+    """
+    http_method_names = ['get']
+
+    def get(self, request, *args, **kwargs):
+        """
+        Verify the incoming request uri. Save the new e-mail address or throw a 404.
+        """
+        # Base64 decode and unpickle data from URL
+        try:
+            data = pickle.loads(base64.urlsafe_b64decode(str(kwargs.get('data') + '=' * (len(kwargs.get('data')) % 4))))
+        except:
+            raise Http404
+        if self.is_valid_link(data):
+            # Unpickle EmailAddress object
+            try:
+                email_address = pickle.loads(data.get('email_address'))
+            except:
+                # throw 404
+                raise Http404
+
+            # Get user by contact
+            contact_pk = data.get('contact_pk')
+            user = CustomUser.objects.get(contact_id=contact_pk)
+
+            # Save e-mail address
+            if email_address.pk is None and user.contact.email_addresses.filter(email_address=email_address.email_address).exists():
+                # throw 404
+                raise Http404
+            else:
+                # Prevent multiple primary e-mail addresses
+                if email_address.is_primary:
+                    user.contact.email_addresses.all().update(is_primary=False)
+
+                email_address.save()
+                user.contact.email_addresses.add(email_address)
+
+            # if logged in:
+            if request.user.is_authenticated() and email_address.is_primary:
+                # clear any existing messages
+                clear_messages(request)
+                # add message
+                messages.success(request, _('Your primary e-mail address has been changed. Please log back in.'))
+
+                # force log out
+                return redirect(reverse('logout'))
+            else:
+                # Add message
+                messages.info(self.request, _('You can log in now with your new primary e-mail address.'))
+
+                # redirect to contact edit/view page
+                return redirect(reverse('contact_details', kwargs={
+                    'pk': contact_pk
+                 }))
+        else:
+            # throw 404
+            raise Http404
+
+    def is_valid_link(self, data):
+        """
+        Verify the kwargs from the uri with the data in the hash.
+        """
+        # grab hash
+        hash = data.get('hash')
+        # grab old/new e-mail address
+        old_email = data.get('old_email_address')
+
+        # Unpickle EmailAddress object
+        email_address = pickle.loads(data.get('email_address'))
+        new_email = email_address.email_address
+        # grab pk
+        pk = data.get('contact_pk')
+        # grab datetime to test expire date
+        expire_date_pickled = data.get('expire_date')
+
+        # Verify hash
+        if hash != sha256('%s%s%d%s' % (old_email, new_email, pk, expire_date_pickled)).hexdigest():
+            return False
+
+        # Test expire date
+        try:
+            expire_date = pickle.loads(expire_date_pickled)
+            if date.today() > expire_date:
+                # Expire date has passed
+                return False
+        except pickle.UnpicklingError:
+            return False
+
+        # Find a user's contact with old_email as an existing e-mail address
+        if old_email == '' and not force_unicode(old_email) in CustomUser.objects.filter(pk=pk).values_list('contact__email_addresses__email_address', flat=True):
+            # No e-mail found to change
+            return False
+
+        return True
+
+
+# Perform logic here instead of in urls.py
+add_contact_view = login_required(AddContactView.as_view())
+detail_contact_view = login_required(DetailContactView.as_view())
+delete_contact_view = login_required(DeleteContactView.as_view())
+edit_contact_view = login_required(EditContactView.as_view())
+list_contact_view = login_required(ListContactView.as_view())