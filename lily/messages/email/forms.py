--- conflicted
+++ resolved
@@ -1,292 +1,276 @@
-<<<<<<< HEAD
-from crispy_forms.layout import HTML, Layout
-=======
-from crispy_forms.layout import HTML, Submit
->>>>>>> 27059fcf
-from django import forms
-from django.contrib.contenttypes.models import ContentType
-from django.core.urlresolvers import reverse
-from django.forms import Form, ModelForm
-from django.utils.translation import ugettext as _
-
-<<<<<<< HEAD
-from lily.messages.email.models import EmailAccount, EmailTemplate
-from lily.messages.email.utils import get_email_parameter_choices
-from lily.utils.formhelpers import DeleteBackAddSaveFormHelper
-from lily.utils.forms import FieldInitFormMixin
-from lily.utils.layout import Column, Divider, Button
-=======
-from lily.messages.email.models import EmailAccount, EmailTemplate, EmailDraft
-from lily.messages.email.utils import flatten_html_to_text
-from lily.tenant.middleware import get_current_user
-from lily.utils.formhelpers import DeleteBackAddSaveFormHelper, LilyFormHelper
-from lily.utils.forms import FieldInitFormMixin
-from lily.utils.layout import Column, Divider, Row
->>>>>>> 27059fcf
-
-
-class CreateUpdateEmailAccountForm(ModelForm):
-    password_repeat = forms.CharField(widget=forms.PasswordInput(attrs={
-        'class': 'mws-login-password mws-textinput required',
-        'placeholder': _('Password repeat')
-    }))
-
-    class Meta:
-        model = EmailAccount
-        widgets = {
-            'provider': forms.Select(attrs={
-                'class': 'chzn-select',
-            }),
-            'name': forms.TextInput(attrs={
-                'class': 'mws-textinput',
-                'placeholder': _('Name'),
-            }),
-            'email': forms.TextInput(attrs={
-                'class': 'mws-textinput',
-                'placeholder': _('Email'),
-            }),
-            'username': forms.TextInput(attrs={
-                'class': 'mws-textinput',
-                'placeholder': _('Username'),
-            }),
-            'password': forms.PasswordInput(attrs={
-                'class': 'mws-textinput',
-                'placeholder': _('Password'),
-            }),
-        }
-
-
-class CreateUpdateEmailTemplateForm(ModelForm, FieldInitFormMixin):
-    """
-    Form for displaying e-mail parameters.
-    """
-<<<<<<< HEAD
-    variables = forms.ChoiceField(label=_('Insert variable'), choices=[['', 'Select a category']], required=False)
-    values = forms.ChoiceField(label=_('Insert value'), choices=[['', 'Select a variable']], required=False)
-    text_value = forms.CharField(label=_('Variable'), required=False)
-
-=======
->>>>>>> 27059fcf
-    def __init__(self, *args, **kwargs):
-        """
-        Overload super().__init__ to change the appearance of the form and add parameter fields if necessary.
-        """
-        super(CreateUpdateEmailTemplateForm, self).__init__(*args, **kwargs)
-
-        # Customize form layout
-        self.helper = DeleteBackAddSaveFormHelper(form=self)
-        self.helper.layout = Layout()
-
-        self.helper.add_columns(Column('name', size=4, first=True))
-        self.helper.add_columns(Column('description', size=8, first=True))
-        self.helper.add_columns(Column('subject', size=4, first=True))
-
-        self.helper.add_columns(
-            Column('variables', size=2, first=True),
-            Column('values', size=2),
-            Column('text_value', size=2),
-            Button(name='variable_submit', value=_('Insert'), css_class='small', css_id='id_insert_button'),
-            label=_('Insert variable'),
-        )
-
-        self.helper.add_columns(Column('body_html', size=8, first=True))
-        self.helper.add_columns(Column('body_text', size=8, first=True))
-
-        self.helper.insert_after(Divider(), 'subject', )
-
-        body_file_upload = self.helper.create_columns(
-            Column(HTML('Type your template below or upload your template file <a href="#" id="body_file_upload" class="body_file_upload" title="upload">here</a>'), size=8, first=True),
-            label=''
-        )
-        self.helper.insert_before(body_file_upload, 'variables')
-        self.fields['variables'].choices += [[x, x] for x in get_email_parameter_choices().keys()]
-
-    def clean(self):
-        cleaned_data = super(CreateUpdateEmailTemplateForm, self).clean()
-        html_part = cleaned_data.get('body_html')
-        text_part = cleaned_data.get('body_text')
-
-        if not html_part and not text_part:
-            self._errors['body_html'] = _('Please fill in the html part or the text part, at least one of these is required.')
-
-        return cleaned_data
-
-    class Meta:
-        model = EmailTemplate
-        fields = ('name', 'description', 'subject', 'variables', 'values', 'text_value', 'body_html', 'body_text', )
-        widgets = {
-            'values': forms.Select(attrs={
-                'disabled': 'disabled',
-            }),
-            'body_html': forms.Textarea(attrs={
-                'placeholder': _('Write your html message body here'),
-                'click_and_show': False,
-            }),
-            'body_text': forms.Textarea(attrs={
-                'placeholder': _('Write your plain text message body here'),
-            })
-        }
-
-
-class EmailTemplateFileForm(Form):
-    body_file = forms.FileField(label=_('Message body'))
-
-    def clean(self):
-        """
-        Form validation: message body_file should be a valid html file.
-        """
-        valid_formats = ['text/html', 'text/plain']
-        cleaned_data = super(EmailTemplateFileForm, self).clean()
-        body_file = cleaned_data.get('body_file', False)
-        error_msg = "Upload a valid template file. Format can be any of these: %s." % ', '.join(valid_formats)
-
-        if not body_file:
-            self._errors["body_file"] = error_msg
-        if body_file and not body_file.content_type in valid_formats:
-            self._errors["body_file"] = error_msg
-            del cleaned_data['body_file']
-
-        return cleaned_data
-
-
-class ComposeEmailForm(ModelForm, FieldInitFormMixin):
-    """
-    Form that lets a user compose an e-mail message.
-    """
-    # send_from = forms.CharField(label=_('From'), widget=forms.Textarea())
-    # send_to_normal = forms.MultiValueField(label=_('To'), required=False)
-    # send_to_cc = forms.MultiValueField(label=_('Cc'), required=False)
-    # send_to_bcc = forms.MultiValueField(label=_('Bcc'), required=False)
-    # subject = forms.CharField(label=_('Subject'))
-    # TODO: Insert a formset for attachments?
-    model = EmailDraft
-
-    def __init__(self, *args, **kwargs):
-        """
-        Overload super().__init__ to change the appearance of the form.
-        """
-        self.draft_id = kwargs.pop('draft_id')
-        super(ComposeEmailForm, self).__init__(*args, **kwargs)
-
-        # Customize form layout
-        self.helper = LilyFormHelper(form=self)
-        self.helper.form_tag = False
-
-        self.helper.all().wrap(Row)
-        self.helper.replace('send_from',
-            self.helper.create_columns(
-                Column('send_from', size=4, first=True),
-            ),
-        )
-        self.helper.replace('subject',
-            self.helper.create_columns(
-                Column('subject', size=6, first=True),
-            ),
-        )
-        self.helper.replace('send_to_normal',
-            self.helper.create_columns(
-                Column('send_to_normal', size=6, first=True),
-            ),
-        )
-        self.helper.replace('send_to_cc',
-            self.helper.create_columns(
-                Column('send_to_cc', size=6, first=True),
-            ),
-        )
-        self.helper.replace('send_to_bcc',
-            self.helper.create_columns(
-                Column('send_to_bcc', size=6, first=True),
-            ),
-        )
-
-        if self.draft_id:
-            email_template_url = reverse('messages_email_compose_template', kwargs={'pk': self.draft_id})
-        else:
-            email_template_url = reverse('messages_email_compose_template')
-
-        self.helper.layout.append(
-            Row(HTML('<iframe id="email-body" src="%s"></iframe>' % email_template_url))
-        )
-
-        self.helper.add_input(Submit('submit-back', _('Back')))
-        self.helper.add_input(Submit('submit-discard', _('Discard')))
-        self.helper.add_input(Submit('submit-save', _('Save')))
-        self.helper.add_input(Submit('submit-send', _('Send')))
-
-        user = get_current_user()
-        email_account_ctype = ContentType.objects.get_for_model(EmailAccount)
-        email_accounts = EmailAccount.objects.filter(polymorphic_ctype=email_account_ctype, pk__in=user.messages_accounts.values_list('pk')).order_by('name')
-
-        # Filter choices by ctype for EmailAccount
-        self.fields['send_from'].empty_label = None
-        self.fields['send_from'].choices = [(email_account.pk, email_account.email) for email_account in email_accounts]
-
-        # Set user's primary_email as default choice
-        initial_email_account = None
-        for email_account in email_accounts:
-            if email_account.email == user.primary_email.email_address:
-                initial_email_account = email_account
-        self.fields['send_from'].initial = initial_email_account
-
-    def clean(self):
-        """
-        Make sure at least one of the send_to fields is filled in when sending it.
-        """
-        cleaned_data = super(ComposeEmailForm, self).clean()
-
-        if 'submit-send' in self.data:
-            if not any([cleaned_data.get('send_to_normal'), cleaned_data.get('send_to_cc'), cleaned_data.get('send_to_bcc')]):
-                raise forms.ValidationError(_('Please provide at least one recipient.'))
-
-        # Clean send_to addresses
-        cleaned_data['send_to_normal'] = cleaned_data.get('send_to_normal').rstrip(', ')
-        cleaned_data['send_to_cc'] = cleaned_data.get('send_to_cc').rstrip(', ')
-        cleaned_data['send_to_bcc'] = cleaned_data.get('send_to_bcc').rstrip(', ')
-
-        return cleaned_data
-
-    def clean_send_from(self):
-        """
-        Verify send_from is a valid account the user can send from.
-        """
-        cleaned_data = self.cleaned_data
-        send_from = cleaned_data.get('send_from')
-
-        user = get_current_user()
-        email_account_ctype = ContentType.objects.get_for_model(EmailAccount)
-        email_account_pks = EmailAccount.objects.filter(polymorphic_ctype=email_account_ctype, pk__in=user.messages_accounts.values_list('pk')).values_list('pk', flat=True)
-
-        if send_from.pk not in email_account_pks:
-            self._errors['send_from'] = _(u'Invalid email account selected to use as sender.')
-
-        return send_from
-
-    class Meta:
-        model = EmailDraft
-        fields = ('send_from', 'send_to_normal', 'send_to_cc', 'send_to_bcc', 'subject', 'body')
-        widgets = {
-            'send_to_normal': forms.Textarea(attrs={
-                'placeholder': _('Add recipient'),
-                'click_and_show': False,
-                'field_classes': 'sent-to-recipients',
-            }),
-            'send_to_cc': forms.Textarea(attrs={
-                'placeholder': _('Add Cc'),
-                'click_show_text': _('Add Cc'),
-                'field_classes': 'sent-to-recipients',
-            }),
-            'send_to_bcc': forms.Textarea(attrs={
-                'placeholder': _('Add Bcc'),
-                'click_show_text': _('Add Bcc'),
-                'field_classes': 'sent-to-recipients',
-            }),
-            'body': forms.HiddenInput()
-        }
-
-
-class ComposeTemplatedEmailForm(ComposeEmailForm):
-    """
-    Form that lets a user compose an e-mail message based on a template.
-    """
-    # template = forms.ModelChoiceField(label=_('Template'))
-    # template_vars = forms.MultiWidget()
+from crispy_forms.layout import HTML, Layout, Submit
+from django import forms
+from django.contrib.contenttypes.models import ContentType
+from django.core.urlresolvers import reverse
+from django.forms import Form, ModelForm
+from django.utils.translation import ugettext as _
+
+from lily.messages.email.models import EmailAccount, EmailTemplate, EmailDraft
+from lily.messages.email.utils import get_email_parameter_choices, flatten_html_to_text
+from lily.tenant.middleware import get_current_user
+from lily.utils.formhelpers import DeleteBackAddSaveFormHelper, LilyFormHelper
+from lily.utils.forms import FieldInitFormMixin
+from lily.utils.layout import Column, Divider, Button, Row
+
+
+class CreateUpdateEmailAccountForm(ModelForm):
+    password_repeat = forms.CharField(widget=forms.PasswordInput(attrs={
+        'class': 'mws-login-password mws-textinput required',
+        'placeholder': _('Password repeat')
+    }))
+
+    class Meta:
+        model = EmailAccount
+        widgets = {
+            'provider': forms.Select(attrs={
+                'class': 'chzn-select',
+            }),
+            'name': forms.TextInput(attrs={
+                'class': 'mws-textinput',
+                'placeholder': _('Name'),
+            }),
+            'email': forms.TextInput(attrs={
+                'class': 'mws-textinput',
+                'placeholder': _('Email'),
+            }),
+            'username': forms.TextInput(attrs={
+                'class': 'mws-textinput',
+                'placeholder': _('Username'),
+            }),
+            'password': forms.PasswordInput(attrs={
+                'class': 'mws-textinput',
+                'placeholder': _('Password'),
+            }),
+        }
+
+
+class CreateUpdateEmailTemplateForm(ModelForm, FieldInitFormMixin):
+    """
+    Form for displaying e-mail parameters.
+    """
+    variables = forms.ChoiceField(label=_('Insert variable'), choices=[['', 'Select a category']], required=False)
+    values = forms.ChoiceField(label=_('Insert value'), choices=[['', 'Select a variable']], required=False)
+    text_value = forms.CharField(label=_('Variable'), required=False)
+    def __init__(self, *args, **kwargs):
+        """
+        Overload super().__init__ to change the appearance of the form and add parameter fields if necessary.
+        """
+        super(CreateUpdateEmailTemplateForm, self).__init__(*args, **kwargs)
+
+        # Customize form layout
+        self.helper = DeleteBackAddSaveFormHelper(form=self)
+        self.helper.layout = Layout()
+
+        self.helper.add_columns(Column('name', size=4, first=True))
+        self.helper.add_columns(Column('description', size=8, first=True))
+        self.helper.add_columns(Column('subject', size=4, first=True))
+
+        self.helper.add_columns(
+            Column('variables', size=2, first=True),
+            Column('values', size=2),
+            Column('text_value', size=2),
+            Button(name='variable_submit', value=_('Insert'), css_class='small', css_id='id_insert_button'),
+            label=_('Insert variable'),
+        )
+
+        self.helper.add_columns(Column('body_html', size=8, first=True))
+        self.helper.add_columns(Column('body_text', size=8, first=True))
+
+        self.helper.insert_after(Divider(), 'subject', )
+
+        body_file_upload = self.helper.create_columns(
+            Column(HTML('Type your template below or upload your template file <a href="#" id="body_file_upload" class="body_file_upload" title="upload">here</a>'), size=8, first=True),
+            label=''
+        )
+        self.helper.insert_before(body_file_upload, 'variables')
+        self.fields['variables'].choices += [[x, x] for x in get_email_parameter_choices().keys()]
+
+    def clean(self):
+        cleaned_data = super(CreateUpdateEmailTemplateForm, self).clean()
+        html_part = cleaned_data.get('body_html')
+        text_part = cleaned_data.get('body_text')
+
+        if not html_part and not text_part:
+            self._errors['body_html'] = _('Please fill in the html part or the text part, at least one of these is required.')
+
+        return cleaned_data
+
+    class Meta:
+        model = EmailTemplate
+        fields = ('name', 'description', 'subject', 'variables', 'values', 'text_value', 'body_html', 'body_text', )
+        widgets = {
+            'values': forms.Select(attrs={
+                'disabled': 'disabled',
+            }),
+            'body_html': forms.Textarea(attrs={
+                'placeholder': _('Write your html message body here'),
+                'click_and_show': False,
+            }),
+            'body_text': forms.Textarea(attrs={
+                'placeholder': _('Write your plain text message body here'),
+            })
+        }
+
+
+class EmailTemplateFileForm(Form):
+    body_file = forms.FileField(label=_('Message body'))
+
+    def clean(self):
+        """
+        Form validation: message body_file should be a valid html file.
+        """
+        valid_formats = ['text/html', 'text/plain']
+        cleaned_data = super(EmailTemplateFileForm, self).clean()
+        body_file = cleaned_data.get('body_file', False)
+        error_msg = "Upload a valid template file. Format can be any of these: %s." % ', '.join(valid_formats)
+
+        if not body_file:
+            self._errors["body_file"] = error_msg
+        if body_file and not body_file.content_type in valid_formats:
+            self._errors["body_file"] = error_msg
+            del cleaned_data['body_file']
+
+        return cleaned_data
+
+
+class ComposeEmailForm(ModelForm, FieldInitFormMixin):
+    """
+    Form that lets a user compose an e-mail message.
+    """
+    # send_from = forms.CharField(label=_('From'), widget=forms.Textarea())
+    # send_to_normal = forms.MultiValueField(label=_('To'), required=False)
+    # send_to_cc = forms.MultiValueField(label=_('Cc'), required=False)
+    # send_to_bcc = forms.MultiValueField(label=_('Bcc'), required=False)
+    # subject = forms.CharField(label=_('Subject'))
+    # TODO: Insert a formset for attachments?
+    model = EmailDraft
+
+    def __init__(self, *args, **kwargs):
+        """
+        Overload super().__init__ to change the appearance of the form.
+        """
+        self.draft_id = kwargs.pop('draft_id')
+        super(ComposeEmailForm, self).__init__(*args, **kwargs)
+
+        # Customize form layout
+        self.helper = LilyFormHelper(form=self)
+        self.helper.form_tag = False
+
+        self.helper.all().wrap(Row)
+        self.helper.replace('send_from',
+            self.helper.create_columns(
+                Column('send_from', size=4, first=True),
+            ),
+        )
+        self.helper.replace('subject',
+            self.helper.create_columns(
+                Column('subject', size=6, first=True),
+            ),
+        )
+        self.helper.replace('send_to_normal',
+            self.helper.create_columns(
+                Column('send_to_normal', size=6, first=True),
+            ),
+        )
+        self.helper.replace('send_to_cc',
+            self.helper.create_columns(
+                Column('send_to_cc', size=6, first=True),
+            ),
+        )
+        self.helper.replace('send_to_bcc',
+            self.helper.create_columns(
+                Column('send_to_bcc', size=6, first=True),
+            ),
+        )
+
+        if self.draft_id:
+            email_template_url = reverse('messages_email_compose_template', kwargs={'pk': self.draft_id})
+        else:
+            email_template_url = reverse('messages_email_compose_template')
+
+        self.helper.layout.append(
+            Row(HTML('<iframe id="email-body" src="%s"></iframe>' % email_template_url))
+        )
+
+        self.helper.add_input(Submit('submit-back', _('Back')))
+        self.helper.add_input(Submit('submit-discard', _('Discard')))
+        self.helper.add_input(Submit('submit-save', _('Save')))
+        self.helper.add_input(Submit('submit-send', _('Send')))
+
+        user = get_current_user()
+        email_account_ctype = ContentType.objects.get_for_model(EmailAccount)
+        email_accounts = EmailAccount.objects.filter(polymorphic_ctype=email_account_ctype, pk__in=user.messages_accounts.values_list('pk')).order_by('name')
+
+        # Filter choices by ctype for EmailAccount
+        self.fields['send_from'].empty_label = None
+        self.fields['send_from'].choices = [(email_account.pk, email_account.email) for email_account in email_accounts]
+
+        # Set user's primary_email as default choice
+        initial_email_account = None
+        for email_account in email_accounts:
+            if email_account.email == user.primary_email.email_address:
+                initial_email_account = email_account
+        self.fields['send_from'].initial = initial_email_account
+
+    def clean(self):
+        """
+        Make sure at least one of the send_to fields is filled in when sending it.
+        """
+        cleaned_data = super(ComposeEmailForm, self).clean()
+
+        if 'submit-send' in self.data:
+            if not any([cleaned_data.get('send_to_normal'), cleaned_data.get('send_to_cc'), cleaned_data.get('send_to_bcc')]):
+                raise forms.ValidationError(_('Please provide at least one recipient.'))
+
+        # Clean send_to addresses
+        cleaned_data['send_to_normal'] = cleaned_data.get('send_to_normal').rstrip(', ')
+        cleaned_data['send_to_cc'] = cleaned_data.get('send_to_cc').rstrip(', ')
+        cleaned_data['send_to_bcc'] = cleaned_data.get('send_to_bcc').rstrip(', ')
+
+        return cleaned_data
+
+    def clean_send_from(self):
+        """
+        Verify send_from is a valid account the user can send from.
+        """
+        cleaned_data = self.cleaned_data
+        send_from = cleaned_data.get('send_from')
+
+        user = get_current_user()
+        email_account_ctype = ContentType.objects.get_for_model(EmailAccount)
+        email_account_pks = EmailAccount.objects.filter(polymorphic_ctype=email_account_ctype, pk__in=user.messages_accounts.values_list('pk')).values_list('pk', flat=True)
+
+        if send_from.pk not in email_account_pks:
+            self._errors['send_from'] = _(u'Invalid email account selected to use as sender.')
+
+        return send_from
+
+    class Meta:
+        model = EmailDraft
+        fields = ('send_from', 'send_to_normal', 'send_to_cc', 'send_to_bcc', 'subject', 'body')
+        widgets = {
+            'send_to_normal': forms.Textarea(attrs={
+                'placeholder': _('Add recipient'),
+                'click_and_show': False,
+                'field_classes': 'sent-to-recipients',
+            }),
+            'send_to_cc': forms.Textarea(attrs={
+                'placeholder': _('Add Cc'),
+                'click_show_text': _('Add Cc'),
+                'field_classes': 'sent-to-recipients',
+            }),
+            'send_to_bcc': forms.Textarea(attrs={
+                'placeholder': _('Add Bcc'),
+                'click_show_text': _('Add Bcc'),
+                'field_classes': 'sent-to-recipients',
+            }),
+            'body': forms.HiddenInput()
+        }
+
+
+class ComposeTemplatedEmailForm(ComposeEmailForm):
+    """
+    Form that lets a user compose an e-mail message based on a template.
+    """
+    # template = forms.ModelChoiceField(label=_('Template'))
+    # template_vars = forms.MultiWidget()