--- conflicted
+++ resolved
@@ -1,15 +1,10 @@
+import re
+
+from BeautifulSoup import BeautifulSoup, Comment
+from django.db import models
 from django.conf import settings
+from django.template import Context, VARIABLE_TAG_START, VARIABLE_TAG_END, BLOCK_TAG_START, BLOCK_TAG_END
 from django.template.loader import get_template_from_string
-import re
-<<<<<<< HEAD
-from django.template import VARIABLE_TAG_START, VARIABLE_TAG_END, BLOCK_TAG_START, BLOCK_TAG_END
-=======
-
-from BeautifulSoup import BeautifulSoup, Comment
-from django.template import VARIABLE_TAG_END, VARIABLE_TAG_START
->>>>>>> 27059fcf
-from django.db import models
-from django.template import Context
 from django.template.loader_tags import BlockNode, ExtendsNode
 
 
@@ -143,19 +138,35 @@
     return filled_param_dict
 
 
-<<<<<<< HEAD
-
-
-
-
-
-
-
-
-
-
-
-
+def flatten_html_to_text(html):
+    """
+    Strip html and unwanted whitespace to preserve text only.
+    """
+    soup = BeautifulSoup(html)
+
+    # Remove html comments
+    comments = soup.findAll(text=lambda text: isinstance(text, Comment))
+    for comment in comments:
+        comment.extract()
+
+    # Remove several tags from flat_soup
+    extract_tags = ['style', 'script', 'img', 'object', 'audio', 'video', 'doctype']
+    for elem in soup.findAll(extract_tags):
+        elem.extract()
+
+    # Replace html line breaks with spaces to prevent lines appended after one another
+    for linebreak in soup.findAll('br'):
+        linebreak.replaceWith(' ')
+
+    if soup.body:
+        flat_body = soup.body
+    else:
+        flat_body = soup
+
+    # Strip tags and whitespace
+    return ''.join(flat_body.findAll(text=True)).strip('&nbsp;\n ').replace('\r\n', ' ').replace('\r', '').replace('\n', ' ').replace('&nbsp;', ' ')  # pass html white-space to strip() also
+
+    
 class TemplateFileParser(object):
     """
     TODO
@@ -223,32 +234,3 @@
                 return self._get_node(node.get_parent(context), context, name, lookups)
         return ''
 
-=======
-def flatten_html_to_text(html):
-    """
-    Strip html and unwanted whitespace to preserve text only.
-    """
-    soup = BeautifulSoup(html)
-
-    # Remove html comments
-    comments = soup.findAll(text=lambda text: isinstance(text, Comment))
-    for comment in comments:
-        comment.extract()
-
-    # Remove several tags from flat_soup
-    extract_tags = ['style', 'script', 'img', 'object', 'audio', 'video', 'doctype']
-    for elem in soup.findAll(extract_tags):
-        elem.extract()
-
-    # Replace html line breaks with spaces to prevent lines appended after one another
-    for linebreak in soup.findAll('br'):
-        linebreak.replaceWith(' ')
-
-    if soup.body:
-        flat_body = soup.body
-    else:
-        flat_body = soup
-
-    # Strip tags and whitespace
-    return ''.join(flat_body.findAll(text=True)).strip('&nbsp;\n ').replace('\r\n', ' ').replace('\r', '').replace('\n', ' ').replace('&nbsp;', ' ')  # pass html white-space to strip() also
->>>>>>> 27059fcf
