import re

from BeautifulSoup import BeautifulSoup, Comment
from django.db import models
from django.conf import settings
from django.template import Context, VARIABLE_TAG_START, VARIABLE_TAG_END, BLOCK_TAG_START, BLOCK_TAG_END
from django.template.loader import get_template_from_string
from django.template.loader_tags import BlockNode, ExtendsNode


_EMAIL_PARAMETER_DICT = {}
_EMAIL_PARAMETER_CHOICES = {}


def get_email_parameter_dict():
    """
    If there is no e-mail parameter dict yet, construct it and return it.
    The e-mail parameter dict consists of all posible variables for e-mail templates.

    This function returns parameters organized by variable name for easy parsing.

    """
    if not _EMAIL_PARAMETER_DICT:
        for model in models.get_models():
            if hasattr(model, 'email_template_parameters'):
                for field in model.email_template_parameters:
                    _EMAIL_PARAMETER_DICT.update({
                        '%s_%s' % (model._meta.verbose_name.lower(), field.name.lower()): {
                            'model': model,
                            'model_verbose': model._meta.verbose_name.title(),
                            'field': field,
                            'field_verbose': field.verbose_name.title(),
                            }
                    })
    return _EMAIL_PARAMETER_DICT


def get_email_parameter_choices():
    """
    If there is no e-mail parameter choices yet, construct it and return it.
    The e-mail parameter choices consists of all possible variables for e-mail templates.

    This function returns parameters organized by model name, for easy selecting.

    """
    if not _EMAIL_PARAMETER_CHOICES:
        for model in models.get_models():
            if hasattr(model, 'email_template_parameters'):
                for field in model.email_template_parameters:
                    if '%s' % model._meta.verbose_name.title() in _EMAIL_PARAMETER_CHOICES:
                        _EMAIL_PARAMETER_CHOICES.get('%s' % model._meta.verbose_name.title()).update({
                            '%s_%s' % (model._meta.verbose_name.lower(), field.name.lower()): field.verbose_name.title(),
                        })
                    else:
                        _EMAIL_PARAMETER_CHOICES.update({
                            '%s' % model._meta.verbose_name.title(): {
                                '%s_%s' % (model._meta.verbose_name.lower(), field.name.lower()): field.verbose_name.title(),
                            }
                        })

    return _EMAIL_PARAMETER_CHOICES


def _parse_params(text):
    param_re = (re.compile('(%s[\s]*[\w]*[\s]*%s)' % (re.escape(VARIABLE_TAG_START), re.escape(VARIABLE_TAG_END))))

    # var list that filters variables that are not allowed
    #    var_list = [x.strip(' {}') for x in re.findall(var_re, text) if x.strip(' {}') in get_email_parameter_dict()]
    # var list that does not filter variables that are not allowed
    param_list = [x.strip(' {}') for x in re.findall(param_re, text)]

    return param_list


def _parse_blocks(text):
    block_re = (re.compile('(%s[\s]*[\w]*[\s]*%s)' % (re.escape(BLOCK_TAG_START), re.escape(BLOCK_TAG_END))))

    # block list that filters blocks that are not allowed
    #    block_list = [x.strip(' {%}') for x in re.findall(block_re, text) if x.strip(' {%}') in ['email_part', 'text_part']]
    # block list that does not filter blocks that are not allowed
    block_list = [x.strip(' {%}') for x in re.findall(block_re, text)]

    return block_list


def parse_parameters(text):
    """
    Parse given text and return all parameters that are supported.

    """
    return list(set(_parse_params(text)).intersection( set(get_email_parameter_dict()) ))


def parse_text(text, file=False):
    if file:
        # the method is called to parse a file so we need to check for a text_part and html_part
        pass
    else:
        # the method is called to parse a normal text so we only have to escape not supported blocks and parameters
        pass



    return {
        'html': 'html_part',
        'text': 'text_part',
    }


def get_param_vals(request, template):
    """
    Fill the parameters with actual values for rendering.

    """
    html_params = parse_parameters(template.html) if hasattr(template, 'html') else []
    text_params = parse_parameters(template.text) if hasattr(template, 'text') else []
    parsed_param_list = {}.fromkeys(html_params + text_params).keys()

    param_dict = get_email_parameter_dict()
    result_dict = {}
    filled_param_dict = {}

    # Get needed results from database
    for param in parsed_param_list:
        model = param_dict[param]['model']
        field = param_dict[param]['field']
        lookup = model.email_template_lookup

        if model not in result_dict:
            result_dict.update({
                '%s' % model: eval(lookup)
            })

        filled_param_dict.update({
            '%s' % param: getattr(result_dict['%s' % model], field.name),
        })

    return filled_param_dict


def flatten_html_to_text(html, replace_br=False):
    """
    Strip html and unwanted whitespace to preserve text only. Optionally replace
    <br> tags with line breaks (\n).
    """
    soup = BeautifulSoup(html)

    # Remove html comments
    comments = soup.findAll(text=lambda text: isinstance(text, Comment))
    for comment in comments:
        comment.extract()

    # Remove several tags from flat_soup
    extract_tags = ['style', 'script', 'img', 'object', 'audio', 'video', 'doctype']
    for elem in soup.findAll(extract_tags):
        elem.extract()

    # Replace html line breaks with spaces to prevent lines appended after one another
    for linebreak in soup.findAll('br'):
        linebreak.replaceWith('\n' if replace_br else ' ')

    if soup.body:
        flat_body = soup.body
    else:
        flat_body = soup

    # Strip tags and whitespace
<<<<<<< HEAD
    return ''.join(flat_body.findAll(text=True)).strip('&nbsp;\n ').replace('\r\n', ' ').replace('\r', '').replace('\n', '\n' if replace_br else ' ').replace('&nbsp;', ' ')  # pass html white-space to strip() also
=======
    return ''.join(flat_body.findAll(text=True)).strip('&nbsp;\n ').replace('\r\n', ' ').replace('\r', '').replace('\n', ' ').replace('&nbsp;', ' ')  # pass html white-space to strip() also

    
class TemplateFileParser(object):
    """
    TODO
    """
    def __init__(self, file, context, parts=None):
        self.file = file
        self.content = self._make_safe(file.read())
        self.template = get_template_from_string(self.content)
        self.parts = parts or getattr(settings, 'EMAIL_TEMPLATE_FILE_PARTS', ['name', 'description', 'subject', 'html_part', 'text_part', ])
        self.context = context

    def parse(self):
        render_context = Context(self.context, autoescape=False)
        response = {}

        for part in self.parts:
            value = self._get_node(self.template, render_context, name=part).strip()

            if value:
                response[part] = value

        if not response:
            if self.file.content_type == 'text/html':
                response['html_part'] = self.content
            else:
                response['text_part'] = self.content

        return response

    def _make_safe(self, text):
        for parameter in self._get_parameter_list(text):
            stripped_parameter = parameter.strip(' {}')
            if not re.match("^[A-Za-z0-9_.]*$", stripped_parameter) or stripped_parameter not in get_email_parameter_dict():
                text = text.replace('%s' % parameter, '%s' % stripped_parameter)
            else:
                text = text.replace('%s' % parameter, '{%% templatetag openvariable %%} %s {%% templatetag closevariable %%}' % stripped_parameter)

        for block in self._get_block_list(text):
            pass

        return text

    def _get_parameter_list(self, text):
        param_re = (re.compile('(%s[\s]*.*[\s]*%s)' % (re.escape(VARIABLE_TAG_START), re.escape(VARIABLE_TAG_END))))

        return [x for x in re.findall(param_re, text)]

    def _get_block_list(self, text):
        block_re = (re.compile('(%s[\s]*.*[\s]*%s)' % (re.escape(BLOCK_TAG_START), re.escape(BLOCK_TAG_END))))

        return [x for x in re.findall(block_re, text)]

    def _get_node(self, template, context=Context(), name='subject', block_lookups={}):
        for node in template:
            if isinstance(node, BlockNode) and node.name == name:
                #Rudimentary handling of extended templates, for issue #3
                for i in xrange(len(node.nodelist)):
                    n = node.nodelist[i]
                    if isinstance(n, BlockNode) and n.name in block_lookups:
                        node.nodelist[i] = block_lookups[n.name]
                return node.render(context)
            elif isinstance(node, ExtendsNode):
                lookups = dict([(n.name, n) for n in node.nodelist if isinstance(n,BlockNode)])
                lookups.update(block_lookups)
                return self._get_node(node.get_parent(context), context, name, lookups)
        return ''

>>>>>>> 7117b354
<|MERGE_RESOLUTION|>--- conflicted
+++ resolved
@@ -165,10 +165,7 @@
         flat_body = soup
 
     # Strip tags and whitespace
-<<<<<<< HEAD
     return ''.join(flat_body.findAll(text=True)).strip('&nbsp;\n ').replace('\r\n', ' ').replace('\r', '').replace('\n', '\n' if replace_br else ' ').replace('&nbsp;', ' ')  # pass html white-space to strip() also
-=======
-    return ''.join(flat_body.findAll(text=True)).strip('&nbsp;\n ').replace('\r\n', ' ').replace('\r', '').replace('\n', ' ').replace('&nbsp;', ' ')  # pass html white-space to strip() also
 
     
 class TemplateFileParser(object):
@@ -238,4 +235,3 @@
                 return self._get_node(node.get_parent(context), context, name, lookups)
         return ''
 
->>>>>>> 7117b354
