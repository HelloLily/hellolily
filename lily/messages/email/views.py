--- conflicted
+++ resolved
@@ -1,19 +1,24 @@
-<<<<<<< HEAD
+import anyjson
 import datetime
+from collections import OrderedDict
 
 from django.contrib.auth.decorators import login_required
 from django.contrib.contenttypes.models import ContentType
+from django.core.urlresolvers import reverse
 from django.http import Http404, HttpResponse
 from django.template.defaultfilters import truncatechars
+from django.template import RequestContext
+from django.template.loader import render_to_string
 from django.utils import simplejson
 from django.views.generic.base import TemplateView, View
-from django.views.generic.edit import CreateView, FormView
+from django.views.generic.edit import FormView, CreateView, UpdateView
 from django.views.generic.list import ListView
 
 from lily.messages.email.emailclient import LilyIMAP
-from lily.messages.email.forms import CreateUpdateEmailAccountForm, CreateUpdateEmailTemplateForm, DynamicParameterForm
-from lily.messages.email.models import EmailAccount, EmailTemplate, EmailMessage
-from lily.messages.email.tasks import get_unread_emails, save_email_messages, synchronize_email
+from lily.messages.email.forms import CreateUpdateEmailAccountForm, CreateUpdateEmailTemplateForm, TemplateParameterForm, TemplateParameterParseForm
+from lily.messages.email.models import EmailAccount, EmailTemplate, EmailMessage, EmailTemplateParameters, EmailTemplateParameterChoice
+from lily.messages.email.tasks import get_unread_emails, save_email_messages
+from lily.messages.email.utils import parse
 
 
 class DetailEmailInboxView(TemplateView):
@@ -37,48 +42,155 @@
 
 
 class AddEmailAccountView(CreateView):
+    """
+    Create a new e-mail account that can be used for sending and retreiving emails.
+    """
     template_name = 'messages/email/account_create.html'
     model = EmailAccount
     form_class = CreateUpdateEmailAccountForm
 
 
 class EditEmailAccountView(TemplateView):
+    """
+    Edit an existing e-mail account.
+    """
     template_name = 'messages/email/account_create.html'
 
 
 class DetailEmailAccountView(TemplateView):
+    """
+    Show the details of an existing e-mail account.
+    """
     template_name = 'messages/email/account_create.html'
 
 
 class AddEmailTemplateView(CreateView):
     """
-    Create a new template that can be used for sending emails.
-
+    Create a new e-mail template that can be used for sending emails.
     """
     template_name = 'messages/email/template_create_or_update.html'
     model = EmailTemplate
     form_class = CreateUpdateEmailTemplateForm
 
-
-class EditEmailTemplateView(TemplateView):
-    """
-    Edit an existing e-mail template
-
-    """
-    template_name = 'messages/email/account_create.html'
+    def post(self, request, *args, **kwargs):
+        # Fields that we know should be in the post parameters
+        known_fields = ['name', 'body', 'csrfmiddlewaretoken', 'submit-add']
+        # Keys of the post parameters
+        post_keys = set(request.POST.keys())
+        # Filter keys of known fields
+        # Exclude keys ending with _select, which are added in the form, unless actual template var ends with select
+        parameter_list = [x for x in post_keys if x not in known_fields and (not x.endswith('_select') or x.endswith('select_select'))]
+
+        for index, param in enumerate(parameter_list):
+            # If any of the keys ends with double select, trim the last select
+            if parameter_list[index].endswith('select_select'):
+                parameter_list[index] = parameter_list[index][:-7]
+
+        self.parameter_list = parameter_list
+
+        return super(AddEmailTemplateView, self).post(request, *args, **kwargs)
+
+    def get_form_kwargs(self):
+        kwargs = super(AddEmailTemplateView, self).get_form_kwargs()
+        if hasattr(self, 'parameter_list'):
+            kwargs.update({
+                'parameters': self.parameter_list,
+            })
+
+        return kwargs
+
+    def form_valid(self, form):
+        success_url = super(AddEmailTemplateView, self).form_valid(form)
+
+        for parameter in form.parameter_list:
+            label = form.cleaned_data.get('%s_select' % parameter)
+            if label:
+                # select value != empty so we look for value in db
+                choice = EmailTemplateParameterChoice.objects.get(label='%s' % label)
+                EmailTemplateParameters.objects.create(
+                    template=self.object,
+                    name=parameter,
+                    value=choice.value,
+                    label=choice.label,
+                    is_dynamic=choice.is_dynamic
+                )
+            else:
+                EmailTemplateParameters.objects.create(
+                    template=self.object,
+                    name=parameter,
+                    value=form.cleaned_data.get(parameter),
+                    label='',
+                    is_dynamic=False
+                )
+
+        return success_url
+
+    def get_success_url(self):
+        """
+        Redirect to the edit view, so the default values of parameters can be filled in.
+        """
+        return reverse('messages_email_template_edit', kwargs={
+            'pk': self.object.pk,
+        })
+
+
+class EditEmailTemplateView(UpdateView):
+    """
+    Parse an uploaded template for variables and return a generated form/
+    """
+    template_name = 'messages/email/template_create_or_update.html'
+    model = EmailTemplate
+    form_class = CreateUpdateEmailTemplateForm
+
+    def get_form_kwargs(self):
+        kwargs = super(EditEmailTemplateView, self).get_form_kwargs()
+        self.parameter_list = EmailTemplateParameters.objects.filter(template=self.object).order_by('pk')
+
+        parameters = OrderedDict()
+        for param in self.parameter_list:
+            parameters['%s' % param.name] = param.value
+
+        kwargs.update({
+            'parameters': self.parameter_list,
+        })
+
+        return kwargs
 
 
 class DetailEmailTemplateView(TemplateView):
     """
-    Show the details of an existing e-mail template
-
+    Show the details of an existing e-mail template.
     """
     template_name = 'messages/email/account_create.html'
 
 
 class ParseEmailTemplateView(FormView):
-    template_name = 'messages/email/template_create_or_update.html'
-    form_class = DynamicParameterForm
+    """
+    Parse an uploaded template for variables and return a generated form/
+    """
+    template_name = 'messages/email/template_create_or_update_base_form.html'
+    form_class = TemplateParameterParseForm
+    param_form_class = TemplateParameterForm
+
+    def form_valid(self, form):
+        """
+        Return parsed form with rendered parameter fields
+        """
+        body = form.cleaned_data.get('body').read()
+        parameter_list = parse(body)
+
+        return HttpResponse(anyjson.dumps({
+            'valid': True,
+            'html': render_to_string(self.template_name, {
+                'form': self.param_form_class(parameters=parameter_list, **self.get_form_kwargs())
+            }, context_instance=RequestContext(self.request))
+        }), mimetype="application/json")
+
+    def form_invalid(self, form):
+        return HttpResponse(anyjson.dumps({
+            'valid': False,
+            'errors': form.errors,
+        }), mimetype="application/json")
 
 
 class ListEmailView(ListView):
@@ -98,8 +210,7 @@
             page = int(page)
         except:
             page = 1
-        synchronize_email()
-        # get_unread_emails(self.message_accounts)
+        get_unread_emails(self.messages_accounts)
 
         self.queryset = EmailMessage.objects.filter(account__in=self.messages_accounts).order_by('-sent_date')
 
@@ -208,258 +319,4 @@
 add_email_template_view = AddEmailTemplateView.as_view()
 edit_email_template_view = EditEmailTemplateView.as_view()
 detail_email_template_view = DetailEmailTemplateView.as_view()
-parse_email_template_view = ParseEmailTemplateView.as_view()
-=======
-# Python imports
-from collections import OrderedDict
-import anyjson
-from django.http import HttpResponse
-from django.template import RequestContext
-from django.template.loader import render_to_string
-import re
-
-# Django imports
-from django.core.urlresolvers import reverse
-from django.views.generic.base import TemplateView
-from django.views.generic.edit import CreateView, FormView, UpdateView
-
-# Lily imports
-from lily.messages.email.forms import CreateUpdateEmailAccountForm, CreateUpdateEmailTemplateForm, TemplateParameterForm, TemplateParameterParseForm
-from lily.messages.email.models import EmailAccount, EmailTemplate, EmailTemplateParameter, EmailTemplateParameterChoice
-from lily.messages.email.utils import parse
-
-
-class CreateTestDataView(TemplateView):
-    template_name = 'messages/email/message_row.html'
-
-
-    def get_context_data(self, **kwargs):
-        context = super(CreateTestDataView, self).get_context_data(**kwargs)
-
-#        provider, created = EmailProvider.objects.get_or_create(
-#            retrieve_host='imap.gmail.com',
-#            retrieve_port=993,
-#            send_host='smtp.gmail.com',
-#            send_port=587,
-#            send_use_tls=True
-#        )
-#
-#        account, created = EmailAccount.objects.get_or_create(
-#            provider=provider,
-#            name='lily email',
-#            email='lily@hellolily.com',
-#            username='lily@hellolily.com',
-#            password='0$mxsq=3ouhr)_iz710dj!*2$vkz'
-#        )
-#
-#        email, created = EmailMessage.objects.get_or_create(
-#            account=account,
-#            uid=1,
-#            datetime=datetime.now(),
-#            from_string='Allard Stijnman <a.g.stijnman@gmail.com>',
-#            from_email='a.g.stijnman@gmail.com',
-#            from_name='Allard Stijnman',
-#            content_type='plaintext'
-#        )
-
-        return context
-
-
-class DetailEmailInboxView(TemplateView):
-    template_name = 'messages/email/message_row.html'
-
-
-class DetailEmailSentView(TemplateView):
-    template_name = 'messages/email/message_row.html'
-
-
-class DetailEmailDraftView(TemplateView):
-    template_name = 'messages/email/message_row.html'
-
-
-class DetailEmailArchiveView(TemplateView):
-    template_name = 'messages/email/message_row.html'
-
-
-class DetailEmailComposeView(TemplateView):
-    template_name = 'messages/email/account_create.html'
-
-
-class AddEmailAccountView(CreateView):
-    """
-    Create a new e-mail account that can be used for sending and retreiving emails.
-    """
-    template_name = 'messages/email/account_create.html'
-    model = EmailAccount
-    form_class = CreateUpdateEmailAccountForm
-
-
-class EditEmailAccountView(TemplateView):
-    """
-    Edit an existing e-mail account.
-    """
-    template_name = 'messages/email/account_create.html'
-
-
-class DetailEmailAccountView(TemplateView):
-    """
-    Show the details of an existing e-mail account.
-    """
-    template_name = 'messages/email/account_create.html'
-
-
-class AddEmailTemplateView(CreateView):
-    """
-    Create a new e-mail template that can be used for sending emails.
-    """
-    template_name = 'messages/email/template_create_or_update.html'
-    model = EmailTemplate
-    form_class = CreateUpdateEmailTemplateForm
-
-
-    def post(self, request, *args, **kwargs):
-        # Fields that we know should be in the post parameters
-        known_fields = ['name', 'body', 'csrfmiddlewaretoken', 'submit-add']
-        # Keys of the post parameters
-        post_keys = set(request.POST.keys())
-        # Filter keys of known fields
-        # Exclude keys ending with _select, which are added in the form, unless actual template var ends with select
-        parameter_list = [x for x in post_keys if x not in known_fields and (not x.endswith('_select') or x.endswith('select_select'))]
-
-        for index, param in enumerate(parameter_list):
-            # If any of the keys ends with double select, trim the last select
-            if parameter_list[index].endswith('select_select'):
-                parameter_list[index] = parameter_list[index][:-7]
-
-        self.parameter_list = parameter_list
-
-        return super(AddEmailTemplateView, self).post(request, *args, **kwargs)
-
-
-    def get_form_kwargs(self):
-        kwargs =  super(AddEmailTemplateView, self).get_form_kwargs()
-        if hasattr(self, 'parameter_list'):
-            kwargs.update({
-                'parameters': self.parameter_list,
-            })
-
-        return kwargs
-
-
-    def form_valid(self, form):
-        success_url = super(AddEmailTemplateView, self).form_valid(form)
-
-        for parameter in form.parameter_list:
-            label = form.cleaned_data.get('%s_select' % parameter)
-            if label:
-                # select value != empty so we look for value in db
-                choice = EmailTemplateParameterChoice.objects.get(label='%s' % label)
-                EmailTemplateParameter.objects.create(
-                    template=self.object,
-                    name=parameter,
-                    value=choice.value,
-                    label=choice.label,
-                    is_dynamic=choice.is_dynamic
-                )
-            else:
-                EmailTemplateParameter.objects.create(
-                    template=self.object,
-                    name=parameter,
-                    value=form.cleaned_data.get(parameter),
-                    label='',
-                    is_dynamic=False
-                )
-
-        return success_url
-
-
-    def get_success_url(self):
-        """
-        Redirect to the edit view, so the default values of parameters can be filled in.
-        """
-        return reverse('messages_email_template_edit', kwargs={
-            'pk': self.object.pk,
-        })
-
-
-class EditEmailTemplateView(UpdateView):
-    """
-    Parse an uploaded template for variables and return a generated form/
-    """
-    template_name = 'messages/email/template_create_or_update.html'
-    model = EmailTemplate
-    form_class = CreateUpdateEmailTemplateForm
-
-
-    def get_form_kwargs(self):
-        kwargs = super(EditEmailTemplateView, self).get_form_kwargs()
-        self.parameter_list = EmailTemplateParameter.objects.filter(template=self.object).order_by('pk')
-
-        parameters = OrderedDict()
-        for param in self.parameter_list:
-            parameters['%s' % param.name] = param.value
-
-        kwargs.update({
-            'parameters': self.parameter_list,
-        })
-
-        return kwargs
-
-class DetailEmailTemplateView(TemplateView):
-    """
-    Show the details of an existing e-mail template.
-    """
-    template_name = 'messages/email/account_create.html'
-
-
-class ParseEmailTemplateView(FormView):
-    """
-    Parse an uploaded template for variables and return a generated form/
-    """
-    template_name = 'messages/email/template_create_or_update_base_form.html'
-    form_class = TemplateParameterParseForm
-    param_form_class = TemplateParameterForm
-
-    def form_valid(self, form):
-        """
-        Return parsed form with rendered parameter fields
-        """
-        body = form.cleaned_data.get('body').read()
-        parameter_list = parse(body)
-
-        return HttpResponse(anyjson.dumps({
-            'valid': True,
-            'html': render_to_string(self.template_name, {
-                'form': self.param_form_class(parameters=parameter_list, **self.get_form_kwargs())
-            }, context_instance=RequestContext(self.request))
-        }), mimetype="application/json")
-
-    def form_invalid(self, form):
-        return HttpResponse(anyjson.dumps({
-            'valid': False,
-            'errors': form.errors,
-        }), mimetype="application/json")
-
-
-
-# Testing views
-create_test_data_view = CreateTestDataView.as_view()
-
-# E-mail views
-detail_email_inbox_view = DetailEmailInboxView.as_view()
-detail_email_sent_view = DetailEmailSentView.as_view()
-detail_email_draft_view = DetailEmailDraftView.as_view()
-detail_email_archive_view = DetailEmailArchiveView.as_view()
-detail_email_compose_view = DetailEmailComposeView.as_view()
-
-# E-mail account views
-add_email_account_view = AddEmailAccountView.as_view()
-edit_email_account_view = EditEmailAccountView.as_view()
-detail_email_account_view = DetailEmailAccountView.as_view()
-
-# E-mail template views
-add_email_template_view = AddEmailTemplateView.as_view()
-edit_email_template_view = EditEmailTemplateView.as_view()
-detail_email_template_view = DetailEmailTemplateView.as_view()
-parse_email_template_view = ParseEmailTemplateView.as_view()
->>>>>>> d3fb6a5b
+parse_email_template_view = ParseEmailTemplateView.as_view()