{% extends 'base_model_div_list.html' %}

{% load i18n media %}

{% block styles %}
    {{ block.super }}

    <style type="text/css">
        html,
        body {
            height: 100%;
        }

        #mws-container,
        .container,
        #emailbox-header,
        #email-wrapper,
        #email,
        #iframe-wrapper,
        iframe {
            box-sizing: border-box;
            -webkit-box-sizing: border-box;
            -moz-box-sizing: border-box;
        }

        #mws-wrapper,
        #mws-container,
        .mws-email-list,
        #email-wrapper,
        #email,
        #iframe-wrapper,
        iframe {
            width: 100%;
            border: none;
            overflow: auto;
            height: auto;
            height: 100%;
            min-height: 100%;
            position: relative;
        }

        #mws-wrapper {
            /*height: 100% !important;*/
        }

        #mws-container {
            width: auto;
        }

        .container {
            height: auto;
            height: 100%;
            min-height: 100%;
            position: relative;
            margin-bottom: -62px !important;
            padding-bottom: 124px !important;
            float: none !important;
        }
        .container > div {
            height: auto;
            height: 100%;
            min-height: 100%;
            position: relative;
        }
        .container .mws-panel-body {
            height: auto;
            height: 100%;
            min-height: 100%;
            position: relative;
        }

        #mws-footer {
            margin: 10px 29px 0 !important;
            position: static !important;
            left: auto !important;
            right: auto !important;
            bottom: auto !important;
            top: auto !important;
        }

        #emailbox-header {
            margin-right: -136px;
            overflow: hidden;
            padding-right: 170px;
            text-overflow: ellipsis;
            width: 100%;
        }
        #emailbox-top-subject {
            overflow: hidden;
            text-overflow: ellipsis;
        }
        .email-toolbar {
            position: absolute;
            right: 12px;
        }
        .email-toolbar a {
            width: 16px;
            display: inline-block;
            height: 24px;
            position: relative;
        }
        .email-toolbar .mws-i-24 {
            height: 100%;
            width: 100%;
            display: block;
            padding-left: 0 !important;
        }
        .email-toolbar .next-page {
            margin-left: 16px;
        }
        .email-toolbar .next-page.jump {
            margin-left: 7px;
        }
        .email-toolbar .jump span {
            display: inline-block;
            width: 5px;
        }
        .email-toolbar .prev-page.jump span {
            background-position: -3px center;
        }
        .email-toolbar .next-page .mws-i-24 {
            background-position: -16px center !important;
        }
        .email-toolbar .refresh {
            width: 24px;
        }
        .email-toolbar .refresh .mws-i-24 {
            background-position: 0px center !important;
        }
        .email-toolbar .templates {
            width: 24px;
        }
        .email-toolbar .templates .mws-i-24 {
            background-position: 0px center !important;
        }

        .mws-email-list {
            padding-left: 3px;
            padding-right: 3px;
            margin-right: -1px;
            width: auto;
        }
        .mws-email-list.small {
            display: none;
        }
        .mws-email-list .action {
            width: 24px;
        }
        .mws-email-list .action.no-width,
        .mws-email-list .action.no-width .priority {
            width: 0px;
        }

        .mws-email-list .mws-inset .action {
            width: 24px !important;
        }
        .mws-inset .action .priority {
            width: 17px !important;
        }

        .action .priority {
            width: 17px;
            height: 17px;
            margin-bottom: 2px;
        }
        .action .priority:hover {
            cursor: pointer;
        }
        .action .high {
            background-color: steelblue;
            background-color: rgba(28,118,188, .9);
        }
        .action .medium {
            background-color: skyblue;
            background-color: rgba(28,118,188, .6);
        }
        .action .low {
            background-color: lightblue;
            background-color: rgba(28,118,188, .3);
        }
        .action .priority:hover {
            background-image: url(data:image/png;base64,iVBORw0KGgoAAAANSUhEUgAAABEAAAARCAYAAAA7bUf6AAAAAXNSR0IArs4c6QAAAAZiS0dEAP8A/wD/oL2nkwAAAAlwSFlzAAALEwAACxMBAJqcGAAAAAd0SU1FB9wLCAwWIUKnM+cAAAAIdEVYdENvbW1lbnQA9syWvwAAAChJREFUOMtjYBgFJANFRcX/hNQwUcOiwWMIIzlhcP/+fcbRgB0FpAIAoOYG0sWTENQAAAAASUVORK5CYII=); /* black */
            background-image: url(data:image/png;base64,iVBORw0KGgoAAAANSUhEUgAAABEAAAARCAYAAAA7bUf6AAAAAXNSR0IArs4c6QAAAAZiS0dEAAAAAAAA+UO7fwAAAAlwSFlzAAALEwAACxMBAJqcGAAAAAd0SU1FB9wLCA0DCthsRoQAAAAoSURBVDjLY2AYBSSD/////yekhokaFg0eQxjJCQNGRkbG0YAdBaQCAAgxDAYkiUYnAAAAAElFTkSuQmCC); /* white */
        }

        .mws-email-list .divider {
            height: 3px;
        }
        .mws-email-list .divider hr {
            margin: 0;
        }

        .single-message {
            padding: 14px 0 10px;
            width: 100%;
            white-space: nowrap;
            border-radius: 4px 4px 4px 4px;
        }
        .single-message {
            background-color: #e7e7e7;
        }
        .single-message.mws-inset,
        .single-message.unread {
            background-color: #ffffff;
        }
        .single-message.unread .sender,
        .single-message.unread .subject {
            font-weight: 700;
        }
        .single-message .controls,
        .single-message .action {
            float: left;
        }
        .sender-time-email {
            white-space: nowrap;
            overflow: hidden;
        }
        .single-message .controls {
            vertical-align: top;
            padding-right: 3px;
        }
        .single-message .email {
            padding: 0 10px 0 3px;
            margin-left: 20px;
            height: 100%;
        }
        .single-message .email:hover {
            cursor: pointer;
        }
        .single-message .email .message-draft-link {
            color: #323232;
            text-decoration: none;
        }
        .single-message .email .sender,
        .single-message .email .subject,
        .single-message .email .body.preview {
            overflow: hidden;
            white-space: nowrap;
            text-overflow: ellipsis;
            min-height: 17px;
            margin-top: 1px;
            margin-bottom: 1px;
        }
        .single-message .email .sender {
            margin-right: 65px;
        }
        .single-message .email .time {
            color: #777777;
            text-align: right;
            float: right;
            width: 65px;
        }
        .single-message .email .body.preview {
<<<<<<< HEAD
            max-width: 200px;
            height: 13px;
=======
            height: auto;
>>>>>>> 9b67e178
            color: #777777;
        }

        .email-content {
            padding: 0;
            position: relative;
            overflow: hidden;
            height: 100%;
            width: auto;
        }
        .email-content .container-busy {
            padding-top: 86px;
            text-align: center;
            background-color: rgba(255, 255, 255, .95);
            position: absolute;
            height: 100%;
            width: 100%;
            z-index: 3;
        }
        .email-content .mws-panel-toolbar {
            position: absolute;
            width: 100%;
            z-index: 2;
        }
        .email-content .wrapper {
            margin: 0 auto;
        }

        #email-wrapper {
            padding: 12px 6px 6px;
        }

        #email {
            padding-top: 36px;
        }

        #iframe-wrapper {
            margin-top: -40px;
        }

        iframe {
            padding-top: 60px;
        }
    </style>
{% endblock %}


{% block scripts %}
    {{ block.super }}

    <script type="text/javascript">
        var jqXHR = null;
        var hide_action_timeout = null;

        function back_to_list(abort) {
            // clear email data
            $('#email').data('id', -1);
            $('#email').html('');
            // show email messages list
            $('.mws-email-list').removeClass('small').css('width', '');
            // hide email message content
            $('.email-content').hide();
            // hide subject
            $('#emailbox-top-subject').hide();
            // show accounts and paginator
            $('#emailbox-top-info').show();
            // cancel running background requests
            if(abort && jqXHR) {
                jqXHR.abort();
            }
        }

        function mark_unread(ids) {
            // mark message as unread
            $.each(ids, function(index, id) {
                $('.single-message[data-id="' + id + '"]').addClass('unread');
            });

            // call server to sync
            // try this
            jqXHR = $.ajax({
                url: '{% url messaging_mark_unread %}',
                data: $.param({'ids': ids}),
                type: 'POST',
                beforeSend: addCSRFHeader,
                dataType: 'json',
            })
            // on success
            jqXHR.done(function(data, status, xhr) {
                $.jGrowl(gettext('Message marked as unread.'), {
                    sticky: true,
                    theme: 'info mws-ic-16 ic-accept'
                });
            });
            // on error
            jqXHR.fail(function() {
                $.jGrowl(gettext('Unable to mark this message as unread.'), {
                    sticky: true,
                    theme: 'error mws-ic-16 ic-cross'
                });
            });
            // finally do this
            jqXHR.always(function() {
                // remove request object
                jqXHR = null;
            });

            // go back to list
            back_to_list();
        }

        function mark_read(ids) {
            // mark message as read
            $.each(ids, function(index, id) {
                $('.single-message[data-id="' + id + '"]').removeClass('unread');
            });

            // call server to sync
            // try this
            jqXHR = $.ajax({
                url: '{% url messaging_mark_read %}',
                data: $.param({'ids': ids}),
                type: 'POST',
                beforeSend: addCSRFHeader,
                dataType: 'json',
            })
            // on success
            jqXHR.done(function(data, status, xhr) {
                $.jGrowl(gettext('Message marked as read.'), {
                    sticky: true,
                    theme: 'info mws-ic-16 ic-accept'
                });
            });
            // on error
            jqXHR.fail(function() {
                $.jGrowl(gettext('Unable to mark this message as read.'), {
                    sticky: true,
                    theme: 'error mws-ic-16 ic-cross'
                });
            });
            // finally do this
            jqXHR.always(function() {
                // remove request object
                jqXHR = null;
            });

            // go back to list
            back_to_list();
        }

        function delete_messages(ids) {
            // delete message from remote and origin
            $.each(ids, function(index, id) {
                var element = $('.single-message[data-id="' + id + '"]');
                $(element).next('.divider').next('.divider').remove()
                $(element).next('.divider').remove()
                $(element).remove();
            });

            // go back to list
            back_to_list();
        }

        $(document).ready(function() {
            $('.mws-email-list .single-message').hover(
                function(event) {
                    $('.mws-email-list .action:not(.no-width)').addClass('no-width');
                    clearTimeout(hide_action_timeout);
                    $(event.target).closest('.single-message').find('.action').removeClass('no-width');
                },
                function(event) {
                    hide_action_timeout = setTimeout(function() {
                        $(event.target).closest('.single-message').find('.action').addClass('no-width');
                    }, 1000);
                }
            );

            $('.email-content .mws-panel-toolbar .back-button a, .email-content .container-busy.email .container-cancel.email').click(function(event) {
                back_to_list(true);

                event.preventDefault();
            });

            $('.mws-email-list .email:not(.draft)').click(function(event) {
                if(jqXHR==null) {
                    var table = $('.mws-email-list');
                    if (!$(table).hasClass('small')) {
                        $(table).addClass('small');
                    }

                    // show we're busy
                    $('.email-content').show().find('.container-busy').show();
                    $('#emailbox-top-subject').hide();
                    $('#emailbox-top-info').hide();

                    // try this
                    jqXHR = $.ajax({
                        url: '/messaging/email/json/' + $(this).closest('.single-message').data('id'),
                        type: 'GET',
                        dataType: 'json',
                    })
                    // on success
                    jqXHR.done(function(data, status, xhr) {
                        $(event.target).closest('.single-message')
                            .removeClass('unread')
                            .find('.body.preview').html(data.flat_body);
                        $('#email')
                            .html(data.body)
                            .data('id', data.id);
                        $('#emailbox-top-subject')
                            .show()
                            .text(data.subject)
                            .attr('title', data.subject);
                        $('#emailbox-top-info').hide();
                    });
                    // on error
                    jqXHR.fail(function() {
                        $('#emailbox-top-subject').hide();
                        $('#emailbox-top-info').show();
                        $.jGrowl(gettext('E-mail message not found on the server.'), {
                            sticky: true,
                            theme: 'error mws-ic-16 ic-cross'
                        });
                        back_to_list();
                    });
                    // finally do this
                    jqXHR.always(function() {
                        setTimeout(function() {
                            // hide overlay
                            $('.email-content .container-busy').hide();
                            // remove request object
                            jqXHR = null;
                        }, 800);
                    });
                }
                event.preventDefault();
            });

            $('#delete-single').on('click', function(event) {
                var id = $('#email').data('id');
                delete_messages([id]);

                event.preventDefault();
            });

            $('#mark-read-single').on('click', function(event) {
                var id = $('#email').data('id');
                mark_read([id]);

                event.preventDefault();
            });

            $('#mark-unread-single').on('click', function(event) {
                var id = $('#email').data('id');
                mark_unread([id]);

                event.preventDefault();
            });

            $('#reply-message').on('click', function(event) {
                var id = $('#email').data('id');
                window.location.href = '{{ SITE }}/messaging/email/reply/' + id;
            });

            $('#forward-message').on('click', function(event) {
                var id = $('#email').data('id');
                window.location.href = '{{ SITE }}/messaging/email/forward/' + id;
            });

            $('.mws-email-list .action .priority').click(function(event) {
                var priority = $(event.target).attr('class');
            });
        });
    </script>
{% endblock %}

{% block before-list %}

{% endblock %}

{% block model-list-title %}
    {% if list_title|length %}
        <div id="emailbox-top-info">
            <div id="emailbox-header" class="inline"  title="{{ list_title }}">
                {{ page_obj.start_index }}-{{ page_obj.end_index }} {% blocktrans with total_count=page_obj.paginator.count accounts=accounts %}of {{ total_count }} e-mails in {{ list_title }} {% endblocktrans %}
            </div>
            <div class="inline email-toolbar">
                {% if page_obj.has_previous %}
                    <a href="{{ request.path }}?page=1" title="{% trans 'Show first page' %}" class="prev-page jump"><span class="mws-i-24 i-arrow-left"></span><span class="mws-i-24 i-arrow-left"></span></a>
                {% endif %}

                {% if page_obj.has_previous %}
                    <a href="{{ request.path }}?page={{ page_obj.previous_page_number }}" title="{% trans 'Show previous page' %}" class="prev-page"><span class="mws-i-24 i-arrow-left"></span></a>
                {% endif %}

                {% if page_obj.has_next %}
                    <a href="{{ request.path }}?page={{ page_obj.next_page_number }}" title="{% trans 'Show next page' %}" class="next-page"><span class="mws-i-24 i-arrow-right"></span></a>
                {% else %}
                    <span style="width: 32px; display: inline-block"></span>
                {% endif %}

                {% if page_obj.has_next %}
                    <a href="{{ request.path }}?page=last" title="{% trans 'Show last page' %}" class="next-page jump"><span class="mws-i-24 i-arrow-right"></span><span class="mws-i-24 i-arrow-right"></span></a>
                {% else %}
                    <span style="width: 23px; display: inline-block"></span>
                {% endif %}
                <a href="{{ request.path }}?page={{ page_obj.number }}" title="{% trans 'Force refresh' %}" class="refresh"><span class="mws-i-24 i-refresh-4"></span></a>
                <a href="{% url messaging_email_template_list %}" title="{% trans 'Templates' %}" class="templates" id="messaging-templates-button"><span class="mws-i-24 i-document"></span></a>
            </div>
        </div>
        <div id="emailbox-top-subject" class="hidden"></div>
    {% else %}
        <div id="emailbox-header" class="inline">
            {% trans 'No message accounts available.' %}
        </div>
    {% endif %}
{% endblock %}

{% block list-head %}
<div class="mws-email-list">{% endblock %}

{% block list %}
    {% if empty_template %}
        {% for message in object_list %}
            {% include list_item_template with item=message %}
        {% empty %}
            {% include empty_template with list=object_list %}
        {% endfor %}
    {% else %}
        {% for message in object_list %}
            {% include list_item_template with item=message %}
        {% endfor %}
    {% endif %}
{% endblock %}

{% block list-foot %}{% endblock %}

{% block after-list %}
    <div class="email-content hidden" data-id="-1">
        <div class="container-busy email" style="display: none;">
            <img src="{% media_url 'extra/images/blue-loading.gif' %}" alt="" />
            <p>
                <a href="javascript:" class="container-cancel email">{% trans 'Cancel' %}</a>
            </p>
        </div>
        <div class="mws-panel-toolbar top clearfix">
            <ul>
                <li class="back-button"><a href="javascript:">Back</a></li>
                <li class=""><a href="#" id="mark-unread-single">Mark as unread</a></li>
                <li class=""><a href="#" id="mark-read-single">Mark as read</a></li>
                <li class=""><a href="#" id="delete-single">Move to trash</a></li>
                <li class=""><a href="#" id="reply-message">Reply</a></li>
                <li class=""><a href="#" id="forward-message">Forward</a></li>
            </ul>
        </div>
        <div id="email-wrapper">
            <div id="email"></div>
        </div>
    </div>
{% endblock %}<|MERGE_RESOLUTION|>--- conflicted
+++ resolved
@@ -251,12 +251,7 @@
             width: 65px;
         }
         .single-message .email .body.preview {
-<<<<<<< HEAD
-            max-width: 200px;
-            height: 13px;
-=======
             height: auto;
->>>>>>> 9b67e178
             color: #777777;
         }
 
