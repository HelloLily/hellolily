# -*- coding: utf-8 -*-
import json
from django.test import TestCase

from googleapiclient.discovery import build
from lily.tests.utils import UserBasedTest, EmailBasedTest, get_dummy_credentials
from lily.messaging.email.services import GmailService
from lily.messaging.email.connector import GmailConnector
from lily.messaging.email.utils import get_formatted_email_body
from lily.messaging.email.builders.utils import get_attachments_from_payload, get_body_html_from_payload

from mock import patch


class EmailUtilsTestCase(UserBasedTest, EmailBasedTest, TestCase):
    def setUp(self):
<<<<<<< HEAD
        # Patch the creation of a Gmail API service without the need for authorized credentials.
        credentials = get_dummy_credentials()
        self.get_credentials_mock_patcher = patch('lily.messaging.email.connector.get_credentials')
        get_credentials_mock = self.get_credentials_mock_patcher.start()
        get_credentials_mock.return_value = credentials

        self.authorize_mock_patcher = patch.object(GmailService, 'authorize')
        authorize_mock = self.authorize_mock_patcher.start()
        authorize_mock.return_value = None

        self.build_service_mock_patcher = patch.object(GmailService, 'build_service')
        build_service_mock = self.build_service_mock_patcher.start()
        build_service_mock.return_value = build('gmail', 'v1', credentials=credentials)

        # Reset changes made to the email account in a test.
        self.email_account.refresh_from_db()

    @classmethod
    def setUpTestData(cls):
        # Create a user, handled by UserBasedTest.
        super(EmailUtilsTestCase, cls).setUpTestData()
        super(EmailUtilsTestCase, cls).setupEmailMessage()

    def tearDown(self):
        self.get_credentials_mock_patcher.stop()
        self.authorize_mock_patcher.stop()
        self.build_service_mock_patcher.stop()

    def mock_get_message_info(self, to_mock, message_id):
        with open('lily/messaging/email/tests/data/get_message_info_{0}.json'.format(message_id)) as infile:
            to_mock.return_value = json.load(infile)

    def mock_get_attachment(self, to_mock, message_id):
        with open('lily/messaging/email/tests/data/get_attachment_{0}.json'.format(message_id)) as infile:
            to_mock.return_value = json.load(infile)

    @patch.object(GmailConnector, 'get_attachment')
    @patch.object(GmailConnector, 'get_message_info')
    def test_extracting_attachment(self, get_message_info_mock, get_attachment_mock):
        message_id = '16740205f39700d1'
        self.mock_get_message_info(get_message_info_mock, message_id)
        self.mock_get_attachment(get_attachment_mock, message_id)

        connector = GmailConnector(self.email_account)
        message_info = connector.get_message_info(message_id)

        payload = message_info['payload']

        body_html = get_body_html_from_payload(payload, message_id)
        attachments = get_attachments_from_payload(payload, body_html, message_id, connector)

        get_message_info_mock.assert_called_once()
        get_attachment_mock.assert_called_once()

        self.assertEqual(len(attachments), 1)

    @patch.object(GmailConnector, 'get_attachment')
    @patch.object(GmailConnector, 'get_message_info')
    def test_extracting_inline_attachment(self, get_message_info_mock, get_attachment_mock):
        message_id = '16755866c49c1423'
        self.mock_get_message_info(get_message_info_mock, message_id)
        self.mock_get_attachment(get_attachment_mock, message_id)

        connector = GmailConnector(self.email_account)
        message_info = connector.get_message_info(message_id)

        payload = message_info['payload']

        body_html = get_body_html_from_payload(payload, message_id)
        attachments = get_attachments_from_payload(payload, body_html, message_id, connector)

        get_message_info_mock.assert_called_once()
        get_attachment_mock.assert_called_once()

        self.assertEqual(len(attachments), 1)
        self.assertTrue(attachments[0].inline)

    def get_expected_email_body_parts(self, subject='Simple Subject', received_by='Simple Name'):
=======
        super(EmailUtilsTestCase, self).setUp()
        super(EmailUtilsTestCase, self).setupEmailMessage()

    def get_expected_email_body_parts(self, subject='Simple Subject',
                                      recipient='Simple Name &lt;someuser@example.com&gt;'):
>>>>>>> f09326dc
        expected_body_html_part_one = (
            '<br /><br /><hr />---------- Forwarded message ---------- <br />'
            'From: user1@example.com<br/>'
            'Date: '
        )
        expected_body_html_part_two = (
            '<br/>Subject: {}<br/>'
            'To: {}<br />'
        ).format(subject, recipient)

        return expected_body_html_part_one, expected_body_html_part_two

    def test_get_formatted_email_body_action_forward(self):
        body_html = get_formatted_email_body('forward', self.email_message)

        part_one, part_two = self.get_expected_email_body_parts()

        self.assertIn(part_one, body_html)
        self.assertIn(part_two, body_html)

    def test_get_formatted_email_body_action_forward_complex_subject(self):
        self.email_message.subject = 'Complex Sübject'
        body_html = get_formatted_email_body('forward', self.email_message)

        part_one, part_two = self.get_expected_email_body_parts(self.email_message.subject)

        self.assertIn(part_one, body_html)
        self.assertIn(part_two, body_html)

    def test_get_formatted_email_body_action_forward_complex_recipient(self):
        received_by = self.email_message.received_by.first()
        received_by.name = 'Cömplicated Name'
        received_by.save()
        body_html = get_formatted_email_body('forward', self.email_message)

        recipient = 'Cömplicated Name &lt;someuser@example.com&gt;'
        part_one, part_two = self.get_expected_email_body_parts(recipient=recipient)

        self.assertIn(part_one, body_html)
        self.assertIn(part_two, body_html)

    def test_get_formatted_email_body_action_forward_simple(self):
        self.email_message.subject = 'Simple Subject'
        received_by = self.email_message.received_by.first()
        received_by.name = None
        received_by.email_address = 'support@ümail.nl'
        received_by.save()

        body_html = get_formatted_email_body('forward', self.email_message)

        part_one, part_two = self.get_expected_email_body_parts(recipient=received_by.email_address)

        self.assertIn(part_one, body_html)
        self.assertIn(part_two, body_html)<|MERGE_RESOLUTION|>--- conflicted
+++ resolved
@@ -14,7 +14,9 @@
 
 class EmailUtilsTestCase(UserBasedTest, EmailBasedTest, TestCase):
     def setUp(self):
-<<<<<<< HEAD
+        super(EmailUtilsTestCase, self).setUp()
+        super(EmailUtilsTestCase, self).setupEmailMessage()
+
         # Patch the creation of a Gmail API service without the need for authorized credentials.
         credentials = get_dummy_credentials()
         self.get_credentials_mock_patcher = patch('lily.messaging.email.connector.get_credentials')
@@ -31,12 +33,6 @@
 
         # Reset changes made to the email account in a test.
         self.email_account.refresh_from_db()
-
-    @classmethod
-    def setUpTestData(cls):
-        # Create a user, handled by UserBasedTest.
-        super(EmailUtilsTestCase, cls).setUpTestData()
-        super(EmailUtilsTestCase, cls).setupEmailMessage()
 
     def tearDown(self):
         self.get_credentials_mock_patcher.stop()
@@ -92,14 +88,8 @@
         self.assertEqual(len(attachments), 1)
         self.assertTrue(attachments[0].inline)
 
-    def get_expected_email_body_parts(self, subject='Simple Subject', received_by='Simple Name'):
-=======
-        super(EmailUtilsTestCase, self).setUp()
-        super(EmailUtilsTestCase, self).setupEmailMessage()
-
     def get_expected_email_body_parts(self, subject='Simple Subject',
                                       recipient='Simple Name &lt;someuser@example.com&gt;'):
->>>>>>> f09326dc
         expected_body_html_part_one = (
             '<br /><br /><hr />---------- Forwarded message ---------- <br />'
             'From: user1@example.com<br/>'
