--- conflicted
+++ resolved
@@ -37,12 +37,7 @@
 from lily.users.models import CustomUser
 from lily.utils.functions import is_ajax, uniquify
 from lily.utils.models import EmailAddress
-<<<<<<< HEAD
 from lily.utils.views import DeleteBackAddSaveFormViewMixin, FilteredListMixin, SortedListMixin
-=======
-from lily.utils.templatetags.messages import tag_mapping
-from lily.utils.views import DeleteBackAddSaveFormViewMixin
->>>>>>> 9b67e178
 
 
 log = logging.getLogger('django.request')
@@ -470,11 +465,7 @@
                     to=[unsaved_form.send_to_normal],
                     cc=[unsaved_form.send_to_cc],
                     bcc=[unsaved_form.send_to_bcc],
-<<<<<<< HEAD
-                    headers=self.get_email_headers() if self.get_email_headers else None,
-=======
                     headers=self.get_email_headers(),
->>>>>>> 9b67e178
                 )
                 email_message.attach_alternative(unsaved_form.body_html, 'text/html')
 
@@ -592,12 +583,7 @@
         """
         This function is not implemented. For custom headers overwrite this function.
         """
-<<<<<<< HEAD
-        #raise NotImplementedError('This function is not implemented. For custom headers overwrite this function.')
-        return None
-=======
         pass
->>>>>>> 9b67e178
 
     def get_context_data(self, **kwargs):
         """
@@ -727,25 +713,13 @@
                 pk=self.object_id
             )
 
-<<<<<<< HEAD
             if self.template_id:
                 self.template = get_object_or_404(
                     EmailTemplate,
                     pk=self.template_id
                 )
-=======
-        if self.message_id:
-            try:
-                self.message = EmailMessage.objects.get(
-                    ~Q(folder_identifier=DRAFTS.lstrip('\\')) | ~Q(flags__icontains='draft'), pk=self.message_id)
-            except EmailMessage.DoesNotExist:
-                raise Http404()
-        else:
-            self.message = None
->>>>>>> 9b67e178
 
         return super(EmailBodyPreviewView, self).dispatch(request, *args, **kwargs)
-
     def get_context_data(self, **kwargs):
         kwargs = super(EmailBodyPreviewView, self).get_context_data(**kwargs)
 
@@ -780,41 +754,6 @@
         return kwargs
 
 
-<<<<<<< HEAD
-    # def get_context_data(self, **kwargs):
-    #     kwargs = super(EmailBodyPreviewView, self).get_context_data(**kwargs)
-    #
-    #     body = u''
-    #
-    #     # Check for existing draft
-    #     if self.message:
-    #         reply = u''
-    #         signature = u''
-    #         quoted_content = self.message.indented_body
-    #
-    #         # Prepend notice that the following text is a quote
-    #         #
-    #         # On Jan 15, 2013, at 14:45, Developer VoIPGRID <developer@voipgrid.nl> wrote:
-    #         #
-    #         if self.message_type == 'forward':
-    #             notice = _('Begin forwarded message:')
-    #         else:
-    #             notice = _('On %s, %s wrote:' % (self.message.sent_date.strftime(_('%b %e, %Y, at %H:%M')), self.message.from_combined))
-    #         quoted_content = '<div>' + notice + '</div>' + quoted_content
-    #
-    #         body = reply + signature + '<br />' * 2 + quoted_content
-    #
-    #     kwargs.update({
-    #         # TODO get draft or user signature
-    #         # 'draft': get_user_sig(),
-    #         'draft': body
-    #     })
-    #
-    #     return kwargs
-
-
-=======
->>>>>>> 9b67e178
 class EmailConfigurationWizardTemplate(TemplateView):
     """
     View to provide html for wizard form skeleton to configure e-mail accounts.
