import datetime
import email
import textwrap
import traceback

from django.contrib.auth.decorators import login_required
from django.contrib.contenttypes.models import ContentType
from django.contrib.formtools.wizard.views import SessionWizardView
from django.core.mail import EmailMultiAlternatives
from django.core.urlresolvers import reverse
from django.db.models import Q
from django.http import HttpResponse, Http404
from django.shortcuts import redirect
from django.template.defaultfilters import truncatechars
from django.template.loader import render_to_string
from django.utils import simplejson
from django.utils.translation import ugettext as _
from django.views.generic.base import View, TemplateView
from django.views.generic.edit import CreateView, FormView, UpdateView
from django.views.generic.list import ListView

from lily.contacts.models import Contact
from lily.messaging.email.emailclient import LilyIMAP, DRAFTS, INBOX
from lily.messaging.email.forms import CreateUpdateEmailTemplateForm, \
    EmailTemplateFileForm, ComposeEmailForm, EmailConfigurationStep1Form, \
    EmailConfigurationStep2Form, EmailConfigurationStep3Form
from lily.messaging.email.models import EmailMessage, EmailAccount, EmailTemplate, EmailProvider
from lily.messaging.email.tasks import save_email_messages, mark_messages
from lily.messaging.email.utils import get_email_parameter_choices, flatten_html_to_text
from lily.tenant.middleware import get_current_user
from lily.utils.functions import uniquify
from lily.utils.models import EmailAddress
from lily.utils.views import DeleteBackAddSaveFormViewMixin


class DetailEmailInboxView(TemplateView):
    template_name = 'messaging/email/message_row.html'


class DetailEmailSentView(TemplateView):
    template_name = 'messaging/email/message_row.html'


class DetailEmailDraftView(TemplateView):
    template_name = 'messaging/email/message_row.html'


class DetailEmailArchiveView(TemplateView):
    template_name = 'messaging/email/message_row.html'


class DetailEmailComposeView(TemplateView):
    template_name = 'messaging/email/account_create.html'


class EditEmailAccountView(TemplateView):
    """
    Edit an existing e-mail account.
    """
    template_name = 'messaging/email/account_create.html'


class DetailEmailAccountView(TemplateView):
    """
    Show the details of an existing e-mail account.
    """
    template_name = 'messaging/email/account_create.html'


class AddEmailTemplateView(DeleteBackAddSaveFormViewMixin, CreateView):
    """
    Create a new e-mail template that can be used for sending emails.
    """
    template_name = 'messaging/email/template_create_or_update.html'
    model = EmailTemplate
    form_class = CreateUpdateEmailTemplateForm

    def get_context_data(self, **kwargs):
        context = super(AddEmailTemplateView, self).get_context_data(**kwargs)
        context.update({
            'parameter_choices': simplejson.dumps(get_email_parameter_choices()),
        })
        return context

    def get_success_url(self):
        """
        Redirect to the edit view, so the default values of parameters can be filled in.
        """
        return reverse('messaging_email_inbox')


class EditEmailTemplateView(DeleteBackAddSaveFormViewMixin, UpdateView):
    """
    Parse an uploaded template for variables and return a generated form/
    """
    template_name = 'messaging/email/template_create_or_update.html'
    model = EmailTemplate
    form_class = CreateUpdateEmailTemplateForm

    def get_context_data(self, **kwargs):
        context = super(EditEmailTemplateView, self).get_context_data(**kwargs)
        context.update({
            'parameter_choices': simplejson.dumps(get_email_parameter_choices()),
        })
        return context

    def get_success_url(self):
        """
        Redirect to the edit view, so the default values of parameters can be filled in.
        """
        return reverse('messaging_email_inbox')


class DetailEmailTemplateView(TemplateView):
    """
    Show the details of an existing e-mail template.
    """
    template_name = 'messaging/email/account_create.html'


class ParseEmailTemplateView(FormView):
    """
    Parse an uploaded template for variables and return a generated form
    """
    template_name = 'messaging/email/template_create_or_update_base_form.html'
    form_class = EmailTemplateFileForm

    def form_valid(self, form):
        """
        Return parsed form with rendered parameter fields
        """
        # we return content of the file here because this easily enables us to do more sophisticated parsing in the future.
        form.cleaned_data.update({
            'valid': True,
        })

        return HttpResponse(simplejson.dumps(form.cleaned_data), mimetype="application/json")

    def form_invalid(self, form):
        return HttpResponse(simplejson.dumps({
            'valid': False,
            'errors': form.errors,
        }), mimetype="application/json")


class EmailFolderView(ListView):
    """
    Show a list of e-mail messages in a certain folder.
    """
    template_name = 'messaging/email/model_list.html'
    paginate_by = 10
    folder_name = None
    folder_identifier = None

    def get(self, request, *args, **kwargs):
        ctype = ContentType.objects.get_for_model(EmailAccount)
        self.messages_accounts = request.user.messages_accounts.filter(polymorphic_ctype=ctype)

        # Uniquify accounts, doubles are possible via personal, group, shared access etc.
        self.messages_accounts = uniquify(self.messages_accounts, filter=lambda x: x.emailaccount.email.email_address)

        return super(EmailFolderView, self).get(request, *args, **kwargs)

    def get_queryset(self):
        if self.folder_name is not None:
            return EmailMessage.objects.filter(account__in=self.messages_accounts, folder_name=self.folder_name).order_by('-sent_date')
        elif self.folder_identifier is not None:
            return EmailMessage.objects.filter(account__in=self.messages_accounts, folder_identifier=self.folder_identifier.lstrip('\\')).order_by('-sent_date')
        return EmailMessage.objects.none()

    def get_context_data(self, **kwargs):
        """
        Overloading super().get_context_data to provide the list item template.
        """
        kwargs = super(EmailFolderView, self).get_context_data(**kwargs)
        kwargs.update({
            'list_item_template': 'messaging/email/model_list_item.html',
            'accounts': ', '.join([messaging_account.email.email_address for messaging_account in self.messages_accounts]),
        })

        return kwargs


class EmailInboxView(EmailFolderView):
    """
    Show INBOX folder for all accessible messages accounts.
    """
    folder_identifier = INBOX


class EmailDraftListView(EmailInboxView):
    """
    Show a list of e-mail message drafts.
    """
    def get_queryset(self):
        return EmailMessage.objects.filter(flags__icontains='draft', account__in=self.messages_accounts).order_by('-sent_date')


class EmailMessageJSONView(View):
    """
    Show most attributes of an EmailMessage in JSON format.
    """
    http_method_names = ['get']
    template_name = 'messaging/email/email_heading.html'

    def get(self, request, *args, **kwargs):
        """
        Retrieve the email for the requested uid from the database or directly via IMAP.
        """
        # Convert date to epoch
        def unix_time(dt):
            epoch = datetime.datetime.fromtimestamp(0, tz=dt.tzinfo)
            delta = dt - epoch
            return delta.total_seconds()

        def unix_time_millis(dt):
            return unix_time(dt) * 1000.0

        # Find account
        ctype = ContentType.objects.get_for_model(EmailAccount)
        self.messages_accounts = request.user.messages_accounts.filter(polymorphic_ctype=ctype)
        server = None
        try:
            instance = EmailMessage.objects.get(id=kwargs.get('pk'))
            # See if the user has access to this message
            if instance.account not in self.messages_accounts:
                raise Http404()

            if instance.body is None or len(instance.body.strip()) == 0:
                # Retrieve directly from IMAP (marks as read automatically)
                server = LilyIMAP(provider=instance.account.provider, account=instance.account)
                message = server.get_modifiers_for_uid(instance.uid, modifiers=['BODY[]', 'FLAGS', 'RFC822.SIZE', 'INTERNALDATE'], folder=instance.folder_name)
                if len(message):
                    folder = server.get_folder(message.get('folder_name'))
                    save_email_messages({instance.uid: message}, instance.account, folder.get_server_name(), folder.identifier)

                instance = EmailMessage.objects.get(id=kwargs.get('pk'))
            else:
                # Mark as read manually
                mark_messages.delay(instance.id, read=True)
            instance.is_seen = True
            instance.save()

<<<<<<< HEAD
            message = {}
            message['id'] = instance.id
            message['sent_date'] = unix_time_millis(instance.sent_date)
            message['flags'] = instance.flags
            message['uid'] = instance.uid
            message['flat_body'] = truncatechars(instance.flatten_body, 200)
            message['subject'] = instance.subject.encode('utf-8')
            message['size'] = instance.size
            message['is_private'] = instance.is_private
            message['is_read'] = instance.is_seen
            message['is_plain'] = instance.is_plain
            message['folder_name'] = instance.folder_name
=======
            message = {
                'id': instance.id,
                'sent_date': unix_time_millis(instance.sent_date),
                'flags': instance.flags,
                'uid': instance.uid,
                'flat_body': truncatechars(instance.flatten_body, 200).encode('utf-8'),
                'subject': instance.subject.encode('utf-8'),
                'size': instance.size,
                'is_private': instance.is_private,
                'is_read': instance.is_seen,
                'is_plain': instance.is_plain,
                'folder_name': instance.folder_name,
            }
>>>>>>> b352f3ff

            # Replace body with a more richer version of an e-mail view
            message['body'] = render_to_string(self.template_name, {'object': instance})
            return HttpResponse(simplejson.dumps(message), mimetype='application/json; charset=utf-8')
        except EmailMessage.DoesNotExist:
            raise Http404()
        finally:
            if server:
                server.logout()


class EmailMessageHTMLView(View):
    """
    Return the HTML for single e-mail message.
    """
    http_method_names = ['get']
    template_name = 'messaging/email/email_body.html'

    def get(self, request, *args, **kwargs):
        try:
            instance = EmailMessage.objects.get(id=kwargs.get('pk'))
            body = u''
            if instance.body:
                body = render_to_string(self.template_name, {'is_plain': instance.is_plain, 'body': instance.body.encode('utf-8')})
            return HttpResponse(body, mimetype='text/html; charset=utf-8')
        except EmailMessage.DoesNotExist:
            raise Http404()


class MessageUpdateView(View):
    """
    Handle various AJAX calls for n messages.
    """
    http_method_names = ['post']

    def post(self, request, *args, **kwargs):
        try:
            message_ids = request.POST.getlist('ids[]')
            if not isinstance(message_ids, list):
                message_ids = [message_ids]
            if len(message_ids) > 0:
                self.handle_message_update(message_ids)
        except:
            raise Http404()

        # Return response
        return HttpResponse(simplejson.dumps({}), mimetype='application/json')

    def handle_message_update(self, message_ids):
        raise NotImplementedError("Implement by subclassing MessageUpdateView")


class MarkReadAjaxView(MessageUpdateView):
    """
    Mark messages as read.
    """
    def handle_message_update(self, message_ids):
        mark_messages.delay(message_ids, read=True)


class MarkUnreadAjaxView(MessageUpdateView):
    """
    Mark messages as unread.
    """
    def handle_message_update(self, message_ids):
        mark_messages.delay(message_ids, read=False)


class MoveTrashAjaxView(MessageUpdateView):
    """
    Move messages to trash.
    """
    def handle_message_update(self, message_ids):
        # EmailMessage.objects.filter(id__in=self.message_ids).
        pass


class EmailComposeView(FormView):
    template_name = 'messaging/email/email_compose.html'
    form_class = ComposeEmailForm

    def dispatch(self, request, *args, **kwargs):
        """
        Get message draft by pk or raise 404.
        """
        self.message_id = kwargs.get('pk')
        if self.message_id:
            try:
                # This is the message being drafted
                self.message = EmailMessage.objects.get(flags__icontains='draft', pk=self.message_id)
            except EmailMessage.DoesNotExist:
                raise Http404()

        return super(EmailComposeView, self).dispatch(request, *args, **kwargs)

    def get_form_kwargs(self, **kwargs):
        """
        Provide initial values for a draft.
        """
        kwargs = super(EmailComposeView, self).get_form_kwargs(**kwargs)
        if hasattr(self, 'message'):
            kwargs.update({
                'draft_id': self.message_id,
                'initial': {
                    'send_from': self.message.from_email,
                    'subject': self.message.subject,
                    'send_to_normal': self.message.to_combined,
                    'send_to_cc': self.message.to_cc_combined,
                    'send_to_bcc': self.message.to_bcc_combined,
                    'body': self.message.body or '',
                }
            })

        return kwargs

    def form_valid(self, form):
        """
        Check to save or send an e-mail message.
        """
        instance = form.save(commit=False)
        remove_draft = True

        # Create python email message object
        if 'submit-save' in self.request.POST or 'submit-send' in self.request.POST:
            # Prepare text version of e-mail
            text_body = flatten_html_to_text(instance.body, replace_br=True)

            # Generate email message source
            email_message = EmailMultiAlternatives(subject=instance.subject, body=text_body, from_email=instance.send_from.email, to=[instance.send_to_normal], cc=[instance.send_to_cc], bcc=[instance.send_to_bcc])
            email_message.attach_alternative(instance.body, 'text/html')

            # TODO support attachments

        # Save draft
        if 'submit-save' in self.request.POST:
            message_string = unicode(email_message.message().as_string(unixfrom=False))

            # Save draft remotely and sync this specific message
            server = None
            try:
                server = LilyIMAP(provider=instance.send_from.provider, account=instance.send_from)

                uid = int(server.save_draft(message_string))
                message = server.get_modifiers_for_uid(uid, modifiers=['BODY.PEEK[]', 'FLAGS', 'RFC822.SIZE'], folder=DRAFTS)
                folder = server.get_folder_by_identifier(DRAFTS)
                save_email_messages({uid: message}, instance.send_from, folder.get_server_name(), folder.identifier, new_messages=True)

                try:
                    self.new_draft = EmailMessage.objects.get(account=instance.send_from, uid=uid, folder_name=folder.get_server_name())
                except EmailMessage.DoesNotExist, e:
                    print traceback.format_exc(e)
            except Exception, e:
                print traceback.format_exc(e)
                remove_draft = False
            finally:
                if server:
                    server.logout()

        # Send draft
        elif 'submit-send' in self.request.POST:
            server = None
            try:
                server = LilyIMAP(provider=instance.send_from.provider, account=instance.send_from)
                server.get_smtp_server(fail_silently=False).send_messages([email_message])
            except Exception, e:
                print traceback.format_exc(e)
                remove_draft = False

        # Remove (old) drafts in every case
        if 'submit-discard' in self.request.POST or 'submit-save' in self.request.POST or 'submit-send' in self.request.POST:
            if self.message_id and remove_draft:
                server = None
                try:
                    server = LilyIMAP(provider=instance.send_from.provider, account=instance.send_from)
                    if self.message.uid:
                        # remove remotely
                        server.delete_from_folder(identifier=DRAFTS, message_uids=[self.message.uid], trash_only=False)

                    if self.message.pk:
                        # remote locally
                        self.message.delete()
                except Exception, e:
                    print traceback.format_exc(e)
                finally:
                    if server:
                        server.logout()

        return super(EmailComposeView, self).form_valid(form)

    def get_context_data(self, **kwargs):
        """
        Allow autocomplete for email addresses.
        """
        kwargs = super(EmailComposeView, self).get_context_data(**kwargs)

        # Query for all contacts which have e-mail addresses
        contacts_addresses_qs = Contact.objects.filter(email_addresses__in=EmailAddress.objects.all()).prefetch_related('email_addresses')

        known_contact_addresses = []
        for contact in contacts_addresses_qs:
            for email_address in contact.email_addresses.all():
                contact_address = u'"%s" <%s>' % (contact.full_name(), email_address.email_address)
                known_contact_addresses.append(contact_address)

        kwargs.update({
            'known_contact_addresses': simplejson.dumps(known_contact_addresses),
        })

        return kwargs

    def get_success_url(self):
        """
        Return different URLs depending on the button pressed.
        """
        # Redirect to url with draft id
        if 'submit-save' in self.request.POST:
            return reverse('messaging_email_compose', kwargs={'pk': self.new_draft.pk})

        if 'submit-send' in self.request.POST:
            return reverse('messaging_email_inbox')

        if 'submit-back' in self.request.POST or 'submit-discard' in self.request.POST:
            return reverse('messaging_email_drafts')

        return reverse('messaging_email_inbox')


class EmailReplyView(FormView):
    template_name = 'messaging/email/email_compose.html'
    form_class = ComposeEmailForm

    def dispatch(self, request, *args, **kwargs):
        """
        Get message being replied to or raise 404.
        """
        self.message_id = kwargs.get('pk')
        if self.message_id:
            try:
                # This is the message being replied to
                self.message = EmailMessage.objects.get(~Q(flags__icontains='draft'), pk=self.message_id)
            except EmailMessage.DoesNotExist:
                raise Http404()

        return super(EmailReplyView, self).dispatch(request, *args, **kwargs)

    def get_form_kwargs(self, **kwargs):
        """
        Build initial value for the e-mail body.
        """
        # Body exists of reply, signature and original content
        reply = u''
        signature = u''  # get_user_signature()
        quoted_content = self.message.body or ''

        if len(quoted_content) > 0:
            content_type_header = self.message.headers.filter(name='Content-Type')
            if len(content_type_header) > 0:
                content_type = content_type_header[0].value.split(';')[0]
                if 'text/plain' in content_type:
                    # In case of plain text, make quoted text appear like
                    #
                    # > This is the
                    # > original e-mail
                    # > content.
                    quoted_lines = textwrap.wrap(quoted_content, 80)
                    quoted_lines = ['> %s' % line for line in quoted_lines]
                    quoted_content = '<br />'.join(quoted_lines)

        # Prepend notice that the following text is a quote
        #
        # On Jan 15, 2013, at 14:45, Developer VoIPGRID <developer@voipgrid.nl> wrote:
        #
        notice = _('On %s, %s wrote:' % (self.message.sent_date.strftime(_('%b %e, %Y, at %H:%M')), self.message.from_combined))
        quoted_content = '<br />'.join([notice, quoted_content])

        body = reply + signature + '<br />' * 2 + quoted_content

        kwargs = super(EmailReplyView, self).get_form_kwargs(**kwargs)
        if hasattr(self, 'message'):
            # Set initial values
            kwargs.update({
                'initial': {
                    'subject': 'RE: %s' % self.message.subject,
                    'send_to_normal': self.message.from_combined,
                    'send_to_cc': self.message.to_cc_combined,
                    'send_to_bcc': self.message.to_bcc_combined,
                    'body': body,
                }
            })

        return kwargs

    def form_valid(self, form):
        """
        Check to save or send an e-mail message.
        """
        instance = form.save(commit=False)

        # Create python email message object
        if 'submit-save' in self.request.POST or 'submit-send' in self.request.POST:
            # Prepare text version of e-mail
            text_body = flatten_html_to_text(instance.body, replace_br=True)

            # Generate email message source
            email_message = EmailMultiAlternatives(subject=instance.subject, body=text_body, from_email=instance.send_from.email, to=[instance.send_to_normal], cc=[instance.send_to_cc], bcc=[instance.send_to_bcc], headers=self.get_email_headers())
            email_message.attach_alternative(instance.body, 'text/html')

            # TODO support attachments

        # Create draft
        if 'submit-save' in self.request.POST:
            message_string = unicode(email_message.message().as_string(unixfrom=False))

            # Save draft remotely and sync this specific message
            server = None
            try:
                server = LilyIMAP(provider=instance.send_from.provider, account=instance.send_from)

                uid = int(server.save_draft(message_string))
                message = server.get_modifiers_for_uid(uid, modifiers=['BODY.PEEK[]', 'FLAGS', 'RFC822.SIZE'], folder=DRAFTS)
                folder = server.get_folder_by_identifier(DRAFTS)
                save_email_messages({uid: message}, instance.send_from, folder.get_server_name(), folder.identifier, new_messages=True)

                try:
                    self.new_draft = EmailMessage.objects.get(account=instance.send_from, uid=uid, folder_name=folder.get_server_name())
                except EmailMessage.DoesNotExist, e:
                    print traceback.format_exc(e)
            except Exception, e:
                print traceback.format_exc(e)
            finally:
                if server:
                    server.logout()

        # Send reply
        elif 'submit-send' in self.request.POST:
            server = None
            try:
                server = LilyIMAP(provider=instance.send_from.provider, account=instance.send_from)
                server.get_smtp_server(fail_silently=False).send_messages([email_message])
            except Exception, e:
                print traceback.format_exc(e)

        return super(EmailReplyView, self).form_valid(form)

    def get_email_headers(self):
        """
        Return reply-to e-mail header.
        """
        email_headers = {}
        if hasattr(self.message, 'send_from'):
            sender = email.utils.parseaddr(self.message.send_from)
            reply_to_name = sender[0]
            reply_to_address = sender[1]
            email_headers.update({'Reply-To': '"%s" <%s>' % (reply_to_name, reply_to_address)})
        return email_headers

    def get_context_data(self, **kwargs):
        """
        Allow autocomplete for email addresses.
        """
        kwargs = super(EmailReplyView, self).get_context_data(**kwargs)

        # Query for all contacts which have e-mail addresses
        contacts_addresses_qs = Contact.objects.filter(email_addresses__in=EmailAddress.objects.all()).prefetch_related('email_addresses')

        known_contact_addresses = []
        for contact in contacts_addresses_qs:
            for email_address in contact.email_addresses.all():
                contact_address = u'"%s" <%s>' % (contact.full_name(), email_address.email_address)
                known_contact_addresses.append(contact_address)

        kwargs.update({
            'known_contact_addresses': simplejson.dumps(known_contact_addresses),
        })

        return kwargs

    def get_success_url(self):
        """
        Return different URLs depending on the button pressed.
        """
        # Redirect to url with draft id
        if 'submit-save' in self.request.POST:
            return reverse('messaging_email_compose', kwargs={'pk': self.new_draft.pk})

        if 'submit-send' in self.request.POST:
            return reverse('messaging_email_inbox')

        if 'submit-back' in self.request.POST or 'submit-discard' in self.request.POST:
            return reverse('messaging_email_drafts')

        return reverse('messaging_email_inbox')


class EmailForwardView(EmailReplyView):
    """
    Forward an e-mail message.
    """
    def get_form_kwargs(self, **kwargs):
        """
        Change kwargs generated by super()
        """
        kwargs = super(EmailForwardView, self).get_form_kwargs(**kwargs)
        if hasattr(self, 'message'):
            # Override initial values
            if 'initial' in kwargs:
                kwargs['initial'].update({
                    'subject': 'FWD: %s' % self.message.subject,
                    'send_to_normal': None,
                    'send_to_cc': None,
                    'send_to_bcc': None,
                })
        return kwargs


class EmailDraftTemplateView(TemplateView):
    template_name = 'messaging/email/email_compose_frame.html'  # default for non-templated e-mails

    def dispatch(self, request, *args, **kwargs):
        self.message_id = kwargs.get('pk')

        return super(EmailDraftTemplateView, self).dispatch(request, *args, **kwargs)

    def get_context_data(self, **kwargs):
        kwargs = super(EmailDraftTemplateView, self).get_context_data(**kwargs)

        if self.message_id:
            try:
                self.message = EmailMessage.objects.get(flags__icontains='draft', pk=self.message_id)
            except EmailMessage.DoesNotExist:
                raise Http404()

        body = u''

        # Check for existing draft
        if self.message_id:
            body = self.message.body

        if not len(body.strip('</>brdiv ')):
            # Get user's signature
            # get_user_sig()
            pass

        kwargs.update({
            # TODO get draft or user signature
            # 'draft': get_user_sig(),
            'draft': body
        })

        return kwargs


class EmailConfigurationWizardTemplate(TemplateView):
    """
    View to provide html for wizard form skeleton to configure e-mail accounts.
    """
    template_name = 'messaging/email/wizard_configuration_form.html'


class EmailConfigurationView(SessionWizardView):
    template_name = 'messaging/email/wizard_configuration_form_step.html'

    def dispatch(self, request, *args, **kwargs):
        # Verify email address exists
        self.email_address_id = kwargs.get('pk')
        try:
            pk = kwargs.pop('pk')
            self.email_address = EmailAddress.objects.get(pk=pk)
        except EmailAddress.DoesNotExist:
            raise Http404()

        # Set up initial values per step
        self.initial_dict = {
            '0': {},
            '1': {},
            '2': {}
        }

        # Default: email as username
        self.initial_dict['0']['email'] = self.initial_dict['0']['username'] = self.email_address.email_address

        try:
            email_account = EmailAccount.objects.get(email=self.email_address)
        except EmailAccount.DoesNotExist:
            # Set from_name
            contacts = self.email_address.contact_set.all()
            if len(contacts) > 0:  # check to be safe, but should always have a contact when using this format
                contact = contacts[0]
                self.initial_dict['2']['name'] = contact.full_name()
        else:
            # Set provider data
            self.initial_dict['1']['imap_host'] = email_account.provider.imap_host
            self.initial_dict['1']['imap_port'] = email_account.provider.imap_port
            self.initial_dict['1']['imap_ssl'] = email_account.provider.imap_ssl
            self.initial_dict['1']['smtp_host'] = email_account.provider.smtp_host
            self.initial_dict['1']['smtp_port'] = email_account.provider.smtp_port
            self.initial_dict['1']['smtp_ssl'] = email_account.provider.smtp_ssl

            # Set from_name and signature
            self.initial_dict['2']['name'] = email_account.from_name
            self.initial_dict['2']['signature'] = email_account.signature

        return super(EmailConfigurationView, self).dispatch(request, *args, **kwargs)

    def get(self, *args, **kwargs):
        """
        Reset storage on first request.
        """
        self.storage.reset()
        return super(EmailConfigurationView, self).get(*args, **kwargs)

    def post(self, *args, **kwargs):
        """
        Override POST to validate the form first.
        """
        # Get the form for the current step
        form = self.get_form(data=self.request.POST.copy())

        # On first request, there's nothing to validate
        if self.storage.current_step is None:
            # Render the same form if it's not valid, continue otherwise
            if form.is_valid():
                return super(EmailConfigurationView, self).post(*args, **kwargs)
            return self.render(form)
        elif form.is_valid():
            self.storage.set_step_data(self.steps.current, self.process_step(form))
        else:
            return self.render(form)
        return super(EmailConfigurationView, self).post(*args, **kwargs)

    def get_form_kwargs(self, step=None):
        """
        Returns the keyword arguments for instantiating the form
        (or formset) on the given step.
        """
        kwargs = super(EmailConfigurationView, self).get_form_kwargs(step)

        if int(step) == 1:
            cleaned_data = self.get_cleaned_data_for_step(unicode(int(step) - 1))
            if cleaned_data is not None:
                kwargs.update({
                    'username': cleaned_data.get('username'),
                    'password': cleaned_data.get('password'),
                })

        return kwargs

    def done(self, form_list, **kwargs):
        data = {}
        for form in self.form_list.keys():
            data[form] = self.get_cleaned_data_for_step(form)

        # Save provider and emailaccount instances
        provider = EmailProvider()
        provider.imap_host = data['1']['imap_host']
        provider.imap_port = data['1']['imap_port']
        provider.imap_ssl = data['1']['imap_ssl']
        provider.smtp_host = data['1']['smtp_host']
        provider.smtp_port = data['1']['smtp_port']
        provider.smtp_ssl = data['1']['smtp_ssl']

        provider.save()

        try:
            account = EmailAccount.objects.get(email=self.email_address)
        except EmailAccount.DoesNotExist:
            account = EmailAccount()
            account.email = self.email_address

        account.account_type = 'email'
        account.from_name = data['2']['name']
        account.signature = data['2']['signature']
        account.username = data['0']['username']
        account.password = data['0']['password']
        account.provider = provider
        account.last_sync_date = datetime.datetime.today() - datetime.timedelta(days=1)
        account.save()

        # Link contact's user to emailaccount
        account.user_group.add(get_current_user())
        # account.save()

        return HttpResponse(render_to_string(self.template_name, {'messaging_email_inbox': reverse('messaging_email_inbox')}, None))


# E-mail views
# detail_email_inbox_view = DetailEmailInboxView.as_view()
email_inbox_view = login_required(EmailInboxView.as_view())
email_drafts_view = login_required(EmailDraftListView.as_view())
email_html_view = login_required(EmailMessageHTMLView.as_view())
email_json_view = login_required(EmailMessageJSONView.as_view())
mark_read_view = login_required(MarkReadAjaxView.as_view())
mark_unread_view = login_required(MarkUnreadAjaxView.as_view())
move_trash_view = login_required(MoveTrashAjaxView.as_view())

email_compose_view = login_required(EmailComposeView.as_view())
email_compose_template_view = login_required(EmailDraftTemplateView.as_view())
email_reply_view = login_required(EmailReplyView.as_view())
email_forward_view = login_required(EmailForwardView.as_view())

detail_email_sent_view = DetailEmailSentView.as_view()
detail_email_draft_view = DetailEmailDraftView.as_view()
detail_email_archive_view = DetailEmailArchiveView.as_view()
detail_email_compose_view = DetailEmailComposeView.as_view()

# E-mail account views
email_configuration_wizard_template = login_required(EmailConfigurationWizardTemplate.as_view())
email_configuration_wizard = login_required(EmailConfigurationView.as_view([EmailConfigurationStep1Form, EmailConfigurationStep2Form, EmailConfigurationStep3Form]))

edit_email_account_view = EditEmailAccountView.as_view()
detail_email_account_view = DetailEmailAccountView.as_view()

# E-mail template views
add_email_template_view = AddEmailTemplateView.as_view()
edit_email_template_view = EditEmailTemplateView.as_view()
detail_email_template_view = DetailEmailTemplateView.as_view()
parse_email_template_view = ParseEmailTemplateView.as_view()<|MERGE_RESOLUTION|>--- conflicted
+++ resolved
@@ -241,26 +241,12 @@
             instance.is_seen = True
             instance.save()
 
-<<<<<<< HEAD
-            message = {}
-            message['id'] = instance.id
-            message['sent_date'] = unix_time_millis(instance.sent_date)
-            message['flags'] = instance.flags
-            message['uid'] = instance.uid
-            message['flat_body'] = truncatechars(instance.flatten_body, 200)
-            message['subject'] = instance.subject.encode('utf-8')
-            message['size'] = instance.size
-            message['is_private'] = instance.is_private
-            message['is_read'] = instance.is_seen
-            message['is_plain'] = instance.is_plain
-            message['folder_name'] = instance.folder_name
-=======
             message = {
                 'id': instance.id,
                 'sent_date': unix_time_millis(instance.sent_date),
                 'flags': instance.flags,
                 'uid': instance.uid,
-                'flat_body': truncatechars(instance.flatten_body, 200).encode('utf-8'),
+                'flat_body': truncatechars(instance.flatten_body, 200),
                 'subject': instance.subject.encode('utf-8'),
                 'size': instance.size,
                 'is_private': instance.is_private,
@@ -268,7 +254,6 @@
                 'is_plain': instance.is_plain,
                 'folder_name': instance.folder_name,
             }
->>>>>>> b352f3ff
 
             # Replace body with a more richer version of an e-mail view
             message['body'] = render_to_string(self.template_name, {'object': instance})
