--- conflicted
+++ resolved
@@ -168,11 +168,8 @@
     'gunicorn',
     'activelink',
     'south',
-<<<<<<< HEAD
     'djcelery',
-=======
     'debug_toolbar',
->>>>>>> 2ed746db
 
     # Lily
     'lily', # required for management command
@@ -186,16 +183,7 @@
     'lily.tenant',
     'lily.users',
     'lily.utils',
-<<<<<<< HEAD
-    'lily.utils.templatetags.field_extras',
-    'lily.utils.templatetags.messages',
-    'lily.utils.templatetags.utils',
     'lily.messages',
-=======
-#    'lily.utils.templatetags.field_extras',
-#    'lily.utils.templatetags.messages',
-#    'lily.utils.templatetags.utils',
->>>>>>> 2ed746db
 )
 
 MESSAGE_APPS = (
