--- conflicted
+++ resolved
@@ -17,10 +17,6 @@
     name = LazyAttribute(lambda o: random.choice(social_media.keys()))  # Only currently supported social media
     username = LazyAttribute(lambda o: faker.user_name())
     profile_url = LazyAttribute(lambda o: social_media[o.name] % o.username)
-<<<<<<< HEAD
-
-=======
->>>>>>> 155f6e29
 
     class Meta:
         model = SocialMedia