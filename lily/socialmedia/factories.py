--- conflicted
+++ resolved
@@ -7,25 +7,16 @@
 
 
 faker = Factory.create('nl_NL')
-<<<<<<< HEAD
-twitter_url = 'https://twitter.com/%s'
-linkedin_url = 'https://www.linkedin.com/in/%s'
-
-=======
 social_media = {
     'twitter': 'https://twitter.com/%s',
     'linkedin': 'https://www.linkedin.com/in/%s',
 }
->>>>>>> d1e38f3e
+
 
 class SocialMediaFactory(DjangoModelFactory):
     name = LazyAttribute(lambda o: random.choice(social_media.keys()))  # Only currently supported social media
     username = LazyAttribute(lambda o: faker.user_name())
-<<<<<<< HEAD
-    profile_url = LazyAttribute(lambda o: random.choice([twitter_url, linkedin_url]) % o.username)
-=======
     profile_url = LazyAttribute(lambda o: social_media[o.name] % o.username)
->>>>>>> d1e38f3e
 
     class Meta:
         model = SocialMedia