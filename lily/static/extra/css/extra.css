--- conflicted
+++ resolved
@@ -1,2841 +1,1424 @@
-<<<<<<< HEAD
-/**
- *     CSS for HelloLily which overrides the MWS admin (v1.5).
- */
-
-/**
- *     Button Stylesheet (button.css)
- */
-
-.ui-button /* .mws-button */
-{
-    border:0;
-    outline:none;
-    padding:6px 9px;
-    margin:2px;
-    cursor:pointer;
-    font-family:'PTSansRegular', Arial, Helvetica, sans-serif;
-
-    /* CSS 3 */
-
-    -webkit-border-radius:3px;
-    -moz-border-radius:3px;
-    -o-border-radius:3px;
-    -khtml-border-radius:3px;
-    border-radius:3px;
-
-    text-shadow:1px 1px 1px rgba(0, 0, 0, 0.4) !important;
-
-    -webkit-box-shadow:inset 0 1px 0 rgba(255, 255, 255, 0.3), 0 1px 1px rgba(0, 0, 0, 0.15);
-    -moz-box-shadow:inset 0 1px 0 rgba(255, 255, 255, 0.3), 0 1px 1px rgba(0, 0, 0, 0.15);
-    -o-box-shadow:inset 0 1px 0 rgba(255, 255, 255, 0.3), 0 1px 1px rgba(0, 0, 0, 0.15);
-    -khtml-box-shadow:inset 0 1px 0 rgba(255, 255, 255, 0.3), 0 1px 1px rgba(0, 0, 0, 0.15);
-    box-shadow:inset 0 1px 0 rgba(255, 255, 255, 0.3), 0 1px 1px rgba(0, 0, 0, 0.15);
-}
-
-.mws-link-button, .mws-link-button button
-{
-    text-decoration:none;
-    display:block;
-    width:100%;
-}
-
-.ui-button.ui-state-active /* .mws-button:active */
-{
-    /* CSS 3 */
-
-    -webkit-box-shadow:inset 0 0 6px rgba(0, 0, 0, 0.2) !important;
-    -moz-box-shadow:inset 0 0 6px rgba(0, 0, 0, 0.2) !important;
-    -o-box-shadow:inset 0 0 6px rgba(0, 0, 0, 0.2) !important;
-    -khtml-box-shadow:inset 0 0 6px rgba(0, 0, 0, 0.2) !important;
-    box-shadow:inset 0 0 6px rgba(0, 0, 0, 0.2) !important;
-}
-
-.mws-button.blue, /* .mws-button.blue */
-.ui-button
-{
-    background-color:#1C76BC;
-    color:#ffffff;
-    border:1px solid #416b8b;
-
-    background-image:none;
-}
-
-
-.ui-button.ui-state-disabled /* .mws-button:disabled */
-{
-    background-color:#e0e0e0;
-    color:#aaaaaa;
-    cursor:auto;
-    text-shadow:none;
-    border:1px solid #a0a0a0;
-
-    -webkit-box-shadow:none !important;
-    -moz-box-shadow:none !important;
-    -o-box-shadow:none !important;
-    box-shadow:none !important;
-}
-
-/**
- *     Core Stylesheet (core.css)
- */
-html
-{
-    overflow-y:scroll;
-}
-
-div#mws-header /* div#mws-header */
-{
-    background-image:none;
-}
-
-#mws-header-container,
-#mws-wrapper
-{
-    max-width:1140px;
-    margin:0 auto;
-}
-
-div#mws-logo-container /* div#mws-logo-container */
-{
-    height:53px;
-    padding:5px 0 0;
-    background:transparent;
-}
-
-div#mws-logo-container #mws-logo-wrap /* div#mws-logo-container #mws-logo-wrap */
-{
-    height:53px;
-}
-
-
-div#mws-user-tools #mws-user-info /* div#mws-user-tools #mws-user-info */
-{
-    /*display:block;*/
-    background-image: none;
-}
-
-div#mws-user-tools #mws-user-info #mws-user-functions ul li a /* div#mws-user-tools #mws-user-info #mws-user-functions ul li a */
-{
-    color:steelBlue;
-}
-
-div#mws-sidebar /* div#mws-sidebar */
-{
-    padding-top:100px;
-}
-
-div#mws-sidebar-bg /* div#mws-sidebar-bg */
-{
-    background-image:none;
-}
-
-div#mws-search-container
-{
-    padding:9px 0;
-    overflow:hidden;
-}
-
-form#mws-searchbox /* div#mws-searchbox */
-{
-    height:40px;
-    border:none;
-    padding:0;
-    position:relative;
-    clear:none;
-
-    box-sizing: border-box;
-    -moz-box-sizing: border-box;
-    -ms-box-sizing: border-box;
-    -webkit-box-sizing: border-box;
-    -khtml-box-sizing: border-box;
-
-    -moz-border-radius:4px;
-    -webkit-border-radius:4px;
-    -o-border-radius:4px;
-    -khtml-border-radius:4px;
-    border-radius:4px;
-}
-
-form#mws-searchbox .mws-search-input /* div#mws-searchbox .mws-search-input */
-{
-    /*background:none;*/
-    padding:6px 38px 6px 7px;
-    width:100%;
-    height:40px;
-    color:#323232;
-}
-
-form#mws-searchbox .mws-search-submit /* div#mws-searchbox .mws-search-submit */
-{
-    text-indent:-9999px;
-    text-transform:capitalize;
-    width:24px; height:24px;
-    position:absolute;
-    top:50%;
-    right:7px;
-    margin-top:-12px;
-    border:none;
-    cursor:pointer;
-    background:#1C76BC url(../../images/core/mws-search-icon.png) no-repeat center center;
-
-    /* CSS 3 */
-
-    -webkit-border-radius:4px;
-    -moz-border-radius:4px;
-    -o-border-radius:4px;
-    -khtml-border-radius:4px;
-    border-radius:4px;
-}
-
-div#mws-navigation ul /* div#mws-navigation ul */
-{
-    padding-top:0;
-    background:none;
-}
-
-div#mws-navigation > ul
-{
-    background:#ffffff;
-    border:1px solid #bcbcbc;
-    border-width:1px 0 1px 1px;
-}
-
-div#mws-navigation ul li /* div#mws-navigation ul li */
-{
-    background:none;
-}
-
-div#mws-navigation ul li.mws-dropdown-menu
-{
-    background:none;
-}
-
-div#mws-navigation ul li ul li:hover, /* div#mws-navigation ul li ul li:hover */
-div#mws-navigation ul li ul li.active
-{
-    background:url(../../images/core/mws-sub-nav-bg.png);
-}
-
-div#mws-navigation ul li a,   /* div#mws-navigation ul li a,  */
-div#mws-navigation ul li span /* div#mws-navigation ul li span */
-{
-    color:#000000;
-}
-
-div#mws-navigation > ul > li.active
-{
-    background:#1C76BC !important;
-}
-
-div#mws-navigation > ul > li.active > a,
-div#mws-navigation > ul > li.active > a:hover
-{
-    color:#ffffff !important;
-}
-
-div#mws-navigation ul li.active ul
-{
-    background:#d8d8d8;
-}
-
-div#mws-navigation ul li.active ul a
-{
-    font-weight:normal;
-}
-
-div#mws-navigation ul li ul li a,   /* div#mws-navigation ul li ul li a,  */
-div#mws-navigation ul li ul li span /* div#mws-navigation ul li ul li span */
-{
-    color:#000000 !important;
-}
-
-div#mws-container /* div#mws-container */
-{
-    background:none;
-}
-
-div#mws-container .container /* div#mws-container .container */
-{
-    margin:0 29px;
-}
-
-div#mws-quickbutton-container
-{
-    float:left;
-    height:53px;
-    padding:5px 0 0;
-    margin:0 9px 0 52px;
-}
-
-div#mws-quickbutton-container button
-{
-    margin:9px 0 0 0;
-}
-
-#loadingDialog
-{
-    background: url(../images/blue-loading.gif) no-repeat 50%;
-}
-
-/**
- *     Form Stylesheet (form.css)
- */
-.mws-form .mws-button-row /* .mws-form .mws-button-row */
-{
-    background:#f8f8f8;
-}
-
-.mws-form .mws-form-inline
-{
-    position:relative;
-}
-
-.mws-form .mws-search-input /* .mws-form select, .mws-form textarea, .mws-form .mws-textinput */
-{
-    border:1px solid #c5c5c5;
-    padding:6px 7px;
-    color:#323232;
-    margin:0;
-
-    background-color:#ffffff;
-    outline:none;
-
-    /* CSS 3 */
-
-    -moz-border-radius:4px;
-    -webkit-border-radius:4px;
-    -o-border-radius:4px;
-    -khtml-border-radius:4px;
-    border-radius:4px;
-
-    box-sizing: border-box;
-    -moz-box-sizing: border-box;
-    -ms-box-sizing: border-box;
-    -webkit-box-sizing: border-box;
-    -khtml-box-sizing: border-box;
-
-    -moz-box-shadow:inset 0px 1px 3px rgba(128, 128, 128, 0.1);
-    -o-box-shadow:inset 0px 1px 3px rgba(128, 128, 128, 0.1);
-    -webkit-box-shadow:inset 0px 1px 3px rgba(128, 128, 128, 0.1);
-    -khtml-box-shadow:inset 0px 1px 3px rgba(128, 128, 128, 0.1);
-    box-shadow:inset 0px 1px 3px rgba(128, 128, 128, 0.1);
-}
-
-
-.mws-form textarea /* .mws-form textarea */
-{
-    height:6em;
-    font: 13px/1.5 'PTSansRegular', Arial, Helvetica, sans-serif;
-}
-
-.mws-form select /* .mws-form select, .mws-form textarea, .mws-form .mws-textinput */
-{
-    padding:5px 7px;
-}
-
-:-moz-placeholder
-{
-    color: #b3a9b3 !important;
-}
-
-.mws-form select.disabled,        /* .mws-form select.disabled, */
-.mws-form textarea.disabled,      /* .mws-form textarea.disabled, */
-.mws-form .mws-textinput.disabled /* .mws-form .mws-textinput.disabled */
-{
-    color: #868686;
-    background-color: #F0F0F0;
-}
-
-.mws-form select:focus,
-.mws-form input:focus,
-.mws-form textarea:focus
-{
-    border-color:#1C76BC !important;
-    box-shadow:0 0 5px rgba(0, 0, 0, 0.3);
-}
-
-.mws-form-col-1-8 label, .mws-form-col-1-8 .mws-form-item,
-.mws-form-col-2-8 label, .mws-form-col-2-8 .mws-form-item,
-.mws-form-col-3-8 label, .mws-form-col-3-8 .mws-form-item,
-.mws-form-col-4-8 label, .mws-form-col-4-8 .mws-form-item,
-.mws-form-col-5-8 label, .mws-form-col-5-8 .mws-form-item,
-.mws-form-col-6-8 label, .mws-form-col-6-8 .mws-form-item,
-.mws-form-col-7-8 label, .mws-form-col-7-8 .mws-form-item,
-.mws-form-col-8-8 label, .mws-form-col-8-8 .mws-form-item
-{
-    display:block !important;
-    width:100% !important;
-    margin:0 !important;
-    float:none !important;
-}
-
-.mws-form .mws-form-item .mws-error ul.errorlist {
-    margin-bottom:0px;
-}
-
-.mws-form .mws-form-item span.field_error input,
-.mws-form .mws-form-item span.field_error textarea,
-.mws-form .mws-form-item span.field_error select {
-    border-color:#eb979b !important;
-}
-
-.mws-form .mws-form-item .mws-error.plain,
-.mws-form .mws-form-item label.error.plain,
-.mws-form .mws-form-item span.error.plain,
-.mws-form .mws-form-item div.error.plain
-{
-    width:auto;
-}
-
-.mws-form .mws-form-item .mws-error.plain {
-    margin-left:10px;
-    cursor:auto;
-}
-
-.mws-form .add-row,
-.mws-form .email_addresses-add-row,
-.mws-form .phone_numbers-add-row,
-.mws-form .addresses-add-row,
-.mws-form .websites-add-row
-{
-    margin:5px 0 0 0;
-    padding-top:0 !important;
-    display:inline-block;
-    color:#4682B4;
-}
-
-.mws-form .mws-form-item .mws-error,
-.mws-form .mws-form-item label.error,
-.mws-form .mws-form-item span.error,
-.mws-form .mws-form-item div.error
-{
-    margin: -4px 0 4px 0 !important;
-}
-
-.mws-form-divider
-{
-	border-top: 1px solid #BCBCBC;
-	padding: 0;
-	margin: 12px 0;
-}
-
-/**
- *     Login Form Stylesheet
- */
-div#mws-login /* div#mws-login */
-{
-    /*background-image:none;*/
-    /*background-color:white;*/
-    padding:0;
-
-    border:none;
-
-    -webkit-border-radius:0px;
-    -moz-border-radius:0px;
-    -o-border-radius:0px;
-    -khtml-border-radius:0px;
-    border-radius:0px;
-
-    -webkit-box-shadow:none;
-    -moz-box-shadow:none;
-    -o-box-shadow:none;
-    -khtml-box-shadow:none;
-    box-shadow:none;
-}
-
-div#mws-login #login-logo
-{
-    position:absolute;
-    left:247px;
-    top:-126px;
-}
-
-div#mws-login .mws-panel
-{
-    margin-bottom:0;
-}
-
-div#mws-login .mws-panel .mws-panel-content
-{
-    padding:0;
-}
-
-div#mws-login .mws-message-container
-{
-    padding:0;
-}
-
-div#mws-login .mws-login-message
-{
-    padding:10px 3px 15px;
-}
-
-div#mws-login .mws-form-message.error
-{
-    background-image:none;
-    border:none;
-}
-
-div#mws-login .mws-form-message
-{
-    padding:4px;
-}
-
-div#mws-login .mws-form /* div#mws-login form */
-{
-    background:none;
-    position:relative;
-    padding:12px 16px;
-}
-
-.mws-form label {
-    cursor:default;
-}
-
-div#mws-login .mws-form-item.large
-{
-    margin-bottom:5px;
-}
-
-div#mws-login input.mws-login-email /* div#mws-login input.mws-login-username */
-{
-    background-image:url(../../css/icons/16/email.png) !important;
-    background-repeat:no-repeat;
-    background-position:8px center;
-}
-
-div#mws-login input.mws-login-email,   /* div#mws-login input.mws-login-username, */
-div#mws-login input.mws-login-password /* div#mws-login input.mws-login-password */
-{
-    padding:8px 8px 8px 32px;
-    border:1px solid #b2b2b2;
-}
-
-div#mws-login #remember-me
-{
-    padding:4px;
-}
-
-div#mws-login .mws-button-row
-{
-	background-color: transparent !important;
-}
-
-div#mws-login input.mws-login-button /* div#mws-login input.mws-login-button */
-{
-    width:269px;
-    border:none;
-    margin:0;
-}
-
-/**
- *     Misc. Elements Stylesheet (misc.css)
- */
-.full-width {
-    display:block;
-    width:100%;
-}
-
-.hidden
-{
-    display:none;
-}
-
-.center {
-    text-align:center;
-}
-
-.left {
-    text-align:left;
-}
-
-.right {
-    text-align:right;
-}
-
-.justify {
-    text-align:justify;
-}
-
-.float-none {
-    float:none;
-}
-
-.float-left {
-    float:left;
-}
-
-.float-right {
-    float:right;
-}
-
-.inline {
-    display:inline-block;
-}
-
-.inline.float-left {
-    float:left !important;
-}
-
-.no_list_style_type,
-.no_list_style_type ul {
-    list-style-type:none;
-}
-
-.no_list_style_type li {
-    margin-left:0;
-}
-
-.no_list_padding,
-.no_list_padding ul,
-.no_list_padding li {
-    padding-left:0;
-    margin-left:0;
-}
-
-/**
- *     Panel Stylesheet (panels.css)
- */
-.mws-panel .mws-panel-header /* .mws-panel .mws-panel-header */
-{
-    background-image:url(../images/core/mws-panel-header-bg.png);
-    padding:12px 12px 10px 16px;
-    border-bottom:none;
-    font-size:18px;
-
-    -webkit-border-radius:0px;
-    -moz-border-radius:0px;
-    -o-border-radius:0px;
-    -khtml-border-radius:0px;
-    border-radius:0px;
-}
-
-.mws-panel .mws-panel-body /* .mws-panel .mws-panel-body */
-{
-    background-color:#ffffff;
-    margin:0;
-}
-
-/**
- *     Plugin Stylesheet (plugins.css)
- */
-div.jGrowl div.jGrowl-notification, div.jGrowl div.jGrowl-closer /* div.jGrowl div.jGrowl-notification, div.jGrowl div.jGrowl-closer */
-{
-    -ms-filter:none;
-    filter:none;
-
-    border:none;
-    font-family:inherit;
-}
-
-div.jGrowl div.jGrowl-closer {
-    padding-left:23px;
-    padding-right:23px;
-    border:1px solid;
-    border-color:#789FCC;
-    background-color:#1C76BC;
-}
-
-div.jGrowl div.jGrowl-notification
-{
-    border:1px solid;
-    padding-left:36px;
-    background-repeat:no-repeat;
-    background-position:10px 11px;
-    min-height:0 !important;
-    text-shadow:1px 1px 1px rgba(0, 0, 0, 0.4);
-}
-
-div.jGrowl div.jGrowl-notification.info
-{
-    border-color:#789FCC !important;
-    background-color:#1C76BC;
-}
-
-div.jGrowl div.jGrowl-notification.success
-{
-    border-color:#789FCC !important;
-    background-color:#1C76BC !important;
-}
-
-div.jGrowl div.jGrowl-notification.warning
-{
-    border-color:#789FCC !important;
-    background-color:#1C76BC !important;
-}
-
-div.jGrowl div.jGrowl-notification.error
-{
-    color:#FBE3E4 !important;
-    border-color:#FBC2C4 !important;
-    background-color:#8A1F11 !important;
-    opacity:1!important;
-}
-
-.chzn-container-single .chzn-single
-{
-    height:23px !important;
-    line-height:25px !important;
-    border:1px solid #C5C5C5;
-}
-
-.chzn-container .chzn-results .highlighted
-{
-    background:#1C76BC !important;
-}
-
-.chzn-container-active
-{
-    border-color:#1C76BC;
-    box-shadow:none;
-}
-
-.chzn-container-active .chzn-single,
-.chzn-container-active .chzn-single-with-drop,
-.chzn-container-active .chzn-drop
-{
-    border-color:#1C76BC;
-    box-shadow:none;
-}
-
-.chzn-drop .result-selected
-{
-    background-color:rgba(28, 118, 188, 0.30);
-}
-
-#id_contact_quickbutton_account_chzn.chzn-container .chzn-results
-{
-    max-height:90px !important;
-}
-
-/**
- *     Media Queries Stylesheet (responsive.css)
- */
-@media only screen and (min-width: 600px) and (max-width : 1024px) /* @media only screen and (min-width: 600px) and (max-width : 1024px) */
-{
-
-    .grid_1, .grid_2, .grid_3, .grid_4, .grid_5, .grid_6, .grid_7, .grid_8, .grid_full
-    {
-        float:left !important;
-    }
-
-    div#mws-header-container
-    {
-        height:96px;
-    }
-
-    div#mws-logo-container
-    {
-        width:100px;
-    }
-
-    div#mws-user-tools
-    {
-        margin-left:128px;
-        float:none;
-        padding:9px 0 0;
-    }
-
-    div#mws-quickbutton-container
-    {
-        margin-left:134px;
-        float:none;
-        padding-top:0;
-    }
-
-    div#mws-quickbutton-container button
-    {
-        margin-top:0;
-    }
-
-    div#mws-container /* div#mws-container */
-    {
-        margin-left:100px;
-    }
-
-    div#mws-container,
-    div#mws-sidebar
-    {
-        padding-top:138px;
-    }
-
-    div#mws-sidebar-stitch /* div#mws-sidebar-stitch */
-    {
-        left:91px;
-    }
-
-    div#mws-navigation ul li a.mws-i-24,    /* div#mws-navigation ul li a.mws-i-24, */
-    div#mws-navigation ul li span.mws-i-24, /* div#mws-navigation ul li span.mws-i-24, */
-    div#mws-navigation ul li a.mws-ic,      /* div#mws-navigation ul li a.mws-ic, */
-    div#mws-navigation ul li span.mws-ic,   /* div#mws-navigation ul li span.mws-ic */
-    div#mws-navigation ul li a.i-32,
-    div#mws-navigation ul li span.i-32
-    {
-        padding:0 !important;
-        padding-top:40px !important;
-        padding-bottom:6px !important;
-        background-position:center 8px;
-    }
-
-    div#mws-navigation ul li span.mws-nav-tooltip /* div#mws-navigation ul li span.mws-nav-tooltip */
-    {
-        margin:0; right:3px;
-        left:60%; top:2px;
-    }
-
-    div#mws-wrapper
-    {
-        margin-right:36px;
-    }
-
-    div#mws-container .container
-    {
-        float:none;
-    }
-
-    .hide_on_small_screen
-    {
-        display:none;
-    }
-
-    .hide_on_small_screen_img
-    {
-        display:none !important;
-    }
-}
-
-@media only screen and (max-width: 768px) /* @media only screen and (max-width : 768px) */
-{
-    .grid_1, .grid_2, .grid_3, .grid_4, .grid_5, .grid_6, .grid_7, .grid_8, .grid_full /* .grid_1, .grid_2, .grid_3, .grid_4, .grid_5, .grid_6, .grid_7, .grid_8, .grid_full */
-    {
-        float:left;
-    }
-}
-
-@media only screen and (max-width : 599px) /* @media only screen and (max-width : 599px) */
-{
-
-    .grid_1, .grid_2, .grid_3, .grid_4, .grid_5, .grid_6, .grid_7, .grid_8, .grid_full
-    {
-        margin-left:auto !important;
-    }
-
-    div#mws-header-container
-    {
-        height:96px;
-    }
-
-    div#mws-logo-container /* div#mws-logo-container */
-    {
-        display:none;
-    }
-
-    div#mws-header /* div#mws-header */
-    {
-        border-top:none;
-    }
-
-    div#mws-header #mws-user-tools /* div#mws-header #mws-user-tools */
-    {
-        padding: 9px 0;
-    }
-
-    div#mws-header #mws-user-info
-    {
-        margin-left:12px;
-    }
-
-    div#mws-quickbutton-container
-    {
-        margin-left:12px;
-        float:none;
-        padding-top:0;
-        height:38px;
-    }
-
-    div#mws-quickbutton-container button
-    {
-        margin-top:0;
-    }
-
-    div#mws-wrapper
-    {
-        margin-right:36px;
-    }
-
-    div#mws-sidebar /* div#mws-sidebar */
-    {
-        width:auto;
-        padding-top:96px;
-        margin:0 12px;
-    }
-
-    div#mws-navigation /* div#mws-navigation */
-    {
-        background-color:#ffffff;
-        background-image:url(icons/blue/24/bended-arrow-down.png);
-        background-position-y:8px;
-    }
-
-    div#mws-navigation.toggled /* div#mws-navigation.toggled */
-    {
-        padding-bottom:0px;
-        background-image:url(icons/blue/24/bended-arrow-up.png);
-    }
-
-    div#mws-navigation.toggled > ul
-    {
-        border-left:none !important;
-        border-bottom:none !important;
-    }
-
-    div#mws-container .container /* div#mws-container .container */
-    {
-        float:none;
-        margin:0 12px;
-        width:auto;
-    }
-
-    div.dataTables_wrapper .dataTables_length, /* div.dataTables_wrapper .dataTables_length, */
-    div.dataTables_wrapper .dataTables_filter  /* div.dataTables_wrapper .dataTables_filter */
-    {
-        background:none;
-    }
-
-    .hide_on_small_screen
-    {
-        display:none;
-    }
-
-    .hide_on_small_screen_img
-    {
-        display:none !important;
-    }
-}
-
-@media only screen and (max-width : 447px)
-{
-    #gs-widget a.fdbk_tab_right
-    {
-        left:auto !important;
-        right:auto !important;
-        margin-left:410px !important;
-        margin-right:auto !important;
-        position:absolute !important;
-    }
-}
-
-/**
- *     Shared Stylesheet (shared.css)
- */
-body, #mws-header, #mws-wrapper /* body */
-{
-    color:#323232;
-    font:13px/1.5 'PTSansRegular', Arial, Helvetica, sans-serif;
-}
-
-body, #mws-header
-{
-    min-width:447px;
-}
-
-#mws-wrapper
-{
-    min-width:410px;
-}
-
-/**
- *     Table Stylesheet (table.css)
- */
-table.mws-table /* table.mws-table */
-{
-    border-bottom:1px solid #aaa;
-}
-
-table.mws-table tbody td, /* table.mws-table tbody td, */
-table.mws-table tfoot td  /* table.mws-table tfoot td */
-{
-    padding:8px 16px;
-    border-left:none;
-}
-
-table.mws-table tbody tr.height_77
-{
-    height:77px;
-    min-height:77px;
-    max-height:77px;
-}
-
-table.mws-table tbody tr.odd td.sorting_1 /* table.mws-table tbody tr.odd td.sorting_1 */
-{
-    background-color:inherit;
-}
-
-table.mws-table tbody tr.even td.sorting_1 /* table.mws-table tbody tr.odd td.sorting_1 */
-{
-    background-color:inherit;
-}
-
-div.dataTables_wrapper /* div.dataTables_wrapper */
-{
-    background:#d8d8d8;
-}
-
-.dataTables_wrapper table thead th.sorting_asc,  /* .dataTables_wrapper table thead th.sorting_asc, */
-.dataTables_wrapper table thead th.sorting_desc, /* .dataTables_wrapper table thead th.sorting_desc, */
-.dataTables_wrapper table thead th.sorting       /* .dataTables_wrapper table thead th.sorting */
-{
-    background-position:right center;
-    padding:10px 22px 10px 14px;
-}
-
-.dataTables_wrapper table thead th.sorting /* .dataTables_wrapper table thead th.sorting */
-{
-    background-image:url(../images/core/sort_padded.png);
-}
-
-.dataTables_wrapper table thead th.sorting_asc /* .dataTables_wrapper table thead th.sorting_asc */
-{
-    background-image:url(../images/core/sort_asc_padded.png);
-}
-
-.dataTables_wrapper table thead th.sorting_desc /* .dataTables_wrapper table thead th.sorting_desc */
-{
-    background-image:url(../images/core/sort_desc_padded.png);
-}
-
-div.dataTables_wrapper .dataTables_filter /* div.dataTables_wrapper .dataTables_filter */
-{
-    background:none;
-}
-
-div.dataTables_wrapper .dataTables_info /* div.dataTables_wrapper .dataTables_info */
-{
-    color:#000000;
-}
-
-div.dataTables_wrapper .dataTables_paginate /* div.dataTables_wrapper .dataTables_paginate */
-{
-    padding:0;
-    margin:8px;
-    border:1px solid #333333;
-
-    background:none;
-
-    -webkit-box-shadow:none;
-    -moz-box-shadow:none;
-    -o-box-shadow:none;
-    -khtml-box-shadow:none;
-    box-shadow:none;
-}
-
-/*div.dataTables_wrapper .dataTables_paginate div
-{
-    width:20px; height:20px;
-    float:left;
-    display:block;
-    cursor:pointer;
-}*/
-
-div.dataTables_wrapper .dataTables_paginate .paginate_button, /* div.dataTables_wrapper .dataTables_paginate .paginate_button, */
-div.dataTables_wrapper .dataTables_paginate .paginate_active  /* div.dataTables_wrapper .dataTables_paginate .paginate_active */
-{
-    padding:1px 15px;
-    border-right:none;
-}
-
-div.dataTables_wrapper .dataTables_paginate .paginate_button_disabled /* div.dataTables_wrapper .dataTables_paginate .paginate_button_disabled */
-{
-    color:#969696;
-}
-
-div.dataTables_wrapper .dataTables_paginate .paginate_active /* div.dataTables_wrapper .dataTables_paginate .paginate_active */
-{
-    color:#ffffff;
-    border-right:1px solid #232323;
-    border-left:1px solid #666;
-    border-left:1px solid rgba(255, 255, 255, 0.15);
-    background-image:none;
-
-    -webkit-box-shadow:none;
-    -moz-box-shadow:none;
-    -o-box-shadow:none;
-    -khtml-box-shadow:none;
-    box-shadow:none;
-}
-
-/* 960 grid (fluid.css) */
-.grid_1,.grid_2,.grid_3,.grid_4,.grid_5,.grid_6,.grid_7,.grid_8,.grid_full /* .grid_1,.grid_2,.grid_3,.grid_4,.grid_5,.grid_6,.grid_7,.grid_8,.grid_full */
-{
-    margin-left:3px;
-    margin-right:auto;
-}
-
-/* MWS theme (mws.theme.css) */
-
-div#mws-sidebar-bg,                                                  /* div#mws-sidebar-bg, */
-div#mws-header,                                                      /* div#mws-header, */
-.mws-panel .mws-panel-header,                                        /* .mws-panel .mws-panel-header, */
-div#mws-error-container,                                             /* div#mws-error-container, */
-div#mws-login,                                                       /* div#mws-login, */
-div#mws-login .mws-login-lock,                                       /* div#mws-login .mws-login-lock, */
-.ui-accordion .ui-accordion-header,                                  /* .ui-accordion .ui-accordion-header, */
-.ui-tabs .ui-tabs-nav,                                               /* .ui-tabs .ui-tabs-nav, */
-.ui-datepicker,                                                      /* .ui-datepicker, */
-.fc-event-skin,                                                      /* .fc-event-skin, */
-.ui-dialog .ui-dialog-titlebar,                                      /* .ui-dialog .ui-dialog-titlebar, */
-div.jGrowl div.jGrowl-notification, div.jGrowl div.jGrowl-closer,    /* div.jGrowl div.jGrowl-notification, div.jGrowl div.jGrowl-closer, */
-div#mws-user-tools .mws-dropdown-menu .mws-dropdown-box,             /* div#mws-user-tools .mws-dropdown-menu .mws-dropdown-box, */
-div#mws-user-tools .mws-dropdown-menu.toggled a.mws-dropdown-trigger /* div#mws-user-tools .mws-dropdown-menu.toggled a.mws-dropdown-trigger */
-{
-    background-color:#1C76BC;
-}
-
-div#mws-sidebar-bg
-{
-    background-color:#ffffff;
-}
-
-div#mws-login,
-div#mws-login .mws-login-lock
-{
-    background-color:transparent;
-}
-
-div#mws-header /* div#mws-header */
-{
-    background-color:white;
-    border-color:#1C76BC;
-}
-
-.mws-panel .mws-panel-header span,                                   /* .mws-panel .mws-panel-header span, */
-div#mws-navigation ul li.active a,                                   /* div#mws-navigation ul li.active a, */
-div#mws-navigation ul li.active span,                                /* div#mws-navigation ul li.active span, */
-div#mws-user-tools #mws-username,                                    /* div#mws-user-tools #mws-username, */
-div#mws-navigation ul li span.mws-nav-tooltip,                       /* div#mws-navigation ul li span.mws-nav-tooltip, */
-div#mws-user-tools #mws-user-info #mws-user-functions #mws-username, /* div#mws-user-tools #mws-user-info #mws-user-functions #mws-username, */
-.ui-dialog .ui-dialog-title,                                         /* .ui-dialog .ui-dialog-title, */
-.ui-state-default,                                                   /* .ui-state-default, */
-.ui-state-active,                                                    /* .ui-state-active, */
-.ui-state-hover,                                                     /* .ui-state-hover, */
-.ui-state-focus,                                                     /* .ui-state-focus, */
-.ui-state-default a,                                                 /* .ui-state-default a, */
-.ui-state-active a,                                                  /* .ui-state-active a, */
-.ui-state-hover a,                                                   /* .ui-state-hover a, */
-.ui-state-focus a                                                    /* .ui-state-focus a */
-{
-    font-weight:bold;
-    color:#323232;
-    text-shadow:none;
-}
-
-.mws-panel .mws-panel-header span
-{
-    color:white;
-    text-shadow:1px 1px 1px rgba(0, 0, 0, 0.4);
-}
-
-.ui-dialog .ui-dialog-title
-{
-    color:white !important;
-}
-
-div#mws-searchbox input.mws-search-submit,                               /* div#mws-searchbox input.mws-search-submit, */
-.mws-panel .mws-panel-header .mws-collapse-button span,                  /* .mws-panel .mws-panel-header .mws-collapse-button span, */
-div.dataTables_wrapper .dataTables_paginate .paginate_disabled_previous, /* div.dataTables_wrapper .dataTables_paginate .paginate_disabled_previous, */
-div.dataTables_wrapper .dataTables_paginate .paginate_enabled_previous,  /* div.dataTables_wrapper .dataTables_paginate .paginate_enabled_previous,  */
-div.dataTables_wrapper .dataTables_paginate .paginate_disabled_next,     /* div.dataTables_wrapper .dataTables_paginate .paginate_disabled_next, */
-div.dataTables_wrapper .dataTables_paginate .paginate_enabled_next,      /* div.dataTables_wrapper .dataTables_paginate .paginate_enabled_next, */
-div.dataTables_wrapper .dataTables_paginate .paginate_active,            /* div.dataTables_wrapper .dataTables_paginate .paginate_active, */
-.mws-table tbody tr.odd:hover td,                                        /* .mws-table tbody tr.odd:hover td, */
-.mws-table tbody tr.even:hover td,                                       /* .mws-table tbody tr.even:hover td, */
-.mws-table tbody tr.odd:hover td a,
-.mws-table tbody tr.even:hover td a,
-.fc-state-highlight,                                                     /* .fc-state-highlight,*/
-.ui-slider-horizontal .ui-slider-range,                                  /* .ui-slider-horizontal .ui-slider-range, */
-.ui-slider-vertical .ui-slider-range,                                    /* .ui-slider-vertical .ui-slider-range, */
-.ui-progressbar .ui-progressbar-value,                                   /* .ui-progressbar .ui-progressbar-value, */
-.ui-datepicker td.ui-datepicker-current-day,                             /* .ui-datepicker td.ui-datepicker-current-day, */
-.ui-datepicker .ui-datepicker-prev .ui-icon,                             /* .ui-datepicker .ui-datepicker-prev .ui-icon, */
-.ui-datepicker .ui-datepicker-next .ui-icon,                             /* .ui-datepicker .ui-datepicker-next .ui-icon, */
-.ui-accordion-header .ui-icon,                                           /* .ui-accordion-header .ui-icon, */
-.ui-dialog-titlebar-close .ui-icon                                       /* .ui-dialog-titlebar-close .ui-icon*/
-{
-    background-color:#1C76BC !important;
-    color: white !important;
-}
-
-.ui-dialog .ui-dialog-titlebar-close span
-{
-    background-color: white !important;
-}
-
-div.dataTables_wrapper .dataTables_paginate .paginate_active
-{
-    background-color:#444 !important;
-}
-
-#sub-panel-link
-{
-    margin:4px 6px 0 0;
-    color:#4682B4;
-}
-
-.existing-account-link
-{
-    line-height:34px;
-}
-
-#enrich-account-quickbutton
-{
-    margin:0;
-    padding-bottom:5px;
-}
-
-/* 960 grid (text.css) */
-.no-bottom-radius
-{
-  -webkit-border-bottom-left-radius : 0px !important;
-  -webkit-border-bottom-right-radius: 0px !important;
-  -moz-border-radius-bottomleft     : 0px !important;
-  -moz-border-radius-bottomright    : 0px !important;
-  border-bottom-left-radius         : 0px !important;
-  border-bottom-right-radius        : 0px !important;
-}
-
-a
-{
-    color:#4682B4;
-}
-
-a:hover
-{
-    color:#1C76BC;
-}
-
-.no-decoration
-{
-    text-decoration:none;
-}
-
-h1, h2, h3 {
-  color:#1C76BC;
-}
-
-h4, h5, h6 {
-  color:#777777;
-}
-
-p, dl, hr, h1, h2, h3, h4, h5, h6, ol, ul, pre, table, address, fieldset, figure
-{
-    margin-bottom:16px;
-}
-
-/**
- *     jQuery UI Accordion (jquery.ui.accordion.css)
- */
-.ui-accordion .ui-accordion-header /* .ui-accordion .ui-accordion-header */
-{
-    background:url(../images/core/mws-panel-header-bg.png) repeat-x;
-}
-
-/**
- *     jQuery UI Datepicker (jquery.ui.datepicker.css)
- */
-.ui-datepicker /* .ui-datepicker */
-{
-    background-color:white;
-    border:1px solid #777777;
-    width: 17em;
-/*    padding: .2em .2em 0;*/
-    display: none;
-}
-
-.ui-datepicker .ui-datepicker-header /* .ui-datepicker .ui-datepicker-header */
-{
-    background:#1C76BC;
-    color:#ffffff;
-
-    -webkit-box-shadow:none;
-    -moz-box-shadow:none;
-    -o-box-shadow:none;
-    -khtml-box-shadow:none;
-    box-shadow:none;
-}
-
-.ui-datepicker table /* .ui-datepicker table */
-{
-    margin:0 0 .4em;
-    font-size:.9em;
-}
-
-.ui-datepicker table thead /* .ui-datepicker table thead */
-{
-    background:none;
-}
-
-.ui-datepicker th /* .ui-datepicker th */
-{
-    padding:.7em .3em;
-    font-weight:bold;
-    border:0;
-    color:#323232;
-}
-
-.ui-datepicker td /* .ui-datepicker td */
-{
-    border:0;
-    background-color:#eae8f1;
-    text-align:center;
-}
-
-.ui-datepicker td span, .ui-datepicker td a /* .ui-datepicker td span, .ui-datepicker td a */
-{
-    text-align:inherit;
-}
-
-.ui-datepicker td span, .ui-datepicker td a:hover,
-.ui-datepicker .ui-state-highlight, .ui-widget-content .ui-state-highlight /* .ui-datepicker .ui-state-highlight, .ui-widget-content .ui-state-highlight */
-{
-    border-color:#1C76BC;
-    color:#1C76BC !important;
-}
-
-.ui-datepicker td.ui-state-disabled /* .ui-datepicker td.ui-state-disabled */
-{
-    background-color:#EAE8F1;
-    opacity:.35;
-    filter:Alpha(35);
-}
-
-.ui-datepicker .ui-state-active
-{
-    color:#ffffff !important;
-}
-
-.ui-datepicker .ui-state-active.ui-state-hover {
-    color:#ffffff !important;
-}
-
-.ui-datepicker .ui-datepicker-next .ui-icon-circle-triangle-e,
-.ui-datepicker .ui-datepicker-prev .ui-icon-circle-triangle-w {
-    background-color:#ffffff !important;
-}
-
-.ui-datepicker {
-    z-index:9999 !important;
-}
-
-/**
- *     jQuery UI Dialog (jquery.ui.dialog.css)
- */
-.ui-dialog .ui-dialog-titlebar /* .ui-dialog .ui-dialog-titlebar */
-{
-    margin:0;
-    background:url(../images/core/mws-panel-header-bg.png);
-
-    -webkit-border-radius:0;
-    -moz-border-radius:0;
-    -o-border-radius:0;
-    -khtml-border-radius:0;
-    border-radius:0;
-}
-
-.ui-dialog .ui-dialog-titlebar-close span /* .ui-dialog .ui-dialog-titlebar-close span */
-{
-    background-color:white;
-}
-
-.ui-dialog .ui-dialog-content /* .ui-dialog .ui-dialog-content */
-{
-    -webkit-border-radius:0;
-    -moz-border-radius:0;
-    -o-border-radius:0;
-    -khtml-border-radius:0;
-    border-radius:0;
-}
-
-/**
- *     jQuery UI Tabs (jquery.ui.tabs.css)
- */
-.ui-tabs .ui-tabs-nav li /* .ui-tabs .ui-tabs-nav li */
-{
-    border:1px solid #bcbcbc;
-    background-color:#eaeaea;
-}
-
-.ui-tabs .ui-tabs-nav li a /* .ui-tabs .ui-tabs-nav li a */
-{
-    padding:5px 1em !important;
-    color:#777777;
-}
-
-.ui-tabs .ui-tabs-nav li.ui-tabs-selected /* .ui-tabs .ui-tabs-nav li.ui-tabs-selected */
-{
-    background-color:#ffffff;
-}
-
-.ui-tabs .ui-tabs-panel /* .ui-tabs .ui-tabs-panel */
-{
-    border-top:1px solid #BCBCBC;
-    background-color:#ffffff;
-}
-
-.ui-tabs .ui-tabs-nav /* .ui-tabs .ui-tabs-nav */
-{
-    background:none !important;
-}
-
-/**
- *     jQuery UI CSS Framework (jquery.ui.theme.css)
- */
-.ui-widget-content, .ui-widget-header /* .ui-widget-content, .ui-widget-content a */
-{
-    color:#323232;
-}
-
-.ui-widget-content a, .ui-widget-header a /* .ui-widget-header, .ui-widget-header a */
-{
-    color:#4682B4;
-}
-
-/**
- *     Other
- */
-div#mws-navigation ul li a.i-32,
-div#mws-navigation ul li span.i-32 {
-    padding-left: 40px;
-}
-
-.mws-panel-header a.i-32 {
-    display: inline-block;
-    height: 32px;
-    width: 32px;
-    background-position: left -4px;
-}
-
-textarea.single-line,
-.single-line textarea {
-    height: 31px;
-}
-=======
-/**
- *     CSS for HelloLily which overrides the MWS admin (v1.5). 
- */
-
-/**
- *     Button Stylesheet (button.css)
- */
-
-.ui-button /* .mws-button */
-{
-    border:0;
-    outline:none;
-    padding:6px 9px;
-    margin:2px;
-    cursor:pointer;
-    font-family:'PTSansRegular', Arial, Helvetica, sans-serif;
-    
-    /* CSS 3 */
-    
-    -webkit-border-radius:3px;
-    -moz-border-radius:3px;
-    -o-border-radius:3px;
-    -khtml-border-radius:3px;
-    border-radius:3px;
-    
-    text-shadow:1px 1px 1px rgba(0, 0, 0, 0.4) !important;
-    
-    -webkit-box-shadow:inset 0 1px 0 rgba(255, 255, 255, 0.3), 0 1px 1px rgba(0, 0, 0, 0.15);
-    -moz-box-shadow:inset 0 1px 0 rgba(255, 255, 255, 0.3), 0 1px 1px rgba(0, 0, 0, 0.15);
-    -o-box-shadow:inset 0 1px 0 rgba(255, 255, 255, 0.3), 0 1px 1px rgba(0, 0, 0, 0.15);
-    -khtml-box-shadow:inset 0 1px 0 rgba(255, 255, 255, 0.3), 0 1px 1px rgba(0, 0, 0, 0.15);
-    box-shadow:inset 0 1px 0 rgba(255, 255, 255, 0.3), 0 1px 1px rgba(0, 0, 0, 0.15);   
-}
-
-.mws-link-button, .mws-link-button button
-{
-    text-decoration:none;
-    display:block;
-    width:100%;
-}
-
-.ui-button.ui-state-active /* .mws-button:active */
-{   
-    /* CSS 3 */
-    
-    -webkit-box-shadow:inset 0 0 6px rgba(0, 0, 0, 0.2) !important;
-    -moz-box-shadow:inset 0 0 6px rgba(0, 0, 0, 0.2) !important;
-    -o-box-shadow:inset 0 0 6px rgba(0, 0, 0, 0.2) !important;
-    -khtml-box-shadow:inset 0 0 6px rgba(0, 0, 0, 0.2) !important;
-    box-shadow:inset 0 0 6px rgba(0, 0, 0, 0.2) !important;
-}
-
-.mws-button.blue, /* .mws-button.blue */
-.ui-button
-{
-    background-color:#1C76BC;
-    color:#ffffff;
-    border:1px solid #416b8b;
-    
-    background-image:none;
-}
-
-
-.ui-button.ui-state-disabled /* .mws-button:disabled */
-{
-    background-color:#e0e0e0;
-    color:#aaaaaa;
-    cursor:auto;
-    text-shadow:none;
-    border:1px solid #a0a0a0;
-    
-    -webkit-box-shadow:none !important;
-    -moz-box-shadow:none !important;
-    -o-box-shadow:none !important;
-    box-shadow:none !important;
-}
-
-/**
- *     Core Stylesheet (core.css)
- */
-html
-{
-    overflow-y:scroll;
-}
-
-div#mws-header /* div#mws-header */
-{
-    background-image:none;
-}
-
-#mws-header-container,
-#mws-wrapper
-{
-    max-width:1140px;
-    margin:0 auto;
-}
-
-div#mws-logo-container /* div#mws-logo-container */
-{
-    height:53px;
-    padding:5px 0 0;
-    background:transparent;
-}
-
-div#mws-logo-container #mws-logo-wrap /* div#mws-logo-container #mws-logo-wrap */
-{
-    height:53px;
-}
-
-
-div#mws-user-tools #mws-user-info /* div#mws-user-tools #mws-user-info */
-{
-    /*display:block;*/
-    background-image: none;
-}
-
-div#mws-user-tools #mws-user-info #mws-user-functions ul li a /* div#mws-user-tools #mws-user-info #mws-user-functions ul li a */
-{
-    color:steelBlue;
-}
-
-div#mws-sidebar /* div#mws-sidebar */
-{
-    padding-top:100px;
-}
-
-div#mws-sidebar-bg /* div#mws-sidebar-bg */
-{
-    background-image:none;
-}
-
-div#mws-search-container
-{
-    padding:9px 0;
-    overflow:hidden;
-}
-
-form#mws-searchbox /* div#mws-searchbox */
-{
-    height:40px;
-    border:none;
-    padding:0;
-    position:relative;
-    clear:none;
-    
-    box-sizing: border-box;
-    -moz-box-sizing: border-box;
-    -ms-box-sizing: border-box;
-    -webkit-box-sizing: border-box;
-    -khtml-box-sizing: border-box;
-    
-    -moz-border-radius:4px;
-    -webkit-border-radius:4px;
-    -o-border-radius:4px;
-    -khtml-border-radius:4px;
-    border-radius:4px;
-}
-
-form#mws-searchbox .mws-search-input /* div#mws-searchbox .mws-search-input */
-{
-    /*background:none;*/
-    padding:6px 38px 6px 7px; 
-    width:100%;
-    height:40px;
-    color:#323232;
-}
-
-form#mws-searchbox .mws-search-submit /* div#mws-searchbox .mws-search-submit */
-{
-    text-indent:-9999px;
-    text-transform:capitalize;
-    width:24px; height:24px;
-    position:absolute;
-    top:50%; 
-    right:7px;
-    margin-top:-12px;
-    border:none;
-    cursor:pointer;
-    background:#1C76BC url(../../images/core/mws-search-icon.png) no-repeat center center;
-    
-    /* CSS 3 */
-    
-    -webkit-border-radius:4px;
-    -moz-border-radius:4px;
-    -o-border-radius:4px;
-    -khtml-border-radius:4px;
-    border-radius:4px;
-}
-
-div#mws-navigation ul /* div#mws-navigation ul */
-{
-    padding-top:0;
-    background:none;
-}
-
-div#mws-navigation > ul
-{
-    background:#ffffff;
-    border:1px solid #bcbcbc;
-    border-width:1px 0 1px 1px;
-}
-
-div#mws-navigation ul li /* div#mws-navigation ul li */
-{
-    background:none;
-}
-
-div#mws-navigation ul li.mws-dropdown-menu
-{
-    background:none;
-}
-
-div#mws-navigation ul li a,   /* div#mws-navigation ul li a,  */
-div#mws-navigation ul li span /* div#mws-navigation ul li span */
-{
-    color:#000000;
-}
-
-div#mws-navigation ul li.active
-{
-    background:#1C76BC !important;
-}
-
-div#mws-navigation ul li.active > a,
-div#mws-navigation ul li.active > a:hover
-{
-    color:#ffffff !important;
-}
-
-div#mws-navigation ul li.active ul
-{
-    background:#d8d8d8;
-}
-
-div#mws-navigation ul li.active ul a
-{
-    font-weight:normal;
-}
-
-div#mws-navigation ul li ul li a,   /* div#mws-navigation ul li ul li a,  */
-div#mws-navigation ul li ul li span /* div#mws-navigation ul li ul li span */
-{
-    color:#000000 !important;
-}
-
-div#mws-container /* div#mws-container */
-{
-    background:none;
-}
-
-div#mws-container .container /* div#mws-container .container */
-{
-    margin:0 29px;
-}
-
-div#mws-quickbutton-container
-{
-    float:left;
-    height:53px;
-    padding:5px 0 0;
-    margin:0 9px 0 52px;
-}
-
-div#mws-quickbutton-container button
-{
-    margin:9px 0 0 0;
-}
-
-#loadingDialog
-{
-    background: url(../images/blue-loading.gif) no-repeat 50%;
-}
-
-/**
- *     Form Stylesheet (form.css)
- */
-.mws-form .mws-button-row /* .mws-form .mws-button-row */
-{
-    background:#f8f8f8;
-}
-
-.mws-form .mws-form-inline
-{
-    position:relative;
-}
-
-.mws-form .mws-search-input /* .mws-form select, .mws-form textarea, .mws-form .mws-textinput */
-{
-    border:1px solid #c5c5c5;
-    padding:6px 7px;
-    color:#323232;
-    margin:0;
-    
-    background-color:#ffffff;
-    outline:none;
-    
-    /* CSS 3 */
-    
-    -moz-border-radius:4px;
-    -webkit-border-radius:4px;
-    -o-border-radius:4px;
-    -khtml-border-radius:4px;
-    border-radius:4px;
-    
-    box-sizing: border-box;
-    -moz-box-sizing: border-box;
-    -ms-box-sizing: border-box;
-    -webkit-box-sizing: border-box;
-    -khtml-box-sizing: border-box;
-    
-    -moz-box-shadow:inset 0px 1px 3px rgba(128, 128, 128, 0.1);
-    -o-box-shadow:inset 0px 1px 3px rgba(128, 128, 128, 0.1);   
-    -webkit-box-shadow:inset 0px 1px 3px rgba(128, 128, 128, 0.1);
-    -khtml-box-shadow:inset 0px 1px 3px rgba(128, 128, 128, 0.1);
-    box-shadow:inset 0px 1px 3px rgba(128, 128, 128, 0.1);
-}
-
-
-.mws-form textarea /* .mws-form textarea */
-{
-    height:6em;
-    font: 13px/1.5 'PTSansRegular', Arial, Helvetica, sans-serif;
-}
-
-.mws-form select /* .mws-form select, .mws-form textarea, .mws-form .mws-textinput */
-{
-    padding:5px 7px;
-}
-
-:-moz-placeholder
-{
-    color: #b3a9b3 !important;
-}
-
-.mws-form select.disabled,        /* .mws-form select.disabled, */
-.mws-form textarea.disabled,      /* .mws-form textarea.disabled, */  
-.mws-form .mws-textinput.disabled /* .mws-form .mws-textinput.disabled */
-{
-    color: #868686;
-    background-color: #F0F0F0;
-}
-
-.mws-form select:focus,
-.mws-form input:focus,
-.mws-form textarea:focus
-{
-    border-color:#1C76BC !important;
-    box-shadow:0 0 5px rgba(0, 0, 0, 0.3);
-}
-
-.mws-form-col-1-8 label, .mws-form-col-1-8 .mws-form-item, 
-.mws-form-col-2-8 label, .mws-form-col-2-8 .mws-form-item, 
-.mws-form-col-3-8 label, .mws-form-col-3-8 .mws-form-item, 
-.mws-form-col-4-8 label, .mws-form-col-4-8 .mws-form-item, 
-.mws-form-col-5-8 label, .mws-form-col-5-8 .mws-form-item, 
-.mws-form-col-6-8 label, .mws-form-col-6-8 .mws-form-item, 
-.mws-form-col-7-8 label, .mws-form-col-7-8 .mws-form-item, 
-.mws-form-col-8-8 label, .mws-form-col-8-8 .mws-form-item
-{
-    display:block !important;
-    width:100% !important;
-    margin:0 !important;
-    float:none !important;
-}
-
-.mws-form .mws-form-item .mws-error ul.errorlist {
-    margin-bottom:0px;
-}
-
-.mws-form .mws-form-item span.field_error input,
-.mws-form .mws-form-item span.field_error textarea,
-.mws-form .mws-form-item span.field_error select {
-    border-color:#eb979b !important;
-}
-
-.mws-form .mws-form-item .mws-error.plain, 
-.mws-form .mws-form-item label.error.plain, 
-.mws-form .mws-form-item span.error.plain, 
-.mws-form .mws-form-item div.error.plain
-{
-    width:auto;
-}
-
-.mws-form .mws-form-item .mws-error.plain {
-    margin-left:10px;
-    cursor:auto;
-}
-
-.mws-form .add-row,
-.mws-form .email_addresses-add-row,
-.mws-form .phone_numbers-add-row,
-.mws-form .addresses-add-row,
-.mws-form .websites-add-row
-{
-    margin:5px 0 0 0;
-    padding-top:0 !important;
-    display:inline-block;
-    color:#4682B4;
-}
-
-.mws-form .mws-form-item .mws-error,
-.mws-form .mws-form-item label.error,
-.mws-form .mws-form-item span.error,
-.mws-form .mws-form-item div.error
-{
-    margin: -4px 0 4px 0 !important;
-}
-
-.mws-form-divider
-{
-	border-top: 1px solid #BCBCBC;
-	padding: 0;
-	margin: 12px 0;
-}
-
-/**
- *     Login Form Stylesheet
- */
-div#mws-login /* div#mws-login */
-{
-    /*background-image:none;*/
-    /*background-color:white;*/
-    padding:0;
-    
-    border:none;
-    
-    -webkit-border-radius:0px;
-    -moz-border-radius:0px;
-    -o-border-radius:0px;
-    -khtml-border-radius:0px;
-    border-radius:0px;
-    
-    -webkit-box-shadow:none;
-    -moz-box-shadow:none;
-    -o-box-shadow:none;
-    -khtml-box-shadow:none;
-    box-shadow:none;
-}
-
-div#mws-login #login-logo
-{
-    position:absolute; 
-    left:247px;
-    top:-126px;
-}
-
-div#mws-login .mws-panel
-{
-    margin-bottom:0;
-}
-
-div#mws-login .mws-panel .mws-panel-content
-{
-    padding:0;
-}
-
-div#mws-login .mws-message-container
-{
-    padding:0;
-}
-
-div#mws-login .mws-login-message
-{
-    padding:10px 3px 15px;
-}
-
-div#mws-login .mws-form-message.error
-{
-    background-image:none;
-    border:none;
-}
-
-div#mws-login .mws-form-message
-{
-    padding:4px;
-}
-
-div#mws-login .mws-form /* div#mws-login form */
-{
-    background:none;
-    position:relative;
-    padding:12px 16px;
-}
-
-.mws-form label {
-    cursor:default;
-}
-
-div#mws-login .mws-form-item.large
-{
-    margin-bottom:5px;
-}
-
-div#mws-login input.mws-login-email /* div#mws-login input.mws-login-username */
-{
-    background-image:url(../../css/icons/16/email.png) !important;
-    background-repeat:no-repeat;
-    background-position:8px center;
-}
-
-div#mws-login input.mws-login-email,   /* div#mws-login input.mws-login-username, */
-div#mws-login input.mws-login-password /* div#mws-login input.mws-login-password */
-{
-    padding:8px 8px 8px 32px;
-    border:1px solid #b2b2b2;
-}
-
-div#mws-login #remember-me
-{
-    padding:4px;
-}
-
-div#mws-login .mws-button-row
-{
-	background-color: transparent !important;
-}
-
-div#mws-login input.mws-login-button /* div#mws-login input.mws-login-button */
-{
-    width:269px;
-    border:none;
-    margin:0;
-}
-
-/**
- *     Misc. Elements Stylesheet (misc.css)
- */
-.full-width {
-    display:block;
-    width:100%;
-}
-
-.hidden
-{
-    display:none;
-}
-
-.center {
-    text-align:center;
-}
-
-.left {
-    text-align:left;
-}
-
-.right {
-    text-align:right;
-}
-
-.justify {
-    text-align:justify;
-}
-
-.float-none {
-    float:none;
-}
-
-.float-left {
-    float:left;
-}
-
-.float-right {
-    float:right;
-}
-
-.inline {
-    display:inline-block;
-}
-
-.inline.float-left {
-    float:left !important;
-}
-
-.no_list_style_type,
-.no_list_style_type ul {
-    list-style-type:none;
-}
-
-.no_list_style_type li {
-    margin-left:0;
-}
-
-.no_list_padding,
-.no_list_padding ul,
-.no_list_padding li {
-    padding-left:0;
-    margin-left:0;
-}
-
-/**
- *     Panel Stylesheet (panels.css)
- */
-.mws-panel .mws-panel-header /* .mws-panel .mws-panel-header */
-{
-    background-image:url(../images/core/mws-panel-header-bg.png);
-    padding:12px 12px 10px 16px;
-    border-bottom:none;
-    font-size:18px;
-    
-    -webkit-border-radius:0px;
-    -moz-border-radius:0px;
-    -o-border-radius:0px;
-    -khtml-border-radius:0px;
-    border-radius:0px;
-}
-
-.mws-panel .mws-panel-body /* .mws-panel .mws-panel-body */
-{
-    background-color:#ffffff;
-    margin:0;
-}
-
-/**
- *     Plugin Stylesheet (plugins.css)
- */
-div.jGrowl div.jGrowl-notification, div.jGrowl div.jGrowl-closer /* div.jGrowl div.jGrowl-notification, div.jGrowl div.jGrowl-closer */
-{
-    -ms-filter:none;
-    filter:none;
-    
-    border:none;
-    font-family:inherit;
-}
-
-div.jGrowl div.jGrowl-closer {
-    padding-left:23px;
-    padding-right:23px;
-    border:1px solid;
-    border-color:#789FCC;
-    background-color:#1C76BC;
-}
-
-div.jGrowl div.jGrowl-notification
-{
-    border:1px solid;
-    padding-left:36px;
-    background-repeat:no-repeat;
-    background-position:10px 11px;
-    min-height:0 !important;
-    text-shadow:1px 1px 1px rgba(0, 0, 0, 0.4);
-}
-
-div.jGrowl div.jGrowl-notification.info
-{
-    border-color:#789FCC !important;
-    background-color:#1C76BC;
-}
-
-div.jGrowl div.jGrowl-notification.success
-{
-    border-color:#789FCC !important;
-    background-color:#1C76BC !important;
-}
-
-div.jGrowl div.jGrowl-notification.warning
-{
-    border-color:#789FCC !important;
-    background-color:#1C76BC !important;
-}
-
-div.jGrowl div.jGrowl-notification.error
-{
-    color:#FBE3E4 !important;
-    border-color:#FBC2C4 !important;
-    background-color:#8A1F11 !important;
-    opacity:1!important;
-}
-
-.chzn-container-single .chzn-single
-{
-    height:23px !important;
-    line-height:25px !important;
-    border:1px solid #C5C5C5;
-}
-
-.chzn-container .chzn-results .highlighted
-{
-    background:#1C76BC !important;
-}
-
-.chzn-container-active
-{
-    border-color:#1C76BC;
-    box-shadow:none;
-}
-
-.chzn-container-active .chzn-single,
-.chzn-container-active .chzn-single-with-drop,
-.chzn-container-active .chzn-drop
-{
-    border-color:#1C76BC;
-    box-shadow:none;
-}
-
-.chzn-drop .result-selected
-{
-    background-color:rgba(28, 118, 188, 0.30);
-}
- 
-#id_contact_quickbutton_account_chzn.chzn-container .chzn-results
-{
-    max-height:90px !important;
-}
-
-/**
- *     Media Queries Stylesheet (responsive.css)
- */
-@media only screen and (min-width: 600px) and (max-width : 1024px) /* @media only screen and (min-width: 600px) and (max-width : 1024px) */
-{
-    
-    .grid_1, .grid_2, .grid_3, .grid_4, .grid_5, .grid_6, .grid_7, .grid_8, .grid_full
-    {
-        float:left !important;
-    }
-    
-    div#mws-header-container
-    {
-        height:96px;
-    }
-    
-    div#mws-logo-container
-    {
-        width:100px;
-    }
-    
-    div#mws-user-tools
-    {
-        margin-left:128px;
-        float:none;
-        padding:9px 0 0;
-    }
-    
-    div#mws-quickbutton-container
-    {
-        margin-left:134px;
-        float:none;
-        padding-top:0;
-    }
-    
-    div#mws-quickbutton-container button
-    {
-        margin-top:0;
-    }
-    
-    div#mws-container /* div#mws-container */
-    {
-        margin-left:100px;
-    }
-    
-    div#mws-container,
-    div#mws-sidebar
-    {
-        padding-top:138px;
-    }
-    
-    div#mws-sidebar-stitch /* div#mws-sidebar-stitch */
-    {
-        left:91px;
-    }
-    
-    div#mws-navigation ul li a.mws-i-24,    /* div#mws-navigation ul li a.mws-i-24, */
-    div#mws-navigation ul li span.mws-i-24, /* div#mws-navigation ul li span.mws-i-24, */ 
-    div#mws-navigation ul li a.mws-ic,      /* div#mws-navigation ul li a.mws-ic, */ 
-    div#mws-navigation ul li span.mws-ic,   /* div#mws-navigation ul li span.mws-ic */
-    div#mws-navigation ul li a.i-32,
-    div#mws-navigation ul li span.i-32
-    {
-        padding:0 !important;
-        padding-top:40px !important;
-        padding-bottom:6px !important;
-        background-position:center 8px;
-    }
-    
-    div#mws-navigation ul li span.mws-nav-tooltip /* div#mws-navigation ul li span.mws-nav-tooltip */
-    {
-        margin:0; right:3px;
-        left:60%; top:2px;
-    }
-    
-    div#mws-wrapper
-    {
-        margin-right:36px;
-    }
-    
-    div#mws-container .container
-    {
-        float:none;
-    }
-    
-    .hide_on_small_screen
-    {
-        display:none;
-    }
-    
-    .hide_on_small_screen_img
-    {
-        display:none !important;
-    }
-}
-
-@media only screen and (max-width: 768px) /* @media only screen and (max-width : 768px) */
-{
-    .grid_1, .grid_2, .grid_3, .grid_4, .grid_5, .grid_6, .grid_7, .grid_8, .grid_full /* .grid_1, .grid_2, .grid_3, .grid_4, .grid_5, .grid_6, .grid_7, .grid_8, .grid_full */
-    {
-        float:left;
-    }
-}
-
-@media only screen and (max-width : 599px) /* @media only screen and (max-width : 599px) */
-{
-    
-    .grid_1, .grid_2, .grid_3, .grid_4, .grid_5, .grid_6, .grid_7, .grid_8, .grid_full
-    {
-        margin-left:auto !important;
-    }
-    
-    div#mws-header-container
-    {
-        height:96px;
-    }
-    
-    div#mws-logo-container /* div#mws-logo-container */
-    {
-        display:none;
-    }
-    
-    div#mws-header /* div#mws-header */
-    {
-        border-top:none;
-    }
-    
-    div#mws-header #mws-user-tools /* div#mws-header #mws-user-tools */
-    {
-        padding: 9px 0;
-    }
-    
-    div#mws-header #mws-user-info
-    {
-        margin-left:12px;
-    }
-    
-    div#mws-quickbutton-container
-    {
-        margin-left:12px;
-        float:none;
-        padding-top:0;
-        height:38px;
-    }
-    
-    div#mws-quickbutton-container button
-    {
-        margin-top:0;
-    }
-    
-    div#mws-wrapper
-    {
-        margin-right:36px;
-    }
-    
-    div#mws-sidebar /* div#mws-sidebar */
-    {
-        width:auto;
-        padding-top:96px;
-        margin:0 12px;
-    }
-    
-    div#mws-navigation /* div#mws-navigation */
-    {
-        background-color:#ffffff;
-        background-image:url(icons/blue/24/bended-arrow-down.png);
-        background-position-y:8px;
-    }
-    
-    div#mws-navigation.toggled /* div#mws-navigation.toggled */
-    {
-        padding-bottom:0px;
-        background-image:url(icons/blue/24/bended-arrow-up.png);
-    }
-    
-    div#mws-navigation.toggled > ul
-    {
-        border-left:none !important;
-        border-bottom:none !important;
-    }
-    
-    div#mws-container .container /* div#mws-container .container */
-    {
-        float:none;
-        margin:0 12px;
-        width:auto;
-    }
-    
-    div.dataTables_wrapper .dataTables_length, /* div.dataTables_wrapper .dataTables_length, */
-    div.dataTables_wrapper .dataTables_filter  /* div.dataTables_wrapper .dataTables_filter */
-    {
-        background:none;
-    }
-    
-    .hide_on_small_screen
-    {
-        display:none;
-    }
-    
-    .hide_on_small_screen_img
-    {
-        display:none !important;
-    }
-}
-
-@media only screen and (max-width : 447px)
-{
-    #gs-widget a.fdbk_tab_right
-    {
-        left:auto !important;
-        right:auto !important;
-        margin-left:410px !important;
-        margin-right:auto !important;
-        position:absolute !important;
-    }
-}
-
-/**
- *     Shared Stylesheet (shared.css)
- */
-body, #mws-header, #mws-wrapper /* body */
-{
-    color:#323232;
-    font:13px/1.5 'PTSansRegular', Arial, Helvetica, sans-serif;
-}
-
-body, #mws-header
-{
-    min-width:447px;
-}
-
-#mws-wrapper
-{
-    min-width:410px;
-}
-
-/**
- *     Table Stylesheet (table.css)
- */
-table.mws-table /* table.mws-table */
-{
-    border-bottom:1px solid #aaa;
-}
-
-table.mws-table tbody td, /* table.mws-table tbody td, */
-table.mws-table tfoot td  /* table.mws-table tfoot td */
-{
-    padding:8px 16px;
-    border-left:none;
-}
-
-table.mws-table tbody tr.height_77
-{
-    height:77px;
-    min-height:77px;
-    max-height:77px;
-}
-
-table.mws-table tbody tr.odd td.sorting_1 /* table.mws-table tbody tr.odd td.sorting_1 */
-{
-    background-color:inherit; 
-}
-
-table.mws-table tbody tr.even td.sorting_1 /* table.mws-table tbody tr.odd td.sorting_1 */
-{
-    background-color:inherit;
-}
-
-div.dataTables_wrapper /* div.dataTables_wrapper */
-{
-    background:#d8d8d8;
-}
-
-.dataTables_wrapper table thead th.sorting_asc,  /* .dataTables_wrapper table thead th.sorting_asc, */ 
-.dataTables_wrapper table thead th.sorting_desc, /* .dataTables_wrapper table thead th.sorting_desc, */ 
-.dataTables_wrapper table thead th.sorting       /* .dataTables_wrapper table thead th.sorting */
-{
-    background-position:right center;
-    padding:10px 22px 10px 14px;
-}
-
-.dataTables_wrapper table thead th.sorting /* .dataTables_wrapper table thead th.sorting */
-{
-    background-image:url(../images/core/sort_padded.png);
-}
-
-.dataTables_wrapper table thead th.sorting_asc /* .dataTables_wrapper table thead th.sorting_asc */
-{
-    background-image:url(../images/core/sort_asc_padded.png);
-}
-
-.dataTables_wrapper table thead th.sorting_desc /* .dataTables_wrapper table thead th.sorting_desc */
-{
-    background-image:url(../images/core/sort_desc_padded.png);
-}
-
-div.dataTables_wrapper .dataTables_filter /* div.dataTables_wrapper .dataTables_filter */
-{
-    background:none;
-}
-
-div.dataTables_wrapper .dataTables_info /* div.dataTables_wrapper .dataTables_info */
-{
-    color:#000000;
-}
-
-div.dataTables_wrapper .dataTables_paginate /* div.dataTables_wrapper .dataTables_paginate */
-{
-    padding:0;
-    margin:8px;
-    border:1px solid #333333;
-    
-    background:none;
-    
-    -webkit-box-shadow:none;
-    -moz-box-shadow:none;
-    -o-box-shadow:none;
-    -khtml-box-shadow:none;
-    box-shadow:none;
-}
-
-/*div.dataTables_wrapper .dataTables_paginate div
-{
-    width:20px; height:20px;
-    float:left;
-    display:block;
-    cursor:pointer;
-}*/
-
-div.dataTables_wrapper .dataTables_paginate .paginate_button, /* div.dataTables_wrapper .dataTables_paginate .paginate_button, */ 
-div.dataTables_wrapper .dataTables_paginate .paginate_active  /* div.dataTables_wrapper .dataTables_paginate .paginate_active */
-{
-    padding:1px 15px;
-    border-right:none;
-}
-
-div.dataTables_wrapper .dataTables_paginate .paginate_button_disabled /* div.dataTables_wrapper .dataTables_paginate .paginate_button_disabled */
-{
-    color:#969696;
-}
-
-div.dataTables_wrapper .dataTables_paginate .paginate_active /* div.dataTables_wrapper .dataTables_paginate .paginate_active */
-{
-    color:#ffffff;
-    border-right:1px solid #232323;
-    border-left:1px solid #666;
-    border-left:1px solid rgba(255, 255, 255, 0.15);
-    background-image:none;
-    
-    -webkit-box-shadow:none;
-    -moz-box-shadow:none;
-    -o-box-shadow:none;
-    -khtml-box-shadow:none;
-    box-shadow:none;
-}
-
-/* 960 grid (fluid.css) */
-.grid_1,.grid_2,.grid_3,.grid_4,.grid_5,.grid_6,.grid_7,.grid_8,.grid_full /* .grid_1,.grid_2,.grid_3,.grid_4,.grid_5,.grid_6,.grid_7,.grid_8,.grid_full */
-{
-    margin-left:3px;
-    margin-right:auto;
-}
-
-/* MWS theme (mws.theme.css) */
-
-div#mws-sidebar-bg,                                                  /* div#mws-sidebar-bg, */
-div#mws-header,                                                      /* div#mws-header, */
-.mws-panel .mws-panel-header,                                        /* .mws-panel .mws-panel-header, */
-div#mws-error-container,                                             /* div#mws-error-container, */
-div#mws-login,                                                       /* div#mws-login, */
-div#mws-login .mws-login-lock,                                       /* div#mws-login .mws-login-lock, */
-.ui-accordion .ui-accordion-header,                                  /* .ui-accordion .ui-accordion-header, */
-.ui-tabs .ui-tabs-nav,                                               /* .ui-tabs .ui-tabs-nav, */
-.ui-datepicker,                                                      /* .ui-datepicker, */
-.fc-event-skin,                                                      /* .fc-event-skin, */
-.ui-dialog .ui-dialog-titlebar,                                      /* .ui-dialog .ui-dialog-titlebar, */
-div.jGrowl div.jGrowl-notification, div.jGrowl div.jGrowl-closer,    /* div.jGrowl div.jGrowl-notification, div.jGrowl div.jGrowl-closer, */
-div#mws-user-tools .mws-dropdown-menu .mws-dropdown-box,             /* div#mws-user-tools .mws-dropdown-menu .mws-dropdown-box, */ 
-div#mws-user-tools .mws-dropdown-menu.toggled a.mws-dropdown-trigger /* div#mws-user-tools .mws-dropdown-menu.toggled a.mws-dropdown-trigger */
-{
-    background-color:#1C76BC;
-}
-
-div#mws-sidebar-bg
-{
-    background-color:#ffffff;
-}
-
-div#mws-login, 
-div#mws-login .mws-login-lock
-{
-    background-color:transparent;
-}
-
-div#mws-header /* div#mws-header */
-{
-    background-color:white;
-    border-color:#1C76BC;
-}
-
-.mws-panel .mws-panel-header span,                                   /* .mws-panel .mws-panel-header span, */ 
-div#mws-navigation ul li.active a,                                   /* div#mws-navigation ul li.active a, */
-div#mws-navigation ul li.active span,                                /* div#mws-navigation ul li.active span, */ 
-div#mws-user-tools #mws-username,                                    /* div#mws-user-tools #mws-username, */ 
-div#mws-navigation ul li span.mws-nav-tooltip,                       /* div#mws-navigation ul li span.mws-nav-tooltip, */ 
-div#mws-user-tools #mws-user-info #mws-user-functions #mws-username, /* div#mws-user-tools #mws-user-info #mws-user-functions #mws-username, */ 
-.ui-dialog .ui-dialog-title,                                         /* .ui-dialog .ui-dialog-title, */
-.ui-state-default,                                                   /* .ui-state-default, */ 
-.ui-state-active,                                                    /* .ui-state-active, */
-.ui-state-hover,                                                     /* .ui-state-hover, */
-.ui-state-focus,                                                     /* .ui-state-focus, */
-.ui-state-default a,                                                 /* .ui-state-default a, */
-.ui-state-active a,                                                  /* .ui-state-active a, */
-.ui-state-hover a,                                                   /* .ui-state-hover a, */
-.ui-state-focus a                                                    /* .ui-state-focus a */
-{
-    font-weight:bold;
-    color:#323232;
-    text-shadow:none;
-}
-
-.mws-panel .mws-panel-header span
-{
-    color:white;
-    text-shadow:1px 1px 1px rgba(0, 0, 0, 0.4);
-}
-
-.ui-dialog .ui-dialog-title
-{
-    color:white !important;
-}
-
-div#mws-searchbox input.mws-search-submit,                               /* div#mws-searchbox input.mws-search-submit, */ 
-.mws-panel .mws-panel-header .mws-collapse-button span,                  /* .mws-panel .mws-panel-header .mws-collapse-button span, */
-div.dataTables_wrapper .dataTables_paginate .paginate_disabled_previous, /* div.dataTables_wrapper .dataTables_paginate .paginate_disabled_previous, */ 
-div.dataTables_wrapper .dataTables_paginate .paginate_enabled_previous,  /* div.dataTables_wrapper .dataTables_paginate .paginate_enabled_previous,  */ 
-div.dataTables_wrapper .dataTables_paginate .paginate_disabled_next,     /* div.dataTables_wrapper .dataTables_paginate .paginate_disabled_next, */
-div.dataTables_wrapper .dataTables_paginate .paginate_enabled_next,      /* div.dataTables_wrapper .dataTables_paginate .paginate_enabled_next, */
-div.dataTables_wrapper .dataTables_paginate .paginate_active,            /* div.dataTables_wrapper .dataTables_paginate .paginate_active, */
-.mws-table tbody tr.odd:hover td,                                        /* .mws-table tbody tr.odd:hover td, */ 
-.mws-table tbody tr.even:hover td,                                       /* .mws-table tbody tr.even:hover td, */
-.mws-table tbody tr.odd:hover td a, 
-.mws-table tbody tr.even:hover td a, 
-.fc-state-highlight,                                                     /* .fc-state-highlight,*/
-.ui-slider-horizontal .ui-slider-range,                                  /* .ui-slider-horizontal .ui-slider-range, */
-.ui-slider-vertical .ui-slider-range,                                    /* .ui-slider-vertical .ui-slider-range, */
-.ui-progressbar .ui-progressbar-value,                                   /* .ui-progressbar .ui-progressbar-value, */
-.ui-datepicker td.ui-datepicker-current-day,                             /* .ui-datepicker td.ui-datepicker-current-day, */
-.ui-datepicker .ui-datepicker-prev .ui-icon,                             /* .ui-datepicker .ui-datepicker-prev .ui-icon, */
-.ui-datepicker .ui-datepicker-next .ui-icon,                             /* .ui-datepicker .ui-datepicker-next .ui-icon, */
-.ui-accordion-header .ui-icon,                                           /* .ui-accordion-header .ui-icon, */
-.ui-dialog-titlebar-close .ui-icon                                       /* .ui-dialog-titlebar-close .ui-icon*/
-{
-    background-color:#1C76BC !important;
-    color: white !important;
-}
-
-.ui-dialog .ui-dialog-titlebar-close span
-{
-    background-color: white !important;
-}
-
-div.dataTables_wrapper .dataTables_paginate .paginate_active
-{
-    background-color:#444 !important;
-}
-
-#sub-panel-link
-{
-    margin:4px 6px 0 0;
-    color:#4682B4;
-}
-
-.existing-account-link
-{
-    line-height:34px;
-}
-
-#enrich-account-quickbutton
-{
-    margin:0;
-    padding-bottom:5px;
-}
-
-/* 960 grid (text.css) */
-.no-bottom-radius
-{
-  -webkit-border-bottom-left-radius : 0px !important;
-  -webkit-border-bottom-right-radius: 0px !important;
-  -moz-border-radius-bottomleft     : 0px !important;
-  -moz-border-radius-bottomright    : 0px !important;
-  border-bottom-left-radius         : 0px !important;
-  border-bottom-right-radius        : 0px !important;
-}
-
-a
-{
-    color:#4682B4;
-}
-
-a:hover
-{ 
-    color:#1C76BC;
-}
-
-.no-decoration
-{
-    text-decoration:none;
-}
-
-h1, h2, h3 {
-  color:#1C76BC;
-}
-
-h4, h5, h6 {
-  color:#777777;
-}
-
-p, dl, hr, h1, h2, h3, h4, h5, h6, ol, ul, pre, table, address, fieldset, figure
-{
-    margin-bottom:16px;
-}
-
-/**
- *     jQuery UI Accordion (jquery.ui.accordion.css)
- */
-.ui-accordion .ui-accordion-header /* .ui-accordion .ui-accordion-header */
-{
-    background:url(../images/core/mws-panel-header-bg.png) repeat-x;
-}
-
-/**
- *     jQuery UI Datepicker (jquery.ui.datepicker.css)
- */
-.ui-datepicker /* .ui-datepicker */
-{
-    background-color:white;
-    border:1px solid #777777;
-    width: 17em;
-/*    padding: .2em .2em 0;*/
-    display: none;
-}
-
-.ui-datepicker .ui-datepicker-header /* .ui-datepicker .ui-datepicker-header */
-{
-    background:#1C76BC;
-    color:#ffffff;
-    
-    -webkit-box-shadow:none; 
-    -moz-box-shadow:none; 
-    -o-box-shadow:none; 
-    -khtml-box-shadow:none; 
-    box-shadow:none;
-}
-
-.ui-datepicker table /* .ui-datepicker table */
-{
-    margin:0 0 .4em;
-    font-size:.9em;
-}
-
-.ui-datepicker table thead /* .ui-datepicker table thead */
-{
-    background:none;
-}
-
-.ui-datepicker th /* .ui-datepicker th */
-{
-    padding:.7em .3em;
-    font-weight:bold;
-    border:0;
-    color:#323232;
-}
-
-.ui-datepicker td /* .ui-datepicker td */
-{
-    border:0;
-    background-color:#eae8f1;
-    text-align:center;
-}
-
-.ui-datepicker td span, .ui-datepicker td a /* .ui-datepicker td span, .ui-datepicker td a */
-{
-    text-align:inherit;
-}
-
-.ui-datepicker td span, .ui-datepicker td a:hover,
-.ui-datepicker .ui-state-highlight, .ui-widget-content .ui-state-highlight /* .ui-datepicker .ui-state-highlight, .ui-widget-content .ui-state-highlight */
-{
-    border-color:#1C76BC;
-    color:#1C76BC !important;
-}
-
-.ui-datepicker td.ui-state-disabled /* .ui-datepicker td.ui-state-disabled */
-{
-    background-color:#EAE8F1;
-    opacity:.35;
-    filter:Alpha(35);
-}
-
-.ui-datepicker .ui-state-active  
-{
-    color:#ffffff !important;
-}
-
-.ui-datepicker .ui-state-active.ui-state-hover {
-    color:#ffffff !important;
-}
-
-.ui-datepicker .ui-datepicker-next .ui-icon-circle-triangle-e,
-.ui-datepicker .ui-datepicker-prev .ui-icon-circle-triangle-w {
-    background-color:#ffffff !important;
-}
-
-.ui-datepicker { 
-    z-index:9999 !important;
-}
-
-/**
- *     jQuery UI Dialog (jquery.ui.dialog.css)
- */
-.ui-dialog .ui-dialog-titlebar /* .ui-dialog .ui-dialog-titlebar */
-{
-    margin:0;
-    background:url(../images/core/mws-panel-header-bg.png);
-    
-    -webkit-border-radius:0;
-    -moz-border-radius:0;
-    -o-border-radius:0;
-    -khtml-border-radius:0;
-    border-radius:0;
-}
-
-.ui-dialog .ui-dialog-titlebar-close span /* .ui-dialog .ui-dialog-titlebar-close span */
-{
-    background-color:white;
-}
-
-.ui-dialog .ui-dialog-content /* .ui-dialog .ui-dialog-content */
-{
-    -webkit-border-radius:0;
-    -moz-border-radius:0;
-    -o-border-radius:0;
-    -khtml-border-radius:0;
-    border-radius:0;
-}
-
-/**
- *     jQuery UI Tabs (jquery.ui.tabs.css)
- */
-.ui-tabs .ui-tabs-nav li /* .ui-tabs .ui-tabs-nav li */
-{
-    border:1px solid #bcbcbc;
-    background-color:#eaeaea;
-}
-
-.ui-tabs .ui-tabs-nav li a /* .ui-tabs .ui-tabs-nav li a */
-{
-    padding:5px 1em !important;
-    color:#777777;
-}
-
-.ui-tabs .ui-tabs-nav li.ui-tabs-selected /* .ui-tabs .ui-tabs-nav li.ui-tabs-selected */
-{
-    background-color:#ffffff;
-}
-
-.ui-tabs .ui-tabs-panel /* .ui-tabs .ui-tabs-panel */
-{
-    border-top:1px solid #BCBCBC;
-    background-color:#ffffff;
-}
-
-.ui-tabs .ui-tabs-nav /* .ui-tabs .ui-tabs-nav */
-{
-    background:none !important;
-}
-
-/**
- *     jQuery UI CSS Framework (jquery.ui.theme.css)
- */
-.ui-widget-content, .ui-widget-header /* .ui-widget-content, .ui-widget-content a */
-{
-    color:#323232;
-}
-
-.ui-widget-content a, .ui-widget-header a /* .ui-widget-header, .ui-widget-header a */
-{
-    color:#4682B4;
-}
-
-/**
- *     Other
- */
-div#mws-navigation ul li a.i-32, 
-div#mws-navigation ul li span.i-32 {
-    padding-left: 40px;
-}
-
-.mws-panel-header a.i-32 {
-    display: inline-block;
-    height: 32px;
-    width: 32px;
-    background-position: left -4px;
-}
-
-textarea.single-line,
-.single-line textarea {
-    height: 31px;
-}
-
-.customfile {
-    padding: 4px 7px;
-}
->>>>>>> d3fb6a5b
+/**
+ *     CSS for HelloLily which overrides the MWS admin (v1.5).
+ */
+
+/**
+ *     Button Stylesheet (button.css)
+ */
+
+.ui-button /* .mws-button */
+{
+    border:0;
+    outline:none;
+    padding:6px 9px;
+    margin:2px;
+    cursor:pointer;
+    font-family:'PTSansRegular', Arial, Helvetica, sans-serif;
+
+    /* CSS 3 */
+
+    -webkit-border-radius:3px;
+    -moz-border-radius:3px;
+    -o-border-radius:3px;
+    -khtml-border-radius:3px;
+    border-radius:3px;
+
+    text-shadow:1px 1px 1px rgba(0, 0, 0, 0.4) !important;
+
+    -webkit-box-shadow:inset 0 1px 0 rgba(255, 255, 255, 0.3), 0 1px 1px rgba(0, 0, 0, 0.15);
+    -moz-box-shadow:inset 0 1px 0 rgba(255, 255, 255, 0.3), 0 1px 1px rgba(0, 0, 0, 0.15);
+    -o-box-shadow:inset 0 1px 0 rgba(255, 255, 255, 0.3), 0 1px 1px rgba(0, 0, 0, 0.15);
+    -khtml-box-shadow:inset 0 1px 0 rgba(255, 255, 255, 0.3), 0 1px 1px rgba(0, 0, 0, 0.15);
+    box-shadow:inset 0 1px 0 rgba(255, 255, 255, 0.3), 0 1px 1px rgba(0, 0, 0, 0.15);
+}
+
+.mws-link-button, .mws-link-button button
+{
+    text-decoration:none;
+    display:block;
+    width:100%;
+}
+
+.ui-button.ui-state-active /* .mws-button:active */
+{
+    /* CSS 3 */
+
+    -webkit-box-shadow:inset 0 0 6px rgba(0, 0, 0, 0.2) !important;
+    -moz-box-shadow:inset 0 0 6px rgba(0, 0, 0, 0.2) !important;
+    -o-box-shadow:inset 0 0 6px rgba(0, 0, 0, 0.2) !important;
+    -khtml-box-shadow:inset 0 0 6px rgba(0, 0, 0, 0.2) !important;
+    box-shadow:inset 0 0 6px rgba(0, 0, 0, 0.2) !important;
+}
+
+.mws-button.blue, /* .mws-button.blue */
+.ui-button
+{
+    background-color:#1C76BC;
+    color:#ffffff;
+    border:1px solid #416b8b;
+
+    background-image:none;
+}
+
+
+.ui-button.ui-state-disabled /* .mws-button:disabled */
+{
+    background-color:#e0e0e0;
+    color:#aaaaaa;
+    cursor:auto;
+    text-shadow:none;
+    border:1px solid #a0a0a0;
+
+    -webkit-box-shadow:none !important;
+    -moz-box-shadow:none !important;
+    -o-box-shadow:none !important;
+    box-shadow:none !important;
+}
+
+/**
+ *     Core Stylesheet (core.css)
+ */
+html
+{
+    overflow-y:scroll;
+}
+
+div#mws-header /* div#mws-header */
+{
+    background-image:none;
+}
+
+#mws-header-container,
+#mws-wrapper
+{
+    max-width:1140px;
+    margin:0 auto;
+}
+
+div#mws-logo-container /* div#mws-logo-container */
+{
+    height:53px;
+    padding:5px 0 0;
+    background:transparent;
+}
+
+div#mws-logo-container #mws-logo-wrap /* div#mws-logo-container #mws-logo-wrap */
+{
+    height:53px;
+}
+
+
+div#mws-user-tools #mws-user-info /* div#mws-user-tools #mws-user-info */
+{
+    /*display:block;*/
+    background-image: none;
+}
+
+div#mws-user-tools #mws-user-info #mws-user-functions ul li a /* div#mws-user-tools #mws-user-info #mws-user-functions ul li a */
+{
+    color:steelBlue;
+}
+
+div#mws-sidebar /* div#mws-sidebar */
+{
+    padding-top:100px;
+}
+
+div#mws-sidebar-bg /* div#mws-sidebar-bg */
+{
+    background-image:none;
+}
+
+div#mws-search-container
+{
+    padding:9px 0;
+    overflow:hidden;
+}
+
+form#mws-searchbox /* div#mws-searchbox */
+{
+    height:40px;
+    border:none;
+    padding:0;
+    position:relative;
+    clear:none;
+
+    box-sizing: border-box;
+    -moz-box-sizing: border-box;
+    -ms-box-sizing: border-box;
+    -webkit-box-sizing: border-box;
+    -khtml-box-sizing: border-box;
+
+    -moz-border-radius:4px;
+    -webkit-border-radius:4px;
+    -o-border-radius:4px;
+    -khtml-border-radius:4px;
+    border-radius:4px;
+}
+
+form#mws-searchbox .mws-search-input /* div#mws-searchbox .mws-search-input */
+{
+    /*background:none;*/
+    padding:6px 38px 6px 7px;
+    width:100%;
+    height:40px;
+    color:#323232;
+}
+
+form#mws-searchbox .mws-search-submit /* div#mws-searchbox .mws-search-submit */
+{
+    text-indent:-9999px;
+    text-transform:capitalize;
+    width:24px; height:24px;
+    position:absolute;
+    top:50%;
+    right:7px;
+    margin-top:-12px;
+    border:none;
+    cursor:pointer;
+    background:#1C76BC url(../../images/core/mws-search-icon.png) no-repeat center center;
+
+    /* CSS 3 */
+
+    -webkit-border-radius:4px;
+    -moz-border-radius:4px;
+    -o-border-radius:4px;
+    -khtml-border-radius:4px;
+    border-radius:4px;
+}
+
+div#mws-navigation ul /* div#mws-navigation ul */
+{
+    padding-top:0;
+    background:none;
+}
+
+div#mws-navigation > ul
+{
+    background:#ffffff;
+    border:1px solid #bcbcbc;
+    border-width:1px 0 1px 1px;
+}
+
+div#mws-navigation ul li /* div#mws-navigation ul li */
+{
+    background:none;
+}
+
+div#mws-navigation ul li.mws-dropdown-menu
+{
+    background:none;
+}
+
+div#mws-navigation ul li ul li:hover, /* div#mws-navigation ul li ul li:hover */
+div#mws-navigation ul li ul li.active
+{
+    background:url(../../images/core/mws-sub-nav-bg.png);
+}
+
+div#mws-navigation ul li a,   /* div#mws-navigation ul li a,  */
+div#mws-navigation ul li span /* div#mws-navigation ul li span */
+{
+    color:#000000;
+}
+
+div#mws-navigation > ul > li.active
+{
+    background:#1C76BC !important;
+}
+
+div#mws-navigation > ul > li.active > a,
+div#mws-navigation > ul > li.active > a:hover
+{
+    color:#ffffff !important;
+}
+
+div#mws-navigation ul li.active ul
+{
+    background:#d8d8d8;
+}
+
+div#mws-navigation ul li.active ul a
+{
+    font-weight:normal;
+}
+
+div#mws-navigation ul li ul li a,   /* div#mws-navigation ul li ul li a,  */
+div#mws-navigation ul li ul li span /* div#mws-navigation ul li ul li span */
+{
+    color:#000000 !important;
+}
+
+div#mws-container /* div#mws-container */
+{
+    background:none;
+}
+
+div#mws-container .container /* div#mws-container .container */
+{
+    margin:0 29px;
+}
+
+div#mws-quickbutton-container
+{
+    float:left;
+    height:53px;
+    padding:5px 0 0;
+    margin:0 9px 0 52px;
+}
+
+div#mws-quickbutton-container button
+{
+    margin:9px 0 0 0;
+}
+
+#loadingDialog
+{
+    background: url(../images/blue-loading.gif) no-repeat 50%;
+}
+
+/**
+ *     Form Stylesheet (form.css)
+ */
+.mws-form .mws-button-row /* .mws-form .mws-button-row */
+{
+    background:#f8f8f8;
+}
+
+.mws-form .mws-form-inline
+{
+    position:relative;
+}
+
+.mws-form .mws-search-input /* .mws-form select, .mws-form textarea, .mws-form .mws-textinput */
+{
+    border:1px solid #c5c5c5;
+    padding:6px 7px;
+    color:#323232;
+    margin:0;
+
+    background-color:#ffffff;
+    outline:none;
+
+    /* CSS 3 */
+
+    -moz-border-radius:4px;
+    -webkit-border-radius:4px;
+    -o-border-radius:4px;
+    -khtml-border-radius:4px;
+    border-radius:4px;
+
+    box-sizing: border-box;
+    -moz-box-sizing: border-box;
+    -ms-box-sizing: border-box;
+    -webkit-box-sizing: border-box;
+    -khtml-box-sizing: border-box;
+
+    -moz-box-shadow:inset 0px 1px 3px rgba(128, 128, 128, 0.1);
+    -o-box-shadow:inset 0px 1px 3px rgba(128, 128, 128, 0.1);
+    -webkit-box-shadow:inset 0px 1px 3px rgba(128, 128, 128, 0.1);
+    -khtml-box-shadow:inset 0px 1px 3px rgba(128, 128, 128, 0.1);
+    box-shadow:inset 0px 1px 3px rgba(128, 128, 128, 0.1);
+}
+
+
+.mws-form textarea /* .mws-form textarea */
+{
+    height:6em;
+    font: 13px/1.5 'PTSansRegular', Arial, Helvetica, sans-serif;
+}
+
+.mws-form select /* .mws-form select, .mws-form textarea, .mws-form .mws-textinput */
+{
+    padding:5px 7px;
+}
+
+:-moz-placeholder
+{
+    color: #b3a9b3 !important;
+}
+
+.mws-form select.disabled,        /* .mws-form select.disabled, */
+.mws-form textarea.disabled,      /* .mws-form textarea.disabled, */
+.mws-form .mws-textinput.disabled /* .mws-form .mws-textinput.disabled */
+{
+    color: #868686;
+    background-color: #F0F0F0;
+}
+
+.mws-form select:focus,
+.mws-form input:focus,
+.mws-form textarea:focus
+{
+    border-color:#1C76BC !important;
+    box-shadow:0 0 5px rgba(0, 0, 0, 0.3);
+}
+
+.mws-form-col-1-8 label, .mws-form-col-1-8 .mws-form-item,
+.mws-form-col-2-8 label, .mws-form-col-2-8 .mws-form-item,
+.mws-form-col-3-8 label, .mws-form-col-3-8 .mws-form-item,
+.mws-form-col-4-8 label, .mws-form-col-4-8 .mws-form-item,
+.mws-form-col-5-8 label, .mws-form-col-5-8 .mws-form-item,
+.mws-form-col-6-8 label, .mws-form-col-6-8 .mws-form-item,
+.mws-form-col-7-8 label, .mws-form-col-7-8 .mws-form-item,
+.mws-form-col-8-8 label, .mws-form-col-8-8 .mws-form-item
+{
+    display:block !important;
+    width:100% !important;
+    margin:0 !important;
+    float:none !important;
+}
+
+.mws-form .mws-form-item .mws-error ul.errorlist {
+    margin-bottom:0px;
+}
+
+.mws-form .mws-form-item span.field_error input,
+.mws-form .mws-form-item span.field_error textarea,
+.mws-form .mws-form-item span.field_error select {
+    border-color:#eb979b !important;
+}
+
+.mws-form .mws-form-item .mws-error.plain,
+.mws-form .mws-form-item label.error.plain,
+.mws-form .mws-form-item span.error.plain,
+.mws-form .mws-form-item div.error.plain
+{
+    width:auto;
+}
+
+.mws-form .mws-form-item .mws-error.plain {
+    margin-left:10px;
+    cursor:auto;
+}
+
+.mws-form .add-row,
+.mws-form .email_addresses-add-row,
+.mws-form .phone_numbers-add-row,
+.mws-form .addresses-add-row,
+.mws-form .websites-add-row
+{
+    margin:5px 0 0 0;
+    padding-top:0 !important;
+    display:inline-block;
+    color:#4682B4;
+}
+
+.mws-form .mws-form-item .mws-error,
+.mws-form .mws-form-item label.error,
+.mws-form .mws-form-item span.error,
+.mws-form .mws-form-item div.error
+{
+    margin: -4px 0 4px 0 !important;
+}
+
+.mws-form-divider
+{
+	border-top: 1px solid #BCBCBC;
+	padding: 0;
+	margin: 12px 0;
+}
+
+/**
+ *     Login Form Stylesheet
+ */
+div#mws-login /* div#mws-login */
+{
+    /*background-image:none;*/
+    /*background-color:white;*/
+    padding:0;
+
+    border:none;
+
+    -webkit-border-radius:0px;
+    -moz-border-radius:0px;
+    -o-border-radius:0px;
+    -khtml-border-radius:0px;
+    border-radius:0px;
+
+    -webkit-box-shadow:none;
+    -moz-box-shadow:none;
+    -o-box-shadow:none;
+    -khtml-box-shadow:none;
+    box-shadow:none;
+}
+
+div#mws-login #login-logo
+{
+    position:absolute;
+    left:247px;
+    top:-126px;
+}
+
+div#mws-login .mws-panel
+{
+    margin-bottom:0;
+}
+
+div#mws-login .mws-panel .mws-panel-content
+{
+    padding:0;
+}
+
+div#mws-login .mws-message-container
+{
+    padding:0;
+}
+
+div#mws-login .mws-login-message
+{
+    padding:10px 3px 15px;
+}
+
+div#mws-login .mws-form-message.error
+{
+    background-image:none;
+    border:none;
+}
+
+div#mws-login .mws-form-message
+{
+    padding:4px;
+}
+
+div#mws-login .mws-form /* div#mws-login form */
+{
+    background:none;
+    position:relative;
+    padding:12px 16px;
+}
+
+.mws-form label {
+    cursor:default;
+}
+
+div#mws-login .mws-form-item.large
+{
+    margin-bottom:5px;
+}
+
+div#mws-login input.mws-login-email /* div#mws-login input.mws-login-username */
+{
+    background-image:url(../../css/icons/16/email.png) !important;
+    background-repeat:no-repeat;
+    background-position:8px center;
+}
+
+div#mws-login input.mws-login-email,   /* div#mws-login input.mws-login-username, */
+div#mws-login input.mws-login-password /* div#mws-login input.mws-login-password */
+{
+    padding:8px 8px 8px 32px;
+    border:1px solid #b2b2b2;
+}
+
+div#mws-login #remember-me
+{
+    padding:4px;
+}
+
+div#mws-login .mws-button-row
+{
+	background-color: transparent !important;
+}
+
+div#mws-login input.mws-login-button /* div#mws-login input.mws-login-button */
+{
+    width:269px;
+    border:none;
+    margin:0;
+}
+
+/**
+ *     Misc. Elements Stylesheet (misc.css)
+ */
+.full-width {
+    display:block;
+    width:100%;
+}
+
+.hidden
+{
+    display:none;
+}
+
+.center {
+    text-align:center;
+}
+
+.left {
+    text-align:left;
+}
+
+.right {
+    text-align:right;
+}
+
+.justify {
+    text-align:justify;
+}
+
+.float-none {
+    float:none;
+}
+
+.float-left {
+    float:left;
+}
+
+.float-right {
+    float:right;
+}
+
+.inline {
+    display:inline-block;
+}
+
+.inline.float-left {
+    float:left !important;
+}
+
+.no_list_style_type,
+.no_list_style_type ul {
+    list-style-type:none;
+}
+
+.no_list_style_type li {
+    margin-left:0;
+}
+
+.no_list_padding,
+.no_list_padding ul,
+.no_list_padding li {
+    padding-left:0;
+    margin-left:0;
+}
+
+/**
+ *     Panel Stylesheet (panels.css)
+ */
+.mws-panel .mws-panel-header /* .mws-panel .mws-panel-header */
+{
+    background-image:url(../images/core/mws-panel-header-bg.png);
+    padding:12px 12px 10px 16px;
+    border-bottom:none;
+    font-size:18px;
+
+    -webkit-border-radius:0px;
+    -moz-border-radius:0px;
+    -o-border-radius:0px;
+    -khtml-border-radius:0px;
+    border-radius:0px;
+}
+
+.mws-panel .mws-panel-body /* .mws-panel .mws-panel-body */
+{
+    background-color:#ffffff;
+    margin:0;
+}
+
+/**
+ *     Plugin Stylesheet (plugins.css)
+ */
+div.jGrowl div.jGrowl-notification, div.jGrowl div.jGrowl-closer /* div.jGrowl div.jGrowl-notification, div.jGrowl div.jGrowl-closer */
+{
+    -ms-filter:none;
+    filter:none;
+
+    border:none;
+    font-family:inherit;
+}
+
+div.jGrowl div.jGrowl-closer {
+    padding-left:23px;
+    padding-right:23px;
+    border:1px solid;
+    border-color:#789FCC;
+    background-color:#1C76BC;
+}
+
+div.jGrowl div.jGrowl-notification
+{
+    border:1px solid;
+    padding-left:36px;
+    background-repeat:no-repeat;
+    background-position:10px 11px;
+    min-height:0 !important;
+    text-shadow:1px 1px 1px rgba(0, 0, 0, 0.4);
+}
+
+div.jGrowl div.jGrowl-notification.info
+{
+    border-color:#789FCC !important;
+    background-color:#1C76BC;
+}
+
+div.jGrowl div.jGrowl-notification.success
+{
+    border-color:#789FCC !important;
+    background-color:#1C76BC !important;
+}
+
+div.jGrowl div.jGrowl-notification.warning
+{
+    border-color:#789FCC !important;
+    background-color:#1C76BC !important;
+}
+
+div.jGrowl div.jGrowl-notification.error
+{
+    color:#FBE3E4 !important;
+    border-color:#FBC2C4 !important;
+    background-color:#8A1F11 !important;
+    opacity:1!important;
+}
+
+.chzn-container-single .chzn-single
+{
+    height:23px !important;
+    line-height:25px !important;
+    border:1px solid #C5C5C5;
+}
+
+.chzn-container .chzn-results .highlighted
+{
+    background:#1C76BC !important;
+}
+
+.chzn-container-active
+{
+    border-color:#1C76BC;
+    box-shadow:none;
+}
+
+.chzn-container-active .chzn-single,
+.chzn-container-active .chzn-single-with-drop,
+.chzn-container-active .chzn-drop
+{
+    border-color:#1C76BC;
+    box-shadow:none;
+}
+
+.chzn-drop .result-selected
+{
+    background-color:rgba(28, 118, 188, 0.30);
+}
+
+#id_contact_quickbutton_account_chzn.chzn-container .chzn-results
+{
+    max-height:90px !important;
+}
+
+/**
+ *     Media Queries Stylesheet (responsive.css)
+ */
+@media only screen and (min-width: 600px) and (max-width : 1024px) /* @media only screen and (min-width: 600px) and (max-width : 1024px) */
+{
+
+    .grid_1, .grid_2, .grid_3, .grid_4, .grid_5, .grid_6, .grid_7, .grid_8, .grid_full
+    {
+        float:left !important;
+    }
+
+    div#mws-header-container
+    {
+        height:96px;
+    }
+
+    div#mws-logo-container
+    {
+        width:100px;
+    }
+
+    div#mws-user-tools
+    {
+        margin-left:128px;
+        float:none;
+        padding:9px 0 0;
+    }
+
+    div#mws-quickbutton-container
+    {
+        margin-left:134px;
+        float:none;
+        padding-top:0;
+    }
+
+    div#mws-quickbutton-container button
+    {
+        margin-top:0;
+    }
+
+    div#mws-container /* div#mws-container */
+    {
+        margin-left:100px;
+    }
+
+    div#mws-container,
+    div#mws-sidebar
+    {
+        padding-top:138px;
+    }
+
+    div#mws-sidebar-stitch /* div#mws-sidebar-stitch */
+    {
+        left:91px;
+    }
+
+    div#mws-navigation ul li a.mws-i-24,    /* div#mws-navigation ul li a.mws-i-24, */
+    div#mws-navigation ul li span.mws-i-24, /* div#mws-navigation ul li span.mws-i-24, */
+    div#mws-navigation ul li a.mws-ic,      /* div#mws-navigation ul li a.mws-ic, */
+    div#mws-navigation ul li span.mws-ic,   /* div#mws-navigation ul li span.mws-ic */
+    div#mws-navigation ul li a.i-32,
+    div#mws-navigation ul li span.i-32
+    {
+        padding:0 !important;
+        padding-top:40px !important;
+        padding-bottom:6px !important;
+        background-position:center 8px;
+    }
+
+    div#mws-navigation ul li span.mws-nav-tooltip /* div#mws-navigation ul li span.mws-nav-tooltip */
+    {
+        margin:0; right:3px;
+        left:60%; top:2px;
+    }
+
+    div#mws-wrapper
+    {
+        margin-right:36px;
+    }
+
+    div#mws-container .container
+    {
+        float:none;
+    }
+
+    .hide_on_small_screen
+    {
+        display:none;
+    }
+
+    .hide_on_small_screen_img
+    {
+        display:none !important;
+    }
+}
+
+@media only screen and (max-width: 768px) /* @media only screen and (max-width : 768px) */
+{
+    .grid_1, .grid_2, .grid_3, .grid_4, .grid_5, .grid_6, .grid_7, .grid_8, .grid_full /* .grid_1, .grid_2, .grid_3, .grid_4, .grid_5, .grid_6, .grid_7, .grid_8, .grid_full */
+    {
+        float:left;
+    }
+}
+
+@media only screen and (max-width : 599px) /* @media only screen and (max-width : 599px) */
+{
+
+    .grid_1, .grid_2, .grid_3, .grid_4, .grid_5, .grid_6, .grid_7, .grid_8, .grid_full
+    {
+        margin-left:auto !important;
+    }
+
+    div#mws-header-container
+    {
+        height:96px;
+    }
+
+    div#mws-logo-container /* div#mws-logo-container */
+    {
+        display:none;
+    }
+
+    div#mws-header /* div#mws-header */
+    {
+        border-top:none;
+    }
+
+    div#mws-header #mws-user-tools /* div#mws-header #mws-user-tools */
+    {
+        padding: 9px 0;
+    }
+
+    div#mws-header #mws-user-info
+    {
+        margin-left:12px;
+    }
+
+    div#mws-quickbutton-container
+    {
+        margin-left:12px;
+        float:none;
+        padding-top:0;
+        height:38px;
+    }
+
+    div#mws-quickbutton-container button
+    {
+        margin-top:0;
+    }
+
+    div#mws-wrapper
+    {
+        margin-right:36px;
+    }
+
+    div#mws-sidebar /* div#mws-sidebar */
+    {
+        width:auto;
+        padding-top:96px;
+        margin:0 12px;
+    }
+
+    div#mws-navigation /* div#mws-navigation */
+    {
+        background-color:#ffffff;
+        background-image:url(icons/blue/24/bended-arrow-down.png);
+        background-position-y:8px;
+    }
+
+    div#mws-navigation.toggled /* div#mws-navigation.toggled */
+    {
+        padding-bottom:0px;
+        background-image:url(icons/blue/24/bended-arrow-up.png);
+    }
+
+    div#mws-navigation.toggled > ul
+    {
+        border-left:none !important;
+        border-bottom:none !important;
+    }
+
+    div#mws-container .container /* div#mws-container .container */
+    {
+        float:none;
+        margin:0 12px;
+        width:auto;
+    }
+
+    div.dataTables_wrapper .dataTables_length, /* div.dataTables_wrapper .dataTables_length, */
+    div.dataTables_wrapper .dataTables_filter  /* div.dataTables_wrapper .dataTables_filter */
+    {
+        background:none;
+    }
+
+    .hide_on_small_screen
+    {
+        display:none;
+    }
+
+    .hide_on_small_screen_img
+    {
+        display:none !important;
+    }
+}
+
+@media only screen and (max-width : 447px)
+{
+    #gs-widget a.fdbk_tab_right
+    {
+        left:auto !important;
+        right:auto !important;
+        margin-left:410px !important;
+        margin-right:auto !important;
+        position:absolute !important;
+    }
+}
+
+/**
+ *     Shared Stylesheet (shared.css)
+ */
+body, #mws-header, #mws-wrapper /* body */
+{
+    color:#323232;
+    font:13px/1.5 'PTSansRegular', Arial, Helvetica, sans-serif;
+}
+
+body, #mws-header
+{
+    min-width:447px;
+}
+
+#mws-wrapper
+{
+    min-width:410px;
+}
+
+/**
+ *     Table Stylesheet (table.css)
+ */
+table.mws-table /* table.mws-table */
+{
+    border-bottom:1px solid #aaa;
+}
+
+table.mws-table tbody td, /* table.mws-table tbody td, */
+table.mws-table tfoot td  /* table.mws-table tfoot td */
+{
+    padding:8px 16px;
+    border-left:none;
+}
+
+table.mws-table tbody tr.height_77
+{
+    height:77px;
+    min-height:77px;
+    max-height:77px;
+}
+
+table.mws-table tbody tr.odd td.sorting_1 /* table.mws-table tbody tr.odd td.sorting_1 */
+{
+    background-color:inherit;
+}
+
+table.mws-table tbody tr.even td.sorting_1 /* table.mws-table tbody tr.odd td.sorting_1 */
+{
+    background-color:inherit;
+}
+
+div.dataTables_wrapper /* div.dataTables_wrapper */
+{
+    background:#d8d8d8;
+}
+
+.dataTables_wrapper table thead th.sorting_asc,  /* .dataTables_wrapper table thead th.sorting_asc, */
+.dataTables_wrapper table thead th.sorting_desc, /* .dataTables_wrapper table thead th.sorting_desc, */
+.dataTables_wrapper table thead th.sorting       /* .dataTables_wrapper table thead th.sorting */
+{
+    background-position:right center;
+    padding:10px 22px 10px 14px;
+}
+
+.dataTables_wrapper table thead th.sorting /* .dataTables_wrapper table thead th.sorting */
+{
+    background-image:url(../images/core/sort_padded.png);
+}
+
+.dataTables_wrapper table thead th.sorting_asc /* .dataTables_wrapper table thead th.sorting_asc */
+{
+    background-image:url(../images/core/sort_asc_padded.png);
+}
+
+.dataTables_wrapper table thead th.sorting_desc /* .dataTables_wrapper table thead th.sorting_desc */
+{
+    background-image:url(../images/core/sort_desc_padded.png);
+}
+
+div.dataTables_wrapper .dataTables_filter /* div.dataTables_wrapper .dataTables_filter */
+{
+    background:none;
+}
+
+div.dataTables_wrapper .dataTables_info /* div.dataTables_wrapper .dataTables_info */
+{
+    color:#000000;
+}
+
+div.dataTables_wrapper .dataTables_paginate /* div.dataTables_wrapper .dataTables_paginate */
+{
+    padding:0;
+    margin:8px;
+    border:1px solid #333333;
+
+    background:none;
+
+    -webkit-box-shadow:none;
+    -moz-box-shadow:none;
+    -o-box-shadow:none;
+    -khtml-box-shadow:none;
+    box-shadow:none;
+}
+
+/*div.dataTables_wrapper .dataTables_paginate div
+{
+    width:20px; height:20px;
+    float:left;
+    display:block;
+    cursor:pointer;
+}*/
+
+div.dataTables_wrapper .dataTables_paginate .paginate_button, /* div.dataTables_wrapper .dataTables_paginate .paginate_button, */
+div.dataTables_wrapper .dataTables_paginate .paginate_active  /* div.dataTables_wrapper .dataTables_paginate .paginate_active */
+{
+    padding:1px 15px;
+    border-right:none;
+}
+
+div.dataTables_wrapper .dataTables_paginate .paginate_button_disabled /* div.dataTables_wrapper .dataTables_paginate .paginate_button_disabled */
+{
+    color:#969696;
+}
+
+div.dataTables_wrapper .dataTables_paginate .paginate_active /* div.dataTables_wrapper .dataTables_paginate .paginate_active */
+{
+    color:#ffffff;
+    border-right:1px solid #232323;
+    border-left:1px solid #666;
+    border-left:1px solid rgba(255, 255, 255, 0.15);
+    background-image:none;
+
+    -webkit-box-shadow:none;
+    -moz-box-shadow:none;
+    -o-box-shadow:none;
+    -khtml-box-shadow:none;
+    box-shadow:none;
+}
+
+/* 960 grid (fluid.css) */
+.grid_1,.grid_2,.grid_3,.grid_4,.grid_5,.grid_6,.grid_7,.grid_8,.grid_full /* .grid_1,.grid_2,.grid_3,.grid_4,.grid_5,.grid_6,.grid_7,.grid_8,.grid_full */
+{
+    margin-left:3px;
+    margin-right:auto;
+}
+
+/* MWS theme (mws.theme.css) */
+
+div#mws-sidebar-bg,                                                  /* div#mws-sidebar-bg, */
+div#mws-header,                                                      /* div#mws-header, */
+.mws-panel .mws-panel-header,                                        /* .mws-panel .mws-panel-header, */
+div#mws-error-container,                                             /* div#mws-error-container, */
+div#mws-login,                                                       /* div#mws-login, */
+div#mws-login .mws-login-lock,                                       /* div#mws-login .mws-login-lock, */
+.ui-accordion .ui-accordion-header,                                  /* .ui-accordion .ui-accordion-header, */
+.ui-tabs .ui-tabs-nav,                                               /* .ui-tabs .ui-tabs-nav, */
+.ui-datepicker,                                                      /* .ui-datepicker, */
+.fc-event-skin,                                                      /* .fc-event-skin, */
+.ui-dialog .ui-dialog-titlebar,                                      /* .ui-dialog .ui-dialog-titlebar, */
+div.jGrowl div.jGrowl-notification, div.jGrowl div.jGrowl-closer,    /* div.jGrowl div.jGrowl-notification, div.jGrowl div.jGrowl-closer, */
+div#mws-user-tools .mws-dropdown-menu .mws-dropdown-box,             /* div#mws-user-tools .mws-dropdown-menu .mws-dropdown-box, */
+div#mws-user-tools .mws-dropdown-menu.toggled a.mws-dropdown-trigger /* div#mws-user-tools .mws-dropdown-menu.toggled a.mws-dropdown-trigger */
+{
+    background-color:#1C76BC;
+}
+
+div#mws-sidebar-bg
+{
+    background-color:#ffffff;
+}
+
+div#mws-login,
+div#mws-login .mws-login-lock
+{
+    background-color:transparent;
+}
+
+div#mws-header /* div#mws-header */
+{
+    background-color:white;
+    border-color:#1C76BC;
+}
+
+.mws-panel .mws-panel-header span,                                   /* .mws-panel .mws-panel-header span, */
+div#mws-navigation ul li.active a,                                   /* div#mws-navigation ul li.active a, */
+div#mws-navigation ul li.active span,                                /* div#mws-navigation ul li.active span, */
+div#mws-user-tools #mws-username,                                    /* div#mws-user-tools #mws-username, */
+div#mws-navigation ul li span.mws-nav-tooltip,                       /* div#mws-navigation ul li span.mws-nav-tooltip, */
+div#mws-user-tools #mws-user-info #mws-user-functions #mws-username, /* div#mws-user-tools #mws-user-info #mws-user-functions #mws-username, */
+.ui-dialog .ui-dialog-title,                                         /* .ui-dialog .ui-dialog-title, */
+.ui-state-default,                                                   /* .ui-state-default, */
+.ui-state-active,                                                    /* .ui-state-active, */
+.ui-state-hover,                                                     /* .ui-state-hover, */
+.ui-state-focus,                                                     /* .ui-state-focus, */
+.ui-state-default a,                                                 /* .ui-state-default a, */
+.ui-state-active a,                                                  /* .ui-state-active a, */
+.ui-state-hover a,                                                   /* .ui-state-hover a, */
+.ui-state-focus a                                                    /* .ui-state-focus a */
+{
+    font-weight:bold;
+    color:#323232;
+    text-shadow:none;
+}
+
+.mws-panel .mws-panel-header span
+{
+    color:white;
+    text-shadow:1px 1px 1px rgba(0, 0, 0, 0.4);
+}
+
+.ui-dialog .ui-dialog-title
+{
+    color:white !important;
+}
+
+div#mws-searchbox input.mws-search-submit,                               /* div#mws-searchbox input.mws-search-submit, */
+.mws-panel .mws-panel-header .mws-collapse-button span,                  /* .mws-panel .mws-panel-header .mws-collapse-button span, */
+div.dataTables_wrapper .dataTables_paginate .paginate_disabled_previous, /* div.dataTables_wrapper .dataTables_paginate .paginate_disabled_previous, */
+div.dataTables_wrapper .dataTables_paginate .paginate_enabled_previous,  /* div.dataTables_wrapper .dataTables_paginate .paginate_enabled_previous,  */
+div.dataTables_wrapper .dataTables_paginate .paginate_disabled_next,     /* div.dataTables_wrapper .dataTables_paginate .paginate_disabled_next, */
+div.dataTables_wrapper .dataTables_paginate .paginate_enabled_next,      /* div.dataTables_wrapper .dataTables_paginate .paginate_enabled_next, */
+div.dataTables_wrapper .dataTables_paginate .paginate_active,            /* div.dataTables_wrapper .dataTables_paginate .paginate_active, */
+.mws-table tbody tr.odd:hover td,                                        /* .mws-table tbody tr.odd:hover td, */
+.mws-table tbody tr.even:hover td,                                       /* .mws-table tbody tr.even:hover td, */
+.mws-table tbody tr.odd:hover td a,
+.mws-table tbody tr.even:hover td a,
+.fc-state-highlight,                                                     /* .fc-state-highlight,*/
+.ui-slider-horizontal .ui-slider-range,                                  /* .ui-slider-horizontal .ui-slider-range, */
+.ui-slider-vertical .ui-slider-range,                                    /* .ui-slider-vertical .ui-slider-range, */
+.ui-progressbar .ui-progressbar-value,                                   /* .ui-progressbar .ui-progressbar-value, */
+.ui-datepicker td.ui-datepicker-current-day,                             /* .ui-datepicker td.ui-datepicker-current-day, */
+.ui-datepicker .ui-datepicker-prev .ui-icon,                             /* .ui-datepicker .ui-datepicker-prev .ui-icon, */
+.ui-datepicker .ui-datepicker-next .ui-icon,                             /* .ui-datepicker .ui-datepicker-next .ui-icon, */
+.ui-accordion-header .ui-icon,                                           /* .ui-accordion-header .ui-icon, */
+.ui-dialog-titlebar-close .ui-icon                                       /* .ui-dialog-titlebar-close .ui-icon*/
+{
+    background-color:#1C76BC !important;
+    color: white !important;
+}
+
+.ui-dialog .ui-dialog-titlebar-close span
+{
+    background-color: white !important;
+}
+
+div.dataTables_wrapper .dataTables_paginate .paginate_active
+{
+    background-color:#444 !important;
+}
+
+#sub-panel-link
+{
+    margin:4px 6px 0 0;
+    color:#4682B4;
+}
+
+.existing-account-link
+{
+    line-height:34px;
+}
+
+#enrich-account-quickbutton
+{
+    margin:0;
+    padding-bottom:5px;
+}
+
+/* 960 grid (text.css) */
+.no-bottom-radius
+{
+  -webkit-border-bottom-left-radius : 0px !important;
+  -webkit-border-bottom-right-radius: 0px !important;
+  -moz-border-radius-bottomleft     : 0px !important;
+  -moz-border-radius-bottomright    : 0px !important;
+  border-bottom-left-radius         : 0px !important;
+  border-bottom-right-radius        : 0px !important;
+}
+
+a
+{
+    color:#4682B4;
+}
+
+a:hover
+{
+    color:#1C76BC;
+}
+
+.no-decoration
+{
+    text-decoration:none;
+}
+
+h1, h2, h3 {
+  color:#1C76BC;
+}
+
+h4, h5, h6 {
+  color:#777777;
+}
+
+p, dl, hr, h1, h2, h3, h4, h5, h6, ol, ul, pre, table, address, fieldset, figure
+{
+    margin-bottom:16px;
+}
+
+/**
+ *     jQuery UI Accordion (jquery.ui.accordion.css)
+ */
+.ui-accordion .ui-accordion-header /* .ui-accordion .ui-accordion-header */
+{
+    background:url(../images/core/mws-panel-header-bg.png) repeat-x;
+}
+
+/**
+ *     jQuery UI Datepicker (jquery.ui.datepicker.css)
+ */
+.ui-datepicker /* .ui-datepicker */
+{
+    background-color:white;
+    border:1px solid #777777;
+    width: 17em;
+/*    padding: .2em .2em 0;*/
+    display: none;
+}
+
+.ui-datepicker .ui-datepicker-header /* .ui-datepicker .ui-datepicker-header */
+{
+    background:#1C76BC;
+    color:#ffffff;
+
+    -webkit-box-shadow:none;
+    -moz-box-shadow:none;
+    -o-box-shadow:none;
+    -khtml-box-shadow:none;
+    box-shadow:none;
+}
+
+.ui-datepicker table /* .ui-datepicker table */
+{
+    margin:0 0 .4em;
+    font-size:.9em;
+}
+
+.ui-datepicker table thead /* .ui-datepicker table thead */
+{
+    background:none;
+}
+
+.ui-datepicker th /* .ui-datepicker th */
+{
+    padding:.7em .3em;
+    font-weight:bold;
+    border:0;
+    color:#323232;
+}
+
+.ui-datepicker td /* .ui-datepicker td */
+{
+    border:0;
+    background-color:#eae8f1;
+    text-align:center;
+}
+
+.ui-datepicker td span, .ui-datepicker td a /* .ui-datepicker td span, .ui-datepicker td a */
+{
+    text-align:inherit;
+}
+
+.ui-datepicker td span, .ui-datepicker td a:hover,
+.ui-datepicker .ui-state-highlight, .ui-widget-content .ui-state-highlight /* .ui-datepicker .ui-state-highlight, .ui-widget-content .ui-state-highlight */
+{
+    border-color:#1C76BC;
+    color:#1C76BC !important;
+}
+
+.ui-datepicker td.ui-state-disabled /* .ui-datepicker td.ui-state-disabled */
+{
+    background-color:#EAE8F1;
+    opacity:.35;
+    filter:Alpha(35);
+}
+
+.ui-datepicker .ui-state-active
+{
+    color:#ffffff !important;
+}
+
+.ui-datepicker .ui-state-active.ui-state-hover {
+    color:#ffffff !important;
+}
+
+.ui-datepicker .ui-datepicker-next .ui-icon-circle-triangle-e,
+.ui-datepicker .ui-datepicker-prev .ui-icon-circle-triangle-w {
+    background-color:#ffffff !important;
+}
+
+.ui-datepicker {
+    z-index:9999 !important;
+}
+
+/**
+ *     jQuery UI Dialog (jquery.ui.dialog.css)
+ */
+.ui-dialog .ui-dialog-titlebar /* .ui-dialog .ui-dialog-titlebar */
+{
+    margin:0;
+    background:url(../images/core/mws-panel-header-bg.png);
+
+    -webkit-border-radius:0;
+    -moz-border-radius:0;
+    -o-border-radius:0;
+    -khtml-border-radius:0;
+    border-radius:0;
+}
+
+.ui-dialog .ui-dialog-titlebar-close span /* .ui-dialog .ui-dialog-titlebar-close span */
+{
+    background-color:white;
+}
+
+.ui-dialog .ui-dialog-content /* .ui-dialog .ui-dialog-content */
+{
+    -webkit-border-radius:0;
+    -moz-border-radius:0;
+    -o-border-radius:0;
+    -khtml-border-radius:0;
+    border-radius:0;
+}
+
+/**
+ *     jQuery UI Tabs (jquery.ui.tabs.css)
+ */
+.ui-tabs .ui-tabs-nav li /* .ui-tabs .ui-tabs-nav li */
+{
+    border:1px solid #bcbcbc;
+    background-color:#eaeaea;
+}
+
+.ui-tabs .ui-tabs-nav li a /* .ui-tabs .ui-tabs-nav li a */
+{
+    padding:5px 1em !important;
+    color:#777777;
+}
+
+.ui-tabs .ui-tabs-nav li.ui-tabs-selected /* .ui-tabs .ui-tabs-nav li.ui-tabs-selected */
+{
+    background-color:#ffffff;
+}
+
+.ui-tabs .ui-tabs-panel /* .ui-tabs .ui-tabs-panel */
+{
+    border-top:1px solid #BCBCBC;
+    background-color:#ffffff;
+}
+
+.ui-tabs .ui-tabs-nav /* .ui-tabs .ui-tabs-nav */
+{
+    background:none !important;
+}
+
+/**
+ *     jQuery UI CSS Framework (jquery.ui.theme.css)
+ */
+.ui-widget-content, .ui-widget-header /* .ui-widget-content, .ui-widget-content a */
+{
+    color:#323232;
+}
+
+.ui-widget-content a, .ui-widget-header a /* .ui-widget-header, .ui-widget-header a */
+{
+    color:#4682B4;
+}
+
+/**
+ *     Other
+ */
+div#mws-navigation ul li a.i-32,
+div#mws-navigation ul li span.i-32 {
+    padding-left: 40px;
+}
+
+.mws-panel-header a.i-32 {
+    display: inline-block;
+    height: 32px;
+    width: 32px;
+    background-position: left -4px;
+}
+
+textarea.single-line,
+.single-line textarea {
+    height: 31px;
+}
+
+.customfile {
+    padding: 4px 7px;
+}