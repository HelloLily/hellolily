--- conflicted
+++ resolved
@@ -1,617 +1,308 @@
-<<<<<<< HEAD
-function enableChosen(elem) {
-    /* Chosen Select Box Plugin */
-    $(elem).find("select.chzn-select:visible").not('.chzn-select-no-search').chosen();
-    $(elem).find("select.chzn-select-no-search:visible").chosen({disable_search_threshold: 999999});
-}
-
-function enableValidate(elem) {
-//    /* JQuery validate plugin */
-//    $(elem).validate({
-//    success: function (label) {
-//        console.log($(label).parent().prev().hasClass('field_error'));
-//
-//        if( $(label).parent().prev().hasClass('field_error') ) {
-//
-//        }
-//
-//        if($(label).parent().prev().hasClass('field_error')) {
-//            $(label).parent().prev().children('input').unwrap();
-//        }
-//        $(label).parent().remove();
-//        $(label).remove();
-//    },
-//
-//    errorElement: "li",
-//        errorPlacement: function(error, element) {
-//            if(!$(element).parent().hasClass('field_error')) {
-//                $(element).wrap('<span class="field_error"></span>');
-//            }
-//            if(!$(element).parent().next().hasClass('mws-error')) {
-//                $('<div class="mws-error no_list_style_type"><ul class="errorlist"></ul></div>').insertAfter($(element).parent());
-//            }
-//            $(element).parent().next().append(error);
-//        }
-//    });
-}
-
-$(document).ready(function () {
-    /* Core JS Functions */
-
-    /* Collapsible Panels */
-    // $(".mws-panel.mws-collapsible.mws-collapsed .mws-panel-body").css("display", "none");
-    // $(".mws-panel.mws-collapsible .mws-panel-header")
-    // .append("<div class=\"mws-collapse-button mws-inset\"><span></span></div>")
-    // .find(".mws-collapse-button span")
-    // .live("click", function(event) {
-    // $(this)
-    // .parents(".mws-panel")
-    // .toggleClass("mws-collapsed")
-    // .find(".mws-panel-body")
-    // .slideToggle("fast");
-    // });
-
-    /* Side dropdown menu */
-    $("div#mws-navigation ul li a, div#mws-navigation ul li span").bind('click', function(event) {
-        if($(this).next('ul').size() !== 0) {
-            $(this).next('ul').slideToggle('fast', function() {
-                $(this).toggleClass('closed');
-            });
-            event.preventDefault();
-        }
-    });
-
-    if( $.datepicker ) {
-        $.datepicker.setDefaults({
-            'dateFormat': 'dd/mm/yy'
-        });
-    }
-
-    // enable datepicker on rendered fields, hidden fields and fields retrieved with AJAX
-    $('form').on('click', '.expected_closing_date.datepicker', function(event){
-        if(! $(this).hasClass('hasDatepicker')) {
-            $(this).datepicker({ beforeShowDay: $.datepicker.noWeekends });
-            $(this).datepicker('show');
-        }
-
-        // prevent previously filled in dates to show up in front of the datepicker
-        $(this).attr("autocomplete", "off");
-
-        event.preventDefault();
-    });
-
-    /* Responsive Layout Script */
-    $("div#mws-navigation").live('click', function(event) {
-        if(event.target === this) {
-            $(this).toggleClass('toggled');
-        }
-    });
-
-    /* Form Messages */
-    // $(".mws-form-message").live("click", function() {
-    // $(this).animate({opacity:0}, function() {
-    // $(this).slideUp("medium", function() {
-    // $(this).css("opacity", '');
-    // });
-    // });
-    // });
-
-    /* Message & Notifications Dropdown */
-    // $("div#mws-user-tools .mws-dropdown-menu a").click(function(event) {
-        // $(".mws-dropdown-menu.toggled").not($(this).parent()).removeClass("toggled");
-        // $(this).parent().toggleClass("toggled");
-        // event.preventDefault();
-    // });
-
-    // $('html').click(function(event) {
-        // if($(event.target).parents('.mws-dropdown-menu').size() == 0 ) {
-            // $(".mws-dropdown-menu").removeClass("toggled");
-        // }
-    // });
-
-    /* Side Menu Notification Class */
-    // $(".mws-nav-tooltip").addClass("mws-inset");
-
-    /* Table Row CSS Class */
-    $("table.mws-table tbody tr:even").addClass("even");
-    $("table.mws-table tbody tr:odd").addClass("odd");
-
-    /* Adding title attribute to table header, toolbar buttons and wizard navigation */
-    $("table.mws-table thead tr th, .mws-panel-toolbar ul li a, .mws-panel-toolbar ul li a span, .mws-wizard ul li a, .mws-wizard ul li span").each(function() {
-        $(this).attr('title', $(this).text());
-    });
-
-    /* File Input Styling */
-    if($.fn.customFileInput) {
-        $("input[type='file']").customFileInput();
-    }
-
-    /* Chosen */
-    if($.fn.chosen) {
-        enableChosen($('body'));
-    }
-
-    /* Elastic (auto grow) */
-    if( $.fn.elastic ) {
-        $('textarea').elastic();
-    }
-
-    /* Tooltips */
-    // if($.fn.tipsy) {
-        // var gravity = ['n', 'ne', 'e', 'se', 's', 'sw', 'w', 'nw'];
-        // for(var i in gravity)
-        // $(".mws-tooltip-"+gravity[i]).tipsy({gravity: gravity[i]});
-    //
-    // $('input[title], select[title], textarea[title]').tipsy({trigger: 'focus', gravity: 'w'});
-    // }
-
-    /* Dual List Box */
-    // if($.configureBoxes) {
-        // $.configureBoxes();
-        // }
-
-    /* Placeholders for browsers without support for the placeholder attribute */
-    if($.fn.placeholder) {
-        $('[placeholder]').placeholder();
-    }
-
-    /* Enable tabs on this class */
-    if($.fn.tabs) {
-        $(".mws-tabs").tabs();
-    }
-
-    /* Submit the form on ctrl + enter in any input field (including textarea/checkbox/radiobutton/select) */
-    $('form.mws-form :input').live('keydown', function(event) {
-        var form = $(this).closest('form');
-        submit_form_on_ctrl_enter(event, form);
-    });
-
-    /* Re-index tabbale elements on page load */
-    if($.tabthisbody) {
-        $.tabthisbody();
-    }
-
-    /* Defaults for jGrowl */
-    if($.jGrowl) {
-        $.jGrowl.defaults.closerTemplate = '<div>[ close all ]</div>';
-        $.jGrowl.defaults.position = 'bottom-right';
-        $.jGrowl.defaults.sticky = false;
-        $.jGrowl.defaults.glue = 'after';
-        $.jGrowl.defaults.themeState = '';
-        $.jGrowl.defaults.pool = 2;
-        $.jGrowl.defaults.beforeOpen = function(notification,message,o,container) {
-            if( $(notification).find('a').length == 0 ) {
-                $(notification).click(function() {
-                    $(this).trigger('jGrowl.beforeClose');
-                });
-            } else {
-                $(notification).dblclick(function () {
-                    $(this).trigger('jGrowl.beforeClose');
-                });
-            }
-        };
-    }
-
-    /* General config for delete dialog */
-    if($.fn.dialog) {
-        // delete account
-        $('.link.delete').click(function (event) {
-            var pkRegex = new RegExp('(\\d+)');
-            var pk = pkRegex.exec($(this).attr('id'));
-            var dialog = $('#dialog-' + pk)[0];
-            if (dialog) {
-                $('#dialog-' + pk).dialog('open');
-            } else {
-                var location = $(this).attr('href');
-                $('#dialog-delete-generic form').attr('action', location);
-                $('#dialog-delete-generic').dialog('open');
-            }
-            event.preventDefault();
-        });
-
-        // transform div into delete dialog
-        $('.dialog.delete, #dialog-delete-generic').dialog({
-            autoOpen: false,
-            modal: true,
-            width: 350,
-            buttons: [
-            {
-                'class': 'mws-button red float-left',
-                text: gettext('No'),
-                click: function() {
-                    // cancel form on NO
-                    $(this).dialog('close');
-                }
-            },
-            {
-                'class': 'mws-button green',
-                text: gettext('Yes'),
-                click: function() {
-                    // submit form on YES
-                    $(this).find('form').submit();
-                }
-            }
-            ]
-        });
-
-        $("#loadingDialog").dialog({
-            autoOpen: false,
-            title: gettext('Please wait...'),
-            modal: true,
-            width: "320",
-            closeOnEscape: false,
-            resizable: false,
-            open: function(event, ui) {
-                $(this).parent().children().children('.ui-dialog-titlebar-close').hide();
-            }
-        });
-
-        $("#successDialog").dialog({
-            autoOpen: false,
-            title: gettext('Success'),
-            modal: true,
-            width: "320",
-            buttons: [{
-            text: gettext('Close'),
-            click: function() {
-            $( this ).dialog( "close" );
-            }}]
-        });
-
-        $("#errorDialog").dialog({
-            autoOpen: false,
-            title: gettext('Error'),
-            modal: true,
-            width: "320",
-            buttons: [{
-                text: gettext('Close'),
-                click: function() {
-                    $( this ).dialog( "close" );
-            }}]
-        });
-    }
-
-//    $('form').validate({
-//        rules: {
-//            input: {
-//                required: true,
-//            }
-//        },
-//        submitHandler: function(form) {
-//            console.log('valid');
-//        },
-//        invalidHandler: function(form, validator) {
-//            console.log('invalid');
-//        }
-//    });
-
-    if($.fn.validate) {
-        $("form").each(function () {
-            enableValidate($(this))
-        });
-    }
-
-    if($.fn.password_strength) {
-        // keep track of password strength
-        $('#id_password, #id_new_password1').password_strength({
-            'minLength':6,
-            'container':'#password_strength',
-            'textContainer':'#password-text',
-            'texts':{
-                1:gettext('Too weak'),
-                2:gettext('Weak password'),
-                3:gettext('Normal strength'),
-                4:gettext('Strong password'),
-                5:gettext('Very strong password')
-            }
-        });
-    }
-});
-=======
-function enableChosen(elem) {
-	/* Chosen Select Box Plugin */
-	$(elem).find("select.chzn-select:visible").not('.chzn-select-no-search').chosen();
-	$(elem).find("select.chzn-select-no-search:visible").chosen({disable_search_threshold: 999999});
-}
-
-function enableValidate(elem) {
-	/* JQuery validate plugin */
-	// 	$(elem).validate({
-	// 		success: function (label) {
-	// 			console.log($(label).parent().prev().hasClass('field_error'));
-
-	// 			if( $(label).parent().prev().hasClass('field_error') ) {
-
-	// 			}
-
-	// 			if($(label).parent().prev().hasClass('field_error')) {
-	// 				$(label).parent().prev().children('input').unwrap();
-	// 			}
-	// 			$(label).parent().remove();
-	// 			$(label).remove();
-	// 		},
-	// 		errorElement: "li",
-	// 		errorPlacement: function(error, element) {
-	// 			if(!$(element).parent().hasClass('field_error')) {
-	// 				$(element).wrap('<span class="field_error"></span>');
-	// 			}
-	// 			if(!$(element).parent().next().hasClass('mws-error')) {
-	// 				$('<div class="mws-error no_list_style_type"><ul class="errorlist"></ul></div>').insertAfter($(element).parent());
-	// 			}
-	// 			$(element).parent().next().append(error);
-	// 		}
-	// 	});
-}
-
-$(document).ready(function() {
-	/* Core JS Functions */
-
-	/* Collapsible Panels */
-	// $(".mws-panel.mws-collapsible.mws-collapsed .mws-panel-body").css("display", "none");
-	// $(".mws-panel.mws-collapsible .mws-panel-header")
-		// .append("<div class=\"mws-collapse-button mws-inset\"><span></span></div>")
-		// .find(".mws-collapse-button span")
-		// .live("click", function(event) {
-			// $(this)
-				// .parents(".mws-panel")
-				// .toggleClass("mws-collapsed")
-				// .find(".mws-panel-body")
-				// .slideToggle("fast");
-		// });
-
-	/* Side dropdown menu */
-	// $("div#mws-navigation ul li a, div#mws-navigation ul li span")
-	// .bind('click', function(event) {
-		// if($(this).next('ul').size() !== 0) {
-			// $(this).next('ul').slideToggle('fast', function() {
-				// $(this).toggleClass('closed');
-			// });
-			// event.preventDefault();
-		// }
-	// });
-	
-	if( $.datepicker ) {
-    	$.datepicker.setDefaults({
-            'dateFormat': 'dd/mm/yy'
-        });
-    }
-	
-    // enable datepicker on rendered fields, hidden fields and fields retrieved with AJAX
-    $('form').on('click', '.expected_closing_date.datepicker', function(event){
-        if(! $(this).hasClass('hasDatepicker')) {
-            $(this).datepicker({ beforeShowDay: $.datepicker.noWeekends });
-            $(this).datepicker('show');
-        }
-        
-        // prevent previously filled in dates to show up in front of the datepicker
-        $(this).attr("autocomplete", "off");
-        
-        event.preventDefault();
-    });
-
-	/* Responsive Layout Script */
-	$("div#mws-navigation").live('click', function(event) {
-		if(event.target === this) {
-			$(this).toggleClass('toggled');
-		}
-	});
-
-	/* Form Messages */
-	// $(".mws-form-message").live("click", function() {
-		// $(this).animate({opacity:0}, function() {
-			// $(this).slideUp("medium", function() {
-				// $(this).css("opacity", '');
-			// });
-		// });
-	// });
-
-	/* Message & Notifications Dropdown */
-	// $("div#mws-user-tools .mws-dropdown-menu a").click(function(event) {
-		// $(".mws-dropdown-menu.toggled").not($(this).parent()).removeClass("toggled");
-		// $(this).parent().toggleClass("toggled");
-		// event.preventDefault();
-	// });
-
-	// $('html').click(function(event) {
-		// if($(event.target).parents('.mws-dropdown-menu').size() == 0 ) {
-			// $(".mws-dropdown-menu").removeClass("toggled");
-		// }
-	// });
-
-	/* Side Menu Notification Class */
-	// $(".mws-nav-tooltip").addClass("mws-inset");
-	
-    /* Table Row CSS Class */
-    $("table.mws-table tbody tr:even").addClass("even");
-    $("table.mws-table tbody tr:odd").addClass("odd");
-
-	/* Adding title attribute to table header, toolbar buttons and wizard navigation */
-	$("table.mws-table thead tr th, .mws-panel-toolbar ul li a, .mws-panel-toolbar ul li a span, .mws-wizard ul li a, .mws-wizard ul li span").each(function() {
-		$(this).attr('title', $(this).text());
-	});
-
-	/* File Input Styling */
-	if($.fn.customFileInput) {
-		$("input[type='file']").customFileInput();
-	}
-
-    /* Chosen */
-    if($.fn.chosen) {
-	   enableChosen($('body'));
-	}
-	
-	/* Elastic (auto grow) */
-    if( $.fn.elastic ) {
-        $('textarea:visible').elastic();
-    }
-
-	/* Tooltips */
-	// if($.fn.tipsy) {
-		// var gravity = ['n', 'ne', 'e', 'se', 's', 'sw', 'w', 'nw'];
-		// for(var i in gravity)
-			// $(".mws-tooltip-"+gravity[i]).tipsy({gravity: gravity[i]});
-// 
-		// $('input[title], select[title], textarea[title]').tipsy({trigger: 'focus', gravity: 'w'});
-	// }
-
-	/* Dual List Box */
-	// if($.configureBoxes) {
-		// $.configureBoxes();
-	// }
-
-	/* Placeholders for browsers without support for the placeholder attribute */
-	if($.fn.placeholder) {
-		$('[placeholder]').placeholder();
-	}
-
-	/* Enable tabs on this class */
-	if($.fn.tabs) {
-        $(".mws-tabs").tabs();
-    }
-
-    /* Submit the form on ctrl + enter in any input field (including textarea/checkbox/radiobutton/select) */
-    $('form.mws-form :input').live('keydown', function(event) {
-    	var form = $(this).closest('form');
-    	submit_form_on_ctrl_enter(event, form);
-    });
-
-    /* Re-index tabbale elements on page load */
-    if($.tabthisbody) {
-        $.tabthisbody();
-    }
-
-    /* Defaults for jGrowl */
-    if($.jGrowl) {
-        $.jGrowl.defaults.closerTemplate = '<div>[ close all ]</div>';
-        $.jGrowl.defaults.position = 'bottom-right';
-        $.jGrowl.defaults.sticky = false;
-        $.jGrowl.defaults.glue = 'after';
-        $.jGrowl.defaults.themeState = '';
-        $.jGrowl.defaults.pool = 2;
-        $.jGrowl.defaults.beforeOpen = function(notification,message,o,container) {
-            if( $(notification).find('a').length == 0 ) {
-                $(notification).click(function() {
-                    $(this).trigger('jGrowl.beforeClose');
-                });
-            } else {
-                $(notification).dblclick(function() {
-                    $(this).trigger('jGrowl.beforeClose');
-                });
-            }
-        };
-    }
-    
-    /* General config for delete dialog */
-    if($.fn.dialog) {
-        // delete account
-        $('.link.delete').click(function(event) {
-            var pkRegex = new RegExp('(\\d+)');
-            var pk = pkRegex.exec($(this).attr('id'));
-            var dialog = $('#dialog-' + pk)[0];
-            if(dialog) {
-                $('#dialog-' + pk).dialog('open');
-            } else {
-                var location = $(this).attr('href');
-                $('#dialog-delete-generic form').attr('action', location);
-                $('#dialog-delete-generic').dialog('open');
-            }
-            
-            event.preventDefault();
-        });
-        // transform div into delete dialog
-        $('.dialog.delete, #dialog-delete-generic').dialog({
-            autoOpen: false,
-            modal: true,
-            width: 350,
-            buttons: [
-                {
-                    'class': 'mws-button red float-left',
-                    text: gettext('No'),
-                    click: function() {
-                        // cancel form on NO
-                        $(this).dialog('close');
-                    }
-                },
-                {
-                    'class': 'mws-button green',
-                    text: gettext('Yes'),
-                    click: function() {
-                        // submit form on YES
-                        $(this).find('form').submit();
-                    }
-                }
-            ]
-        });
-        
-        $("#loadingDialog").dialog({
-            autoOpen: false,
-            title: gettext('Please wait...'),
-            modal: true,
-            width: "320",
-            closeOnEscape: false,
-            resizable: false,
-            open: function(event, ui) { $(this).parent().children().children('.ui-dialog-titlebar-close').hide(); }
-        });
-
-        $("#successDialog").dialog({
-            autoOpen: false,
-            title: gettext('Success'),
-            modal: true,
-            width: "320",
-            buttons: [{
-                text: gettext('Close'),
-                click: function() {
-                    $( this ).dialog( "close" );
-                }}]
-        });
-
-        $("#errorDialog").dialog({
-            autoOpen: false,
-            title: gettext('Error'),
-            modal: true,
-            width: "320",
-            buttons: [{
-                text: gettext('Close'),
-                click: function() {
-                    $( this ).dialog( "close" );
-                }}]
-        });
-    }
-    
-	// $('form').validate({
-	// 	rules: {
-	// 		input: {
-	// 			required: true,
-	// 		}
-	// 	},
-	// 	submitHandler: function(form) {
-	// 		console.log('valid');
-	// 	},
-	// 	invalidHandler: function(form, validator) {
-	// 		console.log('invalid');
-	// 	}
-	// });
-
-    if($.fn.validate) {
-    	$("form").each(function() {
-    		enableValidate($(this))
-    	});
-	}
-	
-	if($.fn.password_strength) {
-	    // keep track of password strength
-        $('#id_password, #id_new_password1').password_strength({
-           'minLength':6,
-           'container':'#password_strength',
-           'textContainer':'#password-text',
-           'texts' : {
-               1 : gettext('Too weak'),
-               2 : gettext('Weak password'),
-               3 : gettext('Normal strength'),
-               4 : gettext('Strong password'),
-               5 : gettext('Very strong password')
-           }
-        });
-	}
-});
->>>>>>> e68a5ce2
+function enableChosen(elem) {
+    /* Chosen Select Box Plugin */
+    $(elem).find("select.chzn-select:visible").not('.chzn-select-no-search').chosen();
+    $(elem).find("select.chzn-select-no-search:visible").chosen({disable_search_threshold: 999999});
+}
+
+function enableValidate(elem) {
+//    /* JQuery validate plugin */
+//    $(elem).validate({
+//    success: function (label) {
+//        console.log($(label).parent().prev().hasClass('field_error'));
+//
+//        if( $(label).parent().prev().hasClass('field_error') ) {
+//
+//        }
+//
+//        if($(label).parent().prev().hasClass('field_error')) {
+//            $(label).parent().prev().children('input').unwrap();
+//        }
+//        $(label).parent().remove();
+//        $(label).remove();
+//    },
+//
+//    errorElement: "li",
+//        errorPlacement: function(error, element) {
+//            if(!$(element).parent().hasClass('field_error')) {
+//                $(element).wrap('<span class="field_error"></span>');
+//            }
+//            if(!$(element).parent().next().hasClass('mws-error')) {
+//                $('<div class="mws-error no_list_style_type"><ul class="errorlist"></ul></div>').insertAfter($(element).parent());
+//            }
+//            $(element).parent().next().append(error);
+//        }
+//    });
+}
+
+$(document).ready(function () {
+    /* Core JS Functions */
+
+    /* Collapsible Panels */
+    // $(".mws-panel.mws-collapsible.mws-collapsed .mws-panel-body").css("display", "none");
+    // $(".mws-panel.mws-collapsible .mws-panel-header")
+    // .append("<div class=\"mws-collapse-button mws-inset\"><span></span></div>")
+    // .find(".mws-collapse-button span")
+    // .live("click", function(event) {
+    // $(this)
+    // .parents(".mws-panel")
+    // .toggleClass("mws-collapsed")
+    // .find(".mws-panel-body")
+    // .slideToggle("fast");
+    // });
+
+    /* Side dropdown menu */
+    $("div#mws-navigation ul li a, div#mws-navigation ul li span").bind('click', function(event) {
+        if($(this).next('ul').size() !== 0) {
+            $(this).next('ul').slideToggle('fast', function() {
+                $(this).toggleClass('closed');
+            });
+            event.preventDefault();
+        }
+    });
+
+    if( $.datepicker ) {
+        $.datepicker.setDefaults({
+            'dateFormat': 'dd/mm/yy'
+        });
+    }
+
+    // enable datepicker on rendered fields, hidden fields and fields retrieved with AJAX
+    $('form').on('click', '.expected_closing_date.datepicker', function(event){
+        if(! $(this).hasClass('hasDatepicker')) {
+            $(this).datepicker({ beforeShowDay: $.datepicker.noWeekends });
+            $(this).datepicker('show');
+        }
+
+        // prevent previously filled in dates to show up in front of the datepicker
+        $(this).attr("autocomplete", "off");
+
+        event.preventDefault();
+    });
+
+    /* Responsive Layout Script */
+    $("div#mws-navigation").live('click', function(event) {
+        if(event.target === this) {
+            $(this).toggleClass('toggled');
+        }
+    });
+
+    /* Form Messages */
+    // $(".mws-form-message").live("click", function() {
+    // $(this).animate({opacity:0}, function() {
+    // $(this).slideUp("medium", function() {
+    // $(this).css("opacity", '');
+    // });
+    // });
+    // });
+
+    /* Message & Notifications Dropdown */
+    // $("div#mws-user-tools .mws-dropdown-menu a").click(function(event) {
+        // $(".mws-dropdown-menu.toggled").not($(this).parent()).removeClass("toggled");
+        // $(this).parent().toggleClass("toggled");
+        // event.preventDefault();
+    // });
+
+    // $('html').click(function(event) {
+        // if($(event.target).parents('.mws-dropdown-menu').size() == 0 ) {
+            // $(".mws-dropdown-menu").removeClass("toggled");
+        // }
+    // });
+
+    /* Side Menu Notification Class */
+    // $(".mws-nav-tooltip").addClass("mws-inset");
+
+    /* Table Row CSS Class */
+    $("table.mws-table tbody tr:even").addClass("even");
+    $("table.mws-table tbody tr:odd").addClass("odd");
+
+    /* Adding title attribute to table header, toolbar buttons and wizard navigation */
+    $("table.mws-table thead tr th, .mws-panel-toolbar ul li a, .mws-panel-toolbar ul li a span, .mws-wizard ul li a, .mws-wizard ul li span").each(function() {
+        $(this).attr('title', $(this).text());
+    });
+
+    /* File Input Styling */
+    if($.fn.customFileInput) {
+        $("input[type='file']").customFileInput();
+    }
+
+    /* Chosen */
+    if($.fn.chosen) {
+        enableChosen($('body'));
+    }
+
+    /* Elastic (auto grow) */
+    if( $.fn.elastic ) {
+        $('textarea:visible').elastic();
+    }
+
+    /* Tooltips */
+    // if($.fn.tipsy) {
+        // var gravity = ['n', 'ne', 'e', 'se', 's', 'sw', 'w', 'nw'];
+        // for(var i in gravity)
+        // $(".mws-tooltip-"+gravity[i]).tipsy({gravity: gravity[i]});
+    //
+    // $('input[title], select[title], textarea[title]').tipsy({trigger: 'focus', gravity: 'w'});
+    // }
+
+    /* Dual List Box */
+    // if($.configureBoxes) {
+        // $.configureBoxes();
+        // }
+
+    /* Placeholders for browsers without support for the placeholder attribute */
+    if($.fn.placeholder) {
+        $('[placeholder]').placeholder();
+    }
+
+    /* Enable tabs on this class */
+    if($.fn.tabs) {
+        $(".mws-tabs").tabs();
+    }
+
+    /* Submit the form on ctrl + enter in any input field (including textarea/checkbox/radiobutton/select) */
+    $('form.mws-form :input').live('keydown', function(event) {
+        var form = $(this).closest('form');
+        submit_form_on_ctrl_enter(event, form);
+    });
+
+    /* Re-index tabbale elements on page load */
+    if($.tabthisbody) {
+        $.tabthisbody();
+    }
+
+    /* Defaults for jGrowl */
+    if($.jGrowl) {
+        $.jGrowl.defaults.closerTemplate = '<div>[ close all ]</div>';
+        $.jGrowl.defaults.position = 'bottom-right';
+        $.jGrowl.defaults.sticky = false;
+        $.jGrowl.defaults.glue = 'after';
+        $.jGrowl.defaults.themeState = '';
+        $.jGrowl.defaults.pool = 2;
+        $.jGrowl.defaults.beforeOpen = function(notification,message,o,container) {
+            if( $(notification).find('a').length == 0 ) {
+                $(notification).click(function() {
+                    $(this).trigger('jGrowl.beforeClose');
+                });
+            } else {
+                $(notification).dblclick(function () {
+                    $(this).trigger('jGrowl.beforeClose');
+                });
+            }
+        };
+    }
+
+    /* General config for delete dialog */
+    if($.fn.dialog) {
+        // delete account
+        $('.link.delete').click(function (event) {
+            var pkRegex = new RegExp('(\\d+)');
+            var pk = pkRegex.exec($(this).attr('id'));
+            var dialog = $('#dialog-' + pk)[0];
+            if (dialog) {
+                $('#dialog-' + pk).dialog('open');
+            } else {
+                var location = $(this).attr('href');
+                $('#dialog-delete-generic form').attr('action', location);
+                $('#dialog-delete-generic').dialog('open');
+            }
+            event.preventDefault();
+        });
+
+        // transform div into delete dialog
+        $('.dialog.delete, #dialog-delete-generic').dialog({
+            autoOpen: false,
+            modal: true,
+            width: 350,
+            buttons: [
+            {
+                'class': 'mws-button red float-left',
+                text: gettext('No'),
+                click: function() {
+                    // cancel form on NO
+                    $(this).dialog('close');
+                }
+            },
+            {
+                'class': 'mws-button green',
+                text: gettext('Yes'),
+                click: function() {
+                    // submit form on YES
+                    $(this).find('form').submit();
+                }
+            }
+            ]
+        });
+
+        $("#loadingDialog").dialog({
+            autoOpen: false,
+            title: gettext('Please wait...'),
+            modal: true,
+            width: "320",
+            closeOnEscape: false,
+            resizable: false,
+            open: function(event, ui) {
+                $(this).parent().children().children('.ui-dialog-titlebar-close').hide();
+            }
+        });
+
+        $("#successDialog").dialog({
+            autoOpen: false,
+            title: gettext('Success'),
+            modal: true,
+            width: "320",
+            buttons: [{
+            text: gettext('Close'),
+            click: function() {
+            $( this ).dialog( "close" );
+            }}]
+        });
+
+        $("#errorDialog").dialog({
+            autoOpen: false,
+            title: gettext('Error'),
+            modal: true,
+            width: "320",
+            buttons: [{
+                text: gettext('Close'),
+                click: function() {
+                    $( this ).dialog( "close" );
+            }}]
+        });
+    }
+
+//    $('form').validate({
+//        rules: {
+//            input: {
+//                required: true,
+//            }
+//        },
+//        submitHandler: function(form) {
+//            console.log('valid');
+//        },
+//        invalidHandler: function(form, validator) {
+//            console.log('invalid');
+//        }
+//    });
+
+    if($.fn.validate) {
+        $("form").each(function () {
+            enableValidate($(this))
+        });
+    }
+
+    if($.fn.password_strength) {
+        // keep track of password strength
+        $('#id_password, #id_new_password1').password_strength({
+            'minLength':6,
+            'container':'#password_strength',
+            'textContainer':'#password-text',
+            'texts':{
+                1:gettext('Too weak'),
+                2:gettext('Weak password'),
+                3:gettext('Normal strength'),
+                4:gettext('Strong password'),
+                5:gettext('Very strong password')
+            }
+        });
+    }
+});