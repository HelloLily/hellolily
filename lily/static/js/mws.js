function enableChosen(elem) {
    /* Chosen Select Box Plugin */
    $(elem).find("select.chzn-select:visible").chosen();
    $(elem).find("select.chzn-select-no-search:visible").chosen({disable_search_threshold:999999});
}

function enableValidate(elem) {
//    /* JQuery validate plugin */
//    $(elem).validate({
//    success: function (label) {
//        console.log($(label).parent().prev().hasClass('field_error'));
//
//        if( $(label).parent().prev().hasClass('field_error') ) {
//
//        }
//
//        if($(label).parent().prev().hasClass('field_error')) {
//            $(label).parent().prev().children('input').unwrap();
//        }
//        $(label).parent().remove();
//        $(label).remove();
//    },
//
//    errorElement: "li",
//        errorPlacement: function(error, element) {
//            if(!$(element).parent().hasClass('field_error')) {
//                $(element).wrap('<span class="field_error"></span>');
//            }
//            if(!$(element).parent().next().hasClass('mws-error')) {
//                $('<div class="mws-error no_list_style_type"><ul class="errorlist"></ul></div>').insertAfter($(element).parent());
//            }
//            $(element).parent().next().append(error);
//        }
//    });
}

$(document).ready(function () {
    /* Core JS Functions */

    /* Collapsible Panels */
    // $(".mws-panel.mws-collapsible.mws-collapsed .mws-panel-body").css("display", "none");
    // $(".mws-panel.mws-collapsible .mws-panel-header")
    // .append("<div class=\"mws-collapse-button mws-inset\"><span></span></div>")
    // .find(".mws-collapse-button span")
    // .live("click", function(event) {
    // $(this)
    // .parents(".mws-panel")
    // .toggleClass("mws-collapsed")
    // .find(".mws-panel-body")
    // .slideToggle("fast");
    // });

    /* Side dropdown menu */
    $("div#mws-navigation ul li a, div#mws-navigation ul li span").bind('click', function(event) {
        if($(this).next('ul').size() !== 0) {
            $(this).next('ul').slideToggle('fast', function() {
                $(this).toggleClass('closed');
            });
            event.preventDefault();
        }
    });

    /* Responsive Layout Script */
    $("div#mws-navigation").live('click', function (event) {
        if (event.target === this) {
            $(this).toggleClass('toggled');
        }
    });

    /* Form Messages */
    // $(".mws-form-message").live("click", function() {
    // $(this).animate({opacity:0}, function() {
    // $(this).slideUp("medium", function() {
    // $(this).css("opacity", '');
    // });
    // });
    // });

    /* Message & Notifications Dropdown */
    // $("div#mws-user-tools .mws-dropdown-menu a").click(function(event) {
        // $(".mws-dropdown-menu.toggled").not($(this).parent()).removeClass("toggled");
        // $(this).parent().toggleClass("toggled");
        // event.preventDefault();
    // });

    // $('html').click(function(event) {
        // if($(event.target).parents('.mws-dropdown-menu').size() == 0 ) {
            // $(".mws-dropdown-menu").removeClass("toggled");
        // }
    // });

    /* Side Menu Notification Class */
    // $(".mws-nav-tooltip").addClass("mws-inset");

    /* Table Row CSS Class */
    $("table.mws-table tbody tr:even").addClass("even");
    $("table.mws-table tbody tr:odd").addClass("odd");

    /* Adding title attribute to table header, toolbar buttons and wizard navigation */
    $("table.mws-table thead tr th, .mws-panel-toolbar ul li a, .mws-panel-toolbar ul li a span, .mws-wizard ul li a, .mws-wizard ul li span").each(function() {
        $(this).attr('title', $(this).text());
    });

    /* File Input Styling */
    if($.fn.customFileInput) {
        $("input[type='file']").customFileInput();
    }

    /* Chosen */
    if($.fn.chosen) {
<<<<<<< HEAD
        enableChosen($('body'));
=======
	   enableChosen($('body'));
	}
	
	/* Elastic (auto grow) */
    if( $.fn.elastic ) {
        $('textarea').elastic();
>>>>>>> 2ed746db
    }

    /* Tooltips */
    // if($.fn.tipsy) {
        // var gravity = ['n', 'ne', 'e', 'se', 's', 'sw', 'w', 'nw'];
        // for(var i in gravity)
        // $(".mws-tooltip-"+gravity[i]).tipsy({gravity: gravity[i]});
    //
    // $('input[title], select[title], textarea[title]').tipsy({trigger: 'focus', gravity: 'w'});
    // }

    /* Dual List Box */
    // if($.configureBoxes) {
        // $.configureBoxes();
        // }

    /* Placeholders for browsers without support for the placeholder attribute */
    if($.fn.placeholder) {
        $('[placeholder]').placeholder();
    }

    /* Enable tabs on this class */
    if($.fn.tabs) {
        $(".mws-tabs").tabs();
    }

    /* Submit the form on ctrl + enter in any input field (including textarea/checkbox/radiobutton/select) */
    $('form.mws-form :input').live('keydown', function(event) {
        var form = $(this).closest('form');
        submit_form_on_ctrl_enter(event, form);
    });

    /* Re-index tabbale elements on page load */
    if($.tabthisbody) {
        $.tabthisbody();
    }

    /* Defaults for jGrowl */
    if($.jGrowl) {
        $.jGrowl.defaults.closerTemplate = '<div>[ close all ]</div>';
        $.jGrowl.defaults.position = 'bottom-right';
        $.jGrowl.defaults.sticky = false;
        $.jGrowl.defaults.glue = 'after';
        $.jGrowl.defaults.themeState = '';
        $.jGrowl.defaults.pool = 2;
        $.jGrowl.defaults.beforeOpen = function(notification,message,o,container) {
            if( $(notification).find('a').length == 0 ) {
                $(notification).click(function() {
                    $(this).trigger('jGrowl.beforeClose');
                });
            } else {
                $(notification).dblclick(function () {
                    $(this).trigger('jGrowl.beforeClose');
                });
            }
        };
    }

    /* General config for delete dialog */
    if($.fn.dialog) {
        // delete account
        $('.link.delete').click(function (event) {
            var pkRegex = new RegExp('(\\d+)');
            var pk = pkRegex.exec($(this).attr('id'));
            var dialog = $('#dialog-' + pk)[0];
            if (dialog) {
                $('#dialog-' + pk).dialog('open');
            } else {
                var location = $(this).attr('href');
                $('#dialog-delete-generic form').attr('action', location);
                $('#dialog-delete-generic').dialog('open');
            }
            event.preventDefault();
        });

        // transform div into delete dialog
        $('.dialog.delete, #dialog-delete-generic').dialog({
            autoOpen: false,
            modal: true,
            width: 350,
            buttons: [
            {
                'class': 'mws-button red float-left',
                text: gettext('No'),
                click: function() {
                    // cancel form on NO
                    $(this).dialog('close');
                }
            },
            {
                'class': 'mws-button green',
                text: gettext('Yes'),
                click: function() {
                    // submit form on YES
                    $(this).find('form').submit();
                }
            }
            ]
        });

        $("#loadingDialog").dialog({
            autoOpen: false,
            title: gettext('Please wait...'),
            modal: true,
            width: "320",
            closeOnEscape: false,
            resizable: false,
            open: function(event, ui) {
                $(this).parent().children().children('.ui-dialog-titlebar-close').hide();
            }
        });

        $("#successDialog").dialog({
            autoOpen: false,
            title: gettext('Success'),
            modal: true,
            width: "320",
            buttons: [{
            text: gettext('Close'),
            click: function() {
            $( this ).dialog( "close" );
            }}]
        });

        $("#errorDialog").dialog({
            autoOpen: false,
            title: gettext('Error'),
            modal: true,
            width: "320",
            buttons: [{
                text: gettext('Close'),
                click: function() {
                    $( this ).dialog( "close" );
            }}]
        });
    }

//    $('form').validate({
//        rules: {
//            input: {
//                required: true,
//            }
//        },
//        submitHandler: function(form) {
//            console.log('valid');
//        },
//        invalidHandler: function(form, validator) {
//            console.log('invalid');
//        }
//    });

    if($.fn.validate) {
        $("form").each(function () {
            enableValidate($(this))
        });
    }

    if($.fn.password_strength) {
        // keep track of password strength
        $('#id_password, #id_new_password1').password_strength({
            'minLength':6,
            'container':'#password_strength',
            'textContainer':'#password-text',
            'texts':{
                1:gettext('Too weak'),
                2:gettext('Weak password'),
                3:gettext('Normal strength'),
                4:gettext('Strong password'),
                5:gettext('Very strong password')
            }
        });
    }
});<|MERGE_RESOLUTION|>--- conflicted
+++ resolved
@@ -108,16 +108,12 @@
 
     /* Chosen */
     if($.fn.chosen) {
-<<<<<<< HEAD
         enableChosen($('body'));
-=======
-	   enableChosen($('body'));
-	}
-	
-	/* Elastic (auto grow) */
+    }
+
+    /* Elastic (auto grow) */
     if( $.fn.elastic ) {
         $('textarea').elastic();
->>>>>>> 2ed746db
     }
 
     /* Tooltips */
