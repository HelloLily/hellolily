--- conflicted
+++ resolved
@@ -106,14 +106,9 @@
     	form = $(this).closest('form');
     	submit_form_on_ctrl_enter(event, form);
     });
-<<<<<<< HEAD
 
-=======
-    
     /* Re-index tabbale elements on page load */
    	if($.tabthisbody) {
 		$.tabthisbody();
    	}
-	
->>>>>>> 7eb0e86c
 });