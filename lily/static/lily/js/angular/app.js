--- conflicted
+++ resolved
@@ -55,32 +55,10 @@
             templateUrl: 'breadcrumbs.html'
         });
         $controllerProvider.allowGlobals();
-<<<<<<< HEAD
         $httpProvider.defaults.xsrfCookieName = 'csrftoken';
         $httpProvider.defaults.xsrfHeaderName = 'X-CSRFToken';
         $resourceProvider.defaults.stripTrailingSlashes = false;
         $urlRouterProvider.otherwise('/');
-=======
-
-        function getCookie(name) {
-            var cookieValue = null;
-            if (document.cookie && document.cookie != '') {
-                var cookies = document.cookie.split(';');
-                for (var i = 0; i < cookies.length; i++) {
-                    var cookie = jQuery.trim(cookies[i]);
-                    // Does this cookie string begin with the name we want?
-                    if (cookie.substring(0, name.length + 1) == (name + '=')) {
-                        cookieValue = decodeURIComponent(cookie.substring(name.length + 1));
-                        break;
-                    }
-                }
-            }
-            return cookieValue;
-        }
-
-        $httpProvider.defaults.xsrfCookieName = 'csrftoken';
-        $httpProvider.defaults.xsrfHeaderName = 'X-CSRFToken';
->>>>>>> 0c7e589d
     }
 ]);
 
