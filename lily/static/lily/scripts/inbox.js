--- conflicted
+++ resolved
@@ -1,505 +1,484 @@
-var Inbox;
-djangovars(['wysihtml5_color_url'], function(wysihtml5_color_url) {
-    Inbox = function () {
-        //     var content = $('.inbox-content');
-        //     var loading = $('.inbox-loading');
-
-        // var loadInbox = function (el, name) {
-        //     var url = 'inbox_inbox.html';
-        //     var title = $('.inbox-nav > li.' + name + ' a').attr('data-title');
-
-        //     loading.show();
-        //     content.html('');
-        //     toggleButton(el);
-
-        //     $.ajax({
-        //         type: "GET",
-        //         cache: false,
-        //         url: url,
-        //         dataType: "html",
-        //         success: function(res)
-        //         {
-        //             toggleButton(el);
-
-        //             $('.inbox-nav > li.active').removeClass('active');
-        //             $('.inbox-nav > li.' + name).addClass('active');
-        //             $('.inbox-header > h1').text(title);
-
-        //             loading.hide();
-        //             content.html(res);
-        //             App.fixContentHeight();
-        //             App.initUniform();
-        //         },
-        //         error: function(xhr, ajaxOptions, thrownError)
-        //         {
-        //             toggleButton(el);
-        //         },
-        //         async: false
-        //     });
-        // }
-
-        // var loadMessage = function (el, name, resetMenu) {
-        //     var url = 'inbox_view.html';
-
-        //     loading.show();
-        //     content.html('');
-        //     toggleButton(el);
-
-        //     $.ajax({
-        //         type: "GET",
-        //         cache: false,
-        //         url: url,
-        //         dataType: "html",
-        //         success: function(res)
-        //         {
-        //             toggleButton(el);
-
-        //             if (resetMenu) {
-        //                 $('.inbox-nav > li.active').removeClass('active');
-        //             }
-        //             $('.inbox-header > h1').text('View Message');
-
-        //             loading.hide();
-        //             content.html(res);
-        //             App.fixContentHeight();
-        //             App.initUniform();
-        //         },
-        //         error: function(xhr, ajaxOptions, thrownError)
-        //         {
-        //             toggleButton(el);
-        //         },
-        //         async: false
-        //     });
-        // }
-
-        var customParser = (function () {
-            function parse(elementOrHtml, rules, context, cleanUp) {
-                return elementOrHtml;
-            }
-
-            return parse;
-        })();
-
-        var initWysihtml5 = function () {
-            $('.inbox-wysihtml5').wysihtml5({
-                "stylesheets": ['' + wysihtml5_color_url, ],
-                "font-styles": true, //Font styling, e.g. h1, h2, etc.
-                "color": false, //Button to change color of font
-                "emphasis": true, //Italics, bold, etc.
-                "lists": true, //(Un)ordered lists, e.g. Bullets, Numbers.
-                "html": true, //Button which allows you to edit the generated HTML.
-                "link": true, //Button to insert a link.
-                "image": false, //Button to insert an image.
-<<<<<<< HEAD
-                parser: customParser,
-=======
-                parser: customParser
->>>>>>> 573c2c11
-            });
-        };
-
-        // var initFileupload = function () {
-
-        //     $('#fileupload').fileupload({
-        //         // Uncomment the following to send cross-domain cookies:
-        //         //xhrFields: {withCredentials: true},
-        //         url: 'assets/plugins/jquery-file-upload/server/php/',
-        //         autoUpload: true
-        //     });
-
-        //     // Upload server status check for browsers with CORS support:
-        //     if ($.support.cors) {
-        //         $.ajax({
-        //             url: 'assets/plugins/jquery-file-upload/server/php/',
-        //             type: 'HEAD'
-        //         }).fail(function () {
-        //             $('<span class="alert alert-error"/>')
-        //                 .text('Upload server currently unavailable - ' +
-        //                 new Date())
-        //                 .appendTo('#fileupload');
-        //         });
-        //     }
-        // }
-
-        // var loadCompose = function (el) {
-        //     var url = 'inbox_compose.html';
-
-        //     loading.show();
-        //     content.html('');
-        //     toggleButton(el);
-
-        //     // load the form via ajax
-        //     $.ajax({
-        //         type: "GET",
-        //         cache: false,
-        //         url: url,
-        //         dataType: "html",
-        //         success: function(res)
-        //         {
-        //             toggleButton(el);
-
-        //             $('.inbox-nav > li.active').removeClass('active');
-        //             $('.inbox-header > h1').text('Compose');
-
-        //             loading.hide();
-        //             content.html(res);
-
-        //             initFileupload();
-        //             initWysihtml5();
-
-        //             $('.inbox-wysihtml5').focus();
-        //             App.fixContentHeight();
-        //             App.initUniform();
-        //         },
-        //         error: function(xhr, ajaxOptions, thrownError)
-        //         {
-        //             toggleButton(el);
-        //         },
-        //         async: false
-        //     });
-        // }
-
-        // var loadReply = function (el) {
-        //     var url = 'inbox_reply.html';
-
-        //     loading.show();
-        //     content.html('');
-        //     toggleButton(el);
-
-        //     // load the form via ajax
-        //     $.ajax({
-        //         type: "GET",
-        //         cache: false,
-        //         url: url,
-        //         dataType: "html",
-        //         success: function(res)
-        //         {
-        //             toggleButton(el);
-
-        //             $('.inbox-nav > li.active').removeClass('active');
-        //             $('.inbox-header > h1').text('Reply');
-
-        //             loading.hide();
-        //             content.html(res);
-        //             $('[name="message"]').val($('#reply_email_content_body').html());
-
-        //             handleCCInput(); // init "CC" input field
-
-        //             initFileupload();
-        //             initWysihtml5();
-        //             App.fixContentHeight();
-        //             App.initUniform();
-        //         },
-        //         error: function(xhr, ajaxOptions, thrownError)
-        //         {
-        //             toggleButton(el);
-        //         },
-        //         async: false
-        //     });
-        // }
-
-        // var loadSearchResults = function (el) {
-        //     var url = 'inbox_search_result.html';
-
-        //     loading.show();
-        //     content.html('');
-        //     toggleButton(el);
-
-        //     $.ajax({
-        //         type: "GET",
-        //         cache: false,
-        //         url: url,
-        //         dataType: "html",
-        //         success: function(res)
-        //         {
-        //             toggleButton(el);
-
-        //             $('.inbox-nav > li.active').removeClass('active');
-        //             $('.inbox-header > h1').text('Search');
-
-        //             loading.hide();
-        //             content.html(res);
-        //             App.fixContentHeight();
-        //             App.initUniform();
-        //         },
-        //         error: function(xhr, ajaxOptions, thrownError)
-        //         {
-        //             toggleButton(el);
-        //         },
-        //         async: false
-        //     });
-        // }
-
-        var handleCCInput = function () {
-            var the = $('.inbox-compose .mail-to .inbox-cc');
-            var input = $('.inbox-compose .input-cc');
-            the.hide();
-            input.show();
-            $('.close', input).click(function () {
-                input.hide();
-                the.show();
-                $('.input-cc').find('.tags').select2('val', '');
-            });
-        };
-
-        var handleBCCInput = function () {
-
-            var the = $('.inbox-compose .mail-to .inbox-bcc');
-            var input = $('.inbox-compose .input-bcc');
-            the.hide();
-            input.show();
-            $('.close', input).click(function () {
-                input.hide();
-                the.show();
-                $('.input-bcc').find('.tags').select2('val', '');
-            });
-        };
-
-        // var toggleButton = function(el) {
-        //     if (typeof el == 'undefined') {
-        //         return;
-        //     }
-        //     if (el.attr("disabled")) {
-        //         el.attr("disabled", false);
-        //     } else {
-        //         el.attr("disabled", true);
-        //     }
-        // }
-
-        return {
-            //main function to initiate the module
-            init: function () {
-
-                //         // handle compose btn click
-                //         $('.inbox .compose-btn a').live('click', function () {
-                //             loadCompose($(this));
-                //         });
-
-                //         // handle reply and forward button click
-                //         $('.inbox .reply-btn').live('click', function () {
-                //             loadReply($(this));
-                //         });
-
-                //         // handle view message
-                //         $('.inbox-content .view-message').live('click', function () {
-                //             loadMessage($(this));
-                //         });
-
-                //         // handle inbox listing
-                //         $('.inbox-nav > li.inbox > a').click(function () {
-                //             loadInbox($(this), 'inbox');
-                //         });
-
-                //         // handle sent listing
-                //         $('.inbox-nav > li.sent > a').click(function () {
-                //             loadInbox($(this), 'sent');
-                //         });
-
-                //         // handle draft listing
-                //         $('.inbox-nav > li.draft > a').click(function () {
-                //             loadInbox($(this), 'draft');
-                //         });
-
-                //         // handle trash listing
-                //         $('.inbox-nav > li.trash > a').click(function () {
-                //             loadInbox($(this), 'trash');
-                //         });
-
-                //handle compose/reply cc input toggle
-                $('.inbox-compose .mail-to .inbox-cc').live('click', function () {
-                    handleCCInput();
-                });
-
-                //handle compose/reply bcc input toggle
-                $('.inbox-compose .mail-to .inbox-bcc').live('click', function () {
-                    handleBCCInput();
-                });
-
-                //         //handle loading content based on URL parameter
-                //         if (App.getURLParameter("a") === "view") {
-                //             loadMessage();
-                //         } else if (App.getURLParameter("a") === "compose") {
-                //             loadCompose();
-                //         } else {
-                //            $('.inbox-nav > li.inbox > a').click();
-                //         }
-
-                initWysihtml5();
-                App.fixContentHeight();
-                App.initUniform();
-
-            }
-
-        };
-
-    }();
-
-    $(function ($) {
-        // open single message
-        $('.inbox-content .view-message').click(function () {
-<<<<<<< HEAD
-            $('.inbox-content').hide();
-            $('.inbox-loading').show();
-            redirect_to($(this).closest('[data-href]').data('href'));
-=======
-        if ($(this).closest('[data-readable]').data('readable') == 'False') {
-            alert('Account deactivated, please activate account to view email.');
-        } else {
-            $('.inbox-content').hide();
-            $('.inbox-loading').show();
-            redirect_to($(this).closest('[data-href]').data('href'));
-        }
->>>>>>> 573c2c11
-        });
-
-        var frame = $('.inbox-view iframe')[0];
-
-        function email_frame_autogrow() {
-            setTimeout(function () {
-                $('.inbox-loading').hide();
-                $('.inbox-view').show();
-                App.fixContentHeight();
-
-                // highlight selected messages
-                $('.mail-checkbox:not(.mail-group-checkbox)').change(function () {
-                    $(this).parents('tr').toggleClass('active');
-                });
-
-                // do this after .inbox-view is visible
-                var ifDoc, ifRef = frame;
-
-                // set ifDoc to 'document' from frame
-                try {
-                    ifDoc = ifRef.contentWindow.document.documentElement;
-                } catch (e1) {
-                    try {
-                        ifDoc = ifRef.contentDocument.documentElement;
-                    } catch (e2) {
-                    }
-                }
-
-                // calculate and set max height for frame
-                if (ifDoc) {
-                    var subtract_heights = [
-                        $(frame).offset().top,
-<<<<<<< HEAD
-                        $('.footer').outerHeight(),
-=======
-                    $('.footer').outerHeight()
->>>>>>> 573c2c11
-                    ];
-
-                    var max_height = $('body').outerHeight();
-                    for (var height in subtract_heights) {
-                        max_height = max_height - height;
-                    }
-
-                    if (ifDoc.scrollHeight > max_height) {
-                        ifRef.height = max_height;
-                    } else {
-                        ifRef.height = ifDoc.scrollHeight;
-                    }
-                }
-            }, 300);
-        }
-
-        // autogrow on frame load
-        $(frame).load(email_frame_autogrow);
-<<<<<<< HEAD
-
-        // initialize uniform checkboxes
-        App.initUniform('.mail-group-checkbox');
-
-=======
-
-        // initialize uniform checkboxes
-        App.initUniform('.mail-group-checkbox');
-
->>>>>>> 573c2c11
-        // handle group checkbox toggle
-        $('.mail-group-checkbox').change(function () {
-            var set = $(this).attr('data-set');
-            var checked = $(this).is(':checked');
-            $(set).each(function () {
-                if (checked) {
-                    $(this).attr('checked', true);
-                    $(this).parents('tr').addClass('active');
-                } else {
-                    $(this).attr('checked', false);
-                    $(this).parents('tr').removeClass('active');
-                }
-            });
-            $.uniform.update(set);
-
-            toggle_actions_button();
-            update_bulk_ids();
-        });
-
-        // enable/disable actions button when (no) items are selected
-        function toggle_actions_button() {
-            var selected = $('' + $('.mail-group-checkbox').attr('data-set') + ':checked');
-            if (selected.length) {
-                $('.mail-actions').removeClass('disabled');
-                $('.email-list-archive-btn').removeClass('disabled');
-            } else {
-                $('.mail-actions').addClass('disabled');
-                $('.email-list-archive-btn').addClass('disabled');
-            }
-
-        }
-
-        // update forms that have actions for selected messages
-        function update_bulk_ids() {
-            var selected = $('' + $('.mail-group-checkbox').attr('data-set') + ':not(.mail-group-checkbox):checked');
-            var selected_ids = [];
-            for (var i = 0; i < selected.length; i++) {
-                selected_ids.push($(selected[i]).val());
-            }
-            $('.bulk-ids').val(selected_ids.join(','));
-        }
-
-        // on load
-        toggle_actions_button();
-        update_bulk_ids();
-
-        // handle single checkbox toggle
-        $('.mail-checkbox:not(.mail-group-checkbox)').change(function () {
-            $(this).parents('tr').toggleClass('active');
-
-            toggle_actions_button();
-            update_bulk_ids();
-        });
-
-        // open links when clicking the reply button
-        $('.reply-btn[data-href]').click(function () {
-            $('.inbox-view').hide();
-            $('.inbox-loading').show();
-            redirect_to($(this).data('href'));
-        });
-
-        $('.search-form [type="submit"]').click(function () {
-            App.blockUI($('.inbox-content'), false, '');
-            $(this).button('loading');
-        });
-
-        $('.inbox-compose [type="submit"]').click(function (event) {
-            if ($(this).attr('name') == 'submit-send') {
-                // validation of fields.
-                if (!$('#id_send_to_normal').val() && !$('#id_send_to_cc').val() && !$('#id_send_to_bcc').val()) {
-                    $('#modal_no_email_address').modal();
-                    event.preventDefault();
-                    return;
-                }
-            } else if ($(this).attr('name') == 'submit-discard') {
-                // Discarding email, remove all attachments to prevent unneeded uploading.
-                $('[id|=id_attachments]:file').remove();
-            }
-            // No validation needed, remove attachments to prevent unneeded uploading.
-            $(this).button('loading');
-            App.blockUI($('.inbox-content'), false, '');
-            $('[id|=id_attachments]:file').filter(function () {
-                return $(this).data('formset-disabled') == true;
-            }).remove();
-        });
-    });
-});
+var Inbox;
+djangovars(['wysihtml5_color_url'], function(wysihtml5_color_url) {
+    Inbox = function () {
+        //     var content = $('.inbox-content');
+        //     var loading = $('.inbox-loading');
+
+        // var loadInbox = function (el, name) {
+        //     var url = 'inbox_inbox.html';
+        //     var title = $('.inbox-nav > li.' + name + ' a').attr('data-title');
+
+        //     loading.show();
+        //     content.html('');
+        //     toggleButton(el);
+
+        //     $.ajax({
+        //         type: "GET",
+        //         cache: false,
+        //         url: url,
+        //         dataType: "html",
+        //         success: function(res)
+        //         {
+        //             toggleButton(el);
+
+        //             $('.inbox-nav > li.active').removeClass('active');
+        //             $('.inbox-nav > li.' + name).addClass('active');
+        //             $('.inbox-header > h1').text(title);
+
+        //             loading.hide();
+        //             content.html(res);
+        //             App.fixContentHeight();
+        //             App.initUniform();
+        //         },
+        //         error: function(xhr, ajaxOptions, thrownError)
+        //         {
+        //             toggleButton(el);
+        //         },
+        //         async: false
+        //     });
+        // }
+
+        // var loadMessage = function (el, name, resetMenu) {
+        //     var url = 'inbox_view.html';
+
+        //     loading.show();
+        //     content.html('');
+        //     toggleButton(el);
+
+        //     $.ajax({
+        //         type: "GET",
+        //         cache: false,
+        //         url: url,
+        //         dataType: "html",
+        //         success: function(res)
+        //         {
+        //             toggleButton(el);
+
+        //             if (resetMenu) {
+        //                 $('.inbox-nav > li.active').removeClass('active');
+        //             }
+        //             $('.inbox-header > h1').text('View Message');
+
+        //             loading.hide();
+        //             content.html(res);
+        //             App.fixContentHeight();
+        //             App.initUniform();
+        //         },
+        //         error: function(xhr, ajaxOptions, thrownError)
+        //         {
+        //             toggleButton(el);
+        //         },
+        //         async: false
+        //     });
+        // }
+
+        var customParser = (function () {
+            function parse(elementOrHtml, rules, context, cleanUp) {
+                return elementOrHtml;
+            }
+
+            return parse;
+        })();
+
+        var initWysihtml5 = function () {
+            $('.inbox-wysihtml5').wysihtml5({
+                "stylesheets": ['' + wysihtml5_color_url, ],
+                "font-styles": true, //Font styling, e.g. h1, h2, etc.
+                "color": false, //Button to change color of font
+                "emphasis": true, //Italics, bold, etc.
+                "lists": true, //(Un)ordered lists, e.g. Bullets, Numbers.
+                "html": true, //Button which allows you to edit the generated HTML.
+                "link": true, //Button to insert a link.
+                "image": false, //Button to insert an image.
+                parser: customParser
+            });
+        };
+
+        // var initFileupload = function () {
+
+        //     $('#fileupload').fileupload({
+        //         // Uncomment the following to send cross-domain cookies:
+        //         //xhrFields: {withCredentials: true},
+        //         url: 'assets/plugins/jquery-file-upload/server/php/',
+        //         autoUpload: true
+        //     });
+
+        //     // Upload server status check for browsers with CORS support:
+        //     if ($.support.cors) {
+        //         $.ajax({
+        //             url: 'assets/plugins/jquery-file-upload/server/php/',
+        //             type: 'HEAD'
+        //         }).fail(function () {
+        //             $('<span class="alert alert-error"/>')
+        //                 .text('Upload server currently unavailable - ' +
+        //                 new Date())
+        //                 .appendTo('#fileupload');
+        //         });
+        //     }
+        // }
+
+        // var loadCompose = function (el) {
+        //     var url = 'inbox_compose.html';
+
+        //     loading.show();
+        //     content.html('');
+        //     toggleButton(el);
+
+        //     // load the form via ajax
+        //     $.ajax({
+        //         type: "GET",
+        //         cache: false,
+        //         url: url,
+        //         dataType: "html",
+        //         success: function(res)
+        //         {
+        //             toggleButton(el);
+
+        //             $('.inbox-nav > li.active').removeClass('active');
+        //             $('.inbox-header > h1').text('Compose');
+
+        //             loading.hide();
+        //             content.html(res);
+
+        //             initFileupload();
+        //             initWysihtml5();
+
+        //             $('.inbox-wysihtml5').focus();
+        //             App.fixContentHeight();
+        //             App.initUniform();
+        //         },
+        //         error: function(xhr, ajaxOptions, thrownError)
+        //         {
+        //             toggleButton(el);
+        //         },
+        //         async: false
+        //     });
+        // }
+
+        // var loadReply = function (el) {
+        //     var url = 'inbox_reply.html';
+
+        //     loading.show();
+        //     content.html('');
+        //     toggleButton(el);
+
+        //     // load the form via ajax
+        //     $.ajax({
+        //         type: "GET",
+        //         cache: false,
+        //         url: url,
+        //         dataType: "html",
+        //         success: function(res)
+        //         {
+        //             toggleButton(el);
+
+        //             $('.inbox-nav > li.active').removeClass('active');
+        //             $('.inbox-header > h1').text('Reply');
+
+        //             loading.hide();
+        //             content.html(res);
+        //             $('[name="message"]').val($('#reply_email_content_body').html());
+
+        //             handleCCInput(); // init "CC" input field
+
+        //             initFileupload();
+        //             initWysihtml5();
+        //             App.fixContentHeight();
+        //             App.initUniform();
+        //         },
+        //         error: function(xhr, ajaxOptions, thrownError)
+        //         {
+        //             toggleButton(el);
+        //         },
+        //         async: false
+        //     });
+        // }
+
+        // var loadSearchResults = function (el) {
+        //     var url = 'inbox_search_result.html';
+
+        //     loading.show();
+        //     content.html('');
+        //     toggleButton(el);
+
+        //     $.ajax({
+        //         type: "GET",
+        //         cache: false,
+        //         url: url,
+        //         dataType: "html",
+        //         success: function(res)
+        //         {
+        //             toggleButton(el);
+
+        //             $('.inbox-nav > li.active').removeClass('active');
+        //             $('.inbox-header > h1').text('Search');
+
+        //             loading.hide();
+        //             content.html(res);
+        //             App.fixContentHeight();
+        //             App.initUniform();
+        //         },
+        //         error: function(xhr, ajaxOptions, thrownError)
+        //         {
+        //             toggleButton(el);
+        //         },
+        //         async: false
+        //     });
+        // }
+
+        var handleCCInput = function () {
+            var the = $('.inbox-compose .mail-to .inbox-cc');
+            var input = $('.inbox-compose .input-cc');
+            the.hide();
+            input.show();
+            $('.close', input).click(function () {
+                input.hide();
+                the.show();
+                $('.input-cc').find('.tags').select2('val', '');
+            });
+        };
+
+        var handleBCCInput = function () {
+
+            var the = $('.inbox-compose .mail-to .inbox-bcc');
+            var input = $('.inbox-compose .input-bcc');
+            the.hide();
+            input.show();
+            $('.close', input).click(function () {
+                input.hide();
+                the.show();
+                $('.input-bcc').find('.tags').select2('val', '');
+            });
+        };
+
+        // var toggleButton = function(el) {
+        //     if (typeof el == 'undefined') {
+        //         return;
+        //     }
+        //     if (el.attr("disabled")) {
+        //         el.attr("disabled", false);
+        //     } else {
+        //         el.attr("disabled", true);
+        //     }
+        // }
+
+        return {
+            //main function to initiate the module
+            init: function () {
+
+                //         // handle compose btn click
+                //         $('.inbox .compose-btn a').live('click', function () {
+                //             loadCompose($(this));
+                //         });
+
+                //         // handle reply and forward button click
+                //         $('.inbox .reply-btn').live('click', function () {
+                //             loadReply($(this));
+                //         });
+
+                //         // handle view message
+                //         $('.inbox-content .view-message').live('click', function () {
+                //             loadMessage($(this));
+                //         });
+
+                //         // handle inbox listing
+                //         $('.inbox-nav > li.inbox > a').click(function () {
+                //             loadInbox($(this), 'inbox');
+                //         });
+
+                //         // handle sent listing
+                //         $('.inbox-nav > li.sent > a').click(function () {
+                //             loadInbox($(this), 'sent');
+                //         });
+
+                //         // handle draft listing
+                //         $('.inbox-nav > li.draft > a').click(function () {
+                //             loadInbox($(this), 'draft');
+                //         });
+
+                //         // handle trash listing
+                //         $('.inbox-nav > li.trash > a').click(function () {
+                //             loadInbox($(this), 'trash');
+                //         });
+
+                //handle compose/reply cc input toggle
+                $('.inbox-compose .mail-to .inbox-cc').live('click', function () {
+                    handleCCInput();
+                });
+
+                //handle compose/reply bcc input toggle
+                $('.inbox-compose .mail-to .inbox-bcc').live('click', function () {
+                    handleBCCInput();
+                });
+
+                //         //handle loading content based on URL parameter
+                //         if (App.getURLParameter("a") === "view") {
+                //             loadMessage();
+                //         } else if (App.getURLParameter("a") === "compose") {
+                //             loadCompose();
+                //         } else {
+                //            $('.inbox-nav > li.inbox > a').click();
+                //         }
+
+                initWysihtml5();
+                App.fixContentHeight();
+                App.initUniform();
+
+            }
+
+        };
+
+    }();
+
+    $(function ($) {
+        // open single message
+        $('.inbox-content .view-message').click(function () {
+        if ($(this).closest('[data-readable]').data('readable') == 'False') {
+            alert('Account deactivated, please activate account to view email.');
+        } else {
+            $('.inbox-content').hide();
+            $('.inbox-loading').show();
+            redirect_to($(this).closest('[data-href]').data('href'));
+        }
+        });
+
+        var frame = $('.inbox-view iframe')[0];
+
+        function email_frame_autogrow() {
+            setTimeout(function () {
+                $('.inbox-loading').hide();
+                $('.inbox-view').show();
+                App.fixContentHeight();
+
+                // highlight selected messages
+                $('.mail-checkbox:not(.mail-group-checkbox)').change(function () {
+                    $(this).parents('tr').toggleClass('active');
+                });
+
+                // do this after .inbox-view is visible
+                var ifDoc, ifRef = frame;
+
+                // set ifDoc to 'document' from frame
+                try {
+                    ifDoc = ifRef.contentWindow.document.documentElement;
+                } catch (e1) {
+                    try {
+                        ifDoc = ifRef.contentDocument.documentElement;
+                    } catch (e2) {
+                    }
+                }
+
+                // calculate and set max height for frame
+                if (ifDoc) {
+                    var subtract_heights = [
+                        $(frame).offset().top,
+                        $('.footer').outerHeight()
+                    ];
+
+                    var max_height = $('body').outerHeight();
+                    for (var height in subtract_heights) {
+                        max_height = max_height - height;
+                    }
+
+                    if (ifDoc.scrollHeight > max_height) {
+                        ifRef.height = max_height;
+                    } else {
+                        ifRef.height = ifDoc.scrollHeight;
+                    }
+                }
+            }, 300);
+        }
+
+        // autogrow on frame load
+        $(frame).load(email_frame_autogrow);
+
+        // initialize uniform checkboxes
+        App.initUniform('.mail-group-checkbox');
+
+        // handle group checkbox toggle
+        $('.mail-group-checkbox').change(function () {
+            var set = $(this).attr('data-set');
+            var checked = $(this).is(':checked');
+            $(set).each(function () {
+                if (checked) {
+                    $(this).attr('checked', true);
+                    $(this).parents('tr').addClass('active');
+                } else {
+                    $(this).attr('checked', false);
+                    $(this).parents('tr').removeClass('active');
+                }
+            });
+            $.uniform.update(set);
+
+            toggle_actions_button();
+            update_bulk_ids();
+        });
+
+        // enable/disable actions button when (no) items are selected
+        function toggle_actions_button() {
+            var selected = $('' + $('.mail-group-checkbox').attr('data-set') + ':checked');
+            if (selected.length) {
+                $('.mail-actions').removeClass('disabled');
+                $('.email-list-archive-btn').removeClass('disabled');
+            } else {
+                $('.mail-actions').addClass('disabled');
+                $('.email-list-archive-btn').addClass('disabled');
+            }
+
+        }
+
+        // update forms that have actions for selected messages
+        function update_bulk_ids() {
+            var selected = $('' + $('.mail-group-checkbox').attr('data-set') + ':not(.mail-group-checkbox):checked');
+            var selected_ids = [];
+            for (var i = 0; i < selected.length; i++) {
+                selected_ids.push($(selected[i]).val());
+            }
+            $('.bulk-ids').val(selected_ids.join(','));
+        }
+
+        // on load
+        toggle_actions_button();
+        update_bulk_ids();
+
+        // handle single checkbox toggle
+        $('.mail-checkbox:not(.mail-group-checkbox)').change(function () {
+            $(this).parents('tr').toggleClass('active');
+
+            toggle_actions_button();
+            update_bulk_ids();
+        });
+
+        // open links when clicking the reply button
+        $('.reply-btn[data-href]').click(function () {
+            $('.inbox-view').hide();
+            $('.inbox-loading').show();
+            redirect_to($(this).data('href'));
+        });
+
+        $('.search-form [type="submit"]').click(function () {
+            App.blockUI($('.inbox-content'), false, '');
+            $(this).button('loading');
+        });
+
+        $('.inbox-compose [type="submit"]').click(function (event) {
+            if ($(this).attr('name') == 'submit-send') {
+                // validation of fields.
+                if (!$('#id_send_to_normal').val() && !$('#id_send_to_cc').val() && !$('#id_send_to_bcc').val()) {
+                    $('#modal_no_email_address').modal();
+                    event.preventDefault();
+                    return;
+                }
+            } else if ($(this).attr('name') == 'submit-discard') {
+                // Discarding email, remove all attachments to prevent unneeded uploading.
+                $('[id|=id_attachments]:file').remove();
+            }
+            // No validation needed, remove attachments to prevent unneeded uploading.
+            $(this).button('loading');
+            App.blockUI($('.inbox-content'), false, '');
+            $('[id|=id_attachments]:file').filter(function () {
+                return $(this).data('formset-disabled') == true;
+            }).remove();
+        });
+    });
+});