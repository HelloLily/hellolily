--- conflicted
+++ resolved
@@ -1,113 +1,58 @@
-<<<<<<< HEAD
-/*
- * ClickFocus v1.1
- * 
- * by Cornelis Poppema
- * 
- * Date: Mon May 7 2012
- * 
- */
-(function($) {
-    $.fn.clickFocus = (function() {
-        this.click(function(event) {
-            // Queue execution to make sure this element will receive focus because
-            // other queued events might try to focus an element as well.
-            setTimeout(function() {
-                elementid = $(event.target).data('click-focus');
-                element = document.getElementById(elementid);
-                if( element ) 
-                    element.focus();
-                    setCaretAtEnd(element);
-            }, 0);
-        });
-    });
-    
-    /**
-     * One-time show-something-click function. Shows an element and removes itself 
-     * from the DOM afterwards.
-     */
-    $.fn.clickShowAndFocus = (function() {
-        this.click(function(event) {
-            // Queue execution to make sure this element will receive focus because
-            // other queued events might try to focus an element as well.
-            setTimeout(function() {
-                elementid = $(event.target).data('click-show');
-                element = document.getElementById(elementid);
-                if( element ) {
-                	$(event.target).remove();
-                	$(element).show().removeClass('hidden');
-                	var input = $(element).find(':input:visible:first');
-                	if( input ) {
-                    	input.focus();
-                    	setCaretAtEnd(input[0]);
-                   	}
-                }
-            }, 0);
-        });
-    });
-    
-    $(document).ready(function() {
-	    $('.click-focus').clickFocus();
-	    $('.click-show').clickShowAndFocus();
-    })
-})(jQuery);
-=======
-/*
- * ClickFocus v1.1
- * 
- * by Cornelis Poppema
- * 
- * Date: Mon May 7 2012
- * 
- */
-(function($) {
-    $.fn.clickFocus = (function() {
-        this.click(function(event) {
-            // Queue execution to make sure this element will receive focus because
-            // other queued events might try to focus an element as well.
-            setTimeout(function() {
-                elementid = $(event.target).data('click-focus');
-                element = document.getElementById(elementid);
-                if( element ) 
-                    element.focus();
-                    setCaretAtEnd(element);
-            }, 0);
-        });
-    });
-    
-    /**
-     * One-time show-something-click function. Shows an element and removes itself 
-     * from the DOM afterwards.
-     */
-    $.fn.clickShowAndFocus = (function() {
-        this.click(function(event) {
-            // Queue execution to make sure this element will receive focus because
-            // other queued events might try to focus an element as well.
-            setTimeout(function() {
-                elementid = $(event.target).data('click-show');
-                element = document.getElementById(elementid);
-                if( element ) {
-                	$(event.target).remove();
-                	$(element).show().removeClass('hidden');
-                	
-    				if( $.fn.elastic ) {
-                		$(element).find('textarea').elastic();
-            		}
-                	
-                	var input = $(element).find(':input:visible:first');
-                	if( input ) {
-                    	input.focus();
-                    	setCaretAtEnd(input[0]);
-                   	}
-                }
-            }, 0);
-        });
-    });
-    
-    $(document).ready(function() {
-	    $('.click-focus').clickFocus();
-	    $('.click-show').clickShowAndFocus();
-    })
-})(jQuery);
->>>>>>> e68a5ce2
+/*
+ * ClickFocus v1.1
+ * 
+ * by Cornelis Poppema
+ * 
+ * Date: Mon May 7 2012
+ * 
+ */
+(function($) {
+    $.fn.clickFocus = (function() {
+        this.click(function(event) {
+            // Queue execution to make sure this element will receive focus because
+            // other queued events might try to focus an element as well.
+            setTimeout(function() {
+                elementid = $(event.target).data('click-focus');
+                element = document.getElementById(elementid);
+                if( element ) 
+                    element.focus();
+                    setCaretAtEnd(element);
+            }, 0);
+        });
+    });
+    
+    /**
+     * One-time show-something-click function. Shows an element and removes itself 
+     * from the DOM afterwards.
+     */
+    $.fn.clickShowAndFocus = (function() {
+        this.click(function(event) {
+            // Queue execution to make sure this element will receive focus because
+            // other queued events might try to focus an element as well.
+            setTimeout(function() {
+                elementid = $(event.target).data('click-show');
+                element = document.getElementById(elementid);
+                if( element ) {
+                	$(event.target).remove();
+                	$(element).show().removeClass('hidden');
+                	
+    				if( $.fn.elastic ) {
+                		$(element).find('textarea').elastic();
+            		}
+                	
+                	var input = $(element).find(':input:visible:first');
+                	if( input ) {
+                    	input.focus();
+                    	setCaretAtEnd(input[0]);
+                   	}
+                }
+            }, 0);
+        });
+    });
+    
+    $(document).ready(function() {
+	    $('.click-focus').clickFocus();
+	    $('.click-show').clickShowAndFocus();
+    })
+})(jQuery);
     