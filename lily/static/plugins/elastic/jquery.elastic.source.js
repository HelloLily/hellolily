<<<<<<< HEAD
/**
*	@name							Elastic
*	@descripton						Elastic is jQuery plugin that grow and shrink your textareas automatically
*	@version						1.6.11
*	@requires						jQuery 1.2.6+
*
*	@author							Jan Jarfalk
*	@author-email					jan.jarfalk@unwrongest.com
*	@author-website					http://www.unwrongest.com
*
*	@licence						MIT License - http://www.opensource.org/licenses/mit-license.php
*/

(function($){ 
	jQuery.fn.extend({  
		elastic: function() {
		
			//	We will create a div clone of the textarea
			//	by copying these attributes from the textarea to the div.
			var mimics = [
				'paddingTop',
				'paddingRight',
				'paddingBottom',
				'paddingLeft',
				'fontSize',
				'lineHeight',
				'fontFamily',
				'width',
				'fontWeight',
				'border-top-width',
				'border-right-width',
				'border-bottom-width',
				'border-left-width',
				'borderTopStyle',
				'borderTopColor',
				'borderRightStyle',
				'borderRightColor',
				'borderBottomStyle',
				'borderBottomColor',
				'borderLeftStyle',
				'borderLeftColor'
				];
			
			return this.each( function() {

				// Elastic only works on textareas
				if ( this.type !== 'textarea' ) {
					return false;
				}
					
			var $textarea	= jQuery(this),
				$twin		= jQuery('<div />').css({
					'position'		: 'absolute',
					'display'		: 'none',
					'word-wrap'		: 'break-word',
					'white-space'	:'pre-wrap'
				}),
				lineHeight	= parseInt($textarea.css('line-height'),10) || parseInt($textarea.css('font-size'),'10'),
				minheight	= parseInt($textarea.css('height'),10) || lineHeight*3,
				maxheight	= parseInt($textarea.css('max-height'),10) || Number.MAX_VALUE,
				goalheight	= 0;
				
				// Opera returns max-height of -1 if not set
				if (maxheight < 0) { maxheight = Number.MAX_VALUE; }
					
				// Append the twin to the DOM
				// We are going to meassure the height of this, not the textarea.
				$twin.appendTo($textarea.parent());
				
				// Copy the essential styles (mimics) from the textarea to the twin
				var i = mimics.length;
				while(i--){
					$twin.css(mimics[i].toString(),$textarea.css(mimics[i].toString()));
				}
				
				// Updates the width of the twin. (solution for textareas with widths in percent)
				function setTwinWidth(){
					var curatedWidth = Math.floor(parseInt($textarea.width(),10));
					if($twin.width() !== curatedWidth){
						$twin.css({'width': curatedWidth + 'px'});
						
						// Update height of textarea
						update(true);
					}
				}
				
				// Sets a given height and overflow state on the textarea
				function setHeightAndOverflow(height, overflow){
				
					var curratedHeight = Math.floor(parseInt(height,10));
					if($textarea.height() !== curratedHeight){
						$textarea.css({'height': curratedHeight + 'px','overflow':overflow});
					}
				}
				
				// This function will update the height of the textarea if necessary 
				function update(forced) {
					
					// Get curated content from the textarea.
					var textareaContent = $textarea.val().replace(/&/g,'&amp;').replace(/ {2}/g, '&nbsp;').replace(/<|>/g, '&gt;').replace(/\n/g, '<br />');
					
					// Compare curated content with curated twin.
					var twinContent = $twin.html().replace(/<br>/ig,'<br />');
					
					if(forced || textareaContent+'&nbsp;' !== twinContent){
					
						// Add an extra white space so new rows are added when you are at the end of a row.
						$twin.html(textareaContent+'&nbsp;');
						
						// Change textarea height if twin plus the height of one line differs more than 3 pixel from textarea height
						if(Math.abs($twin.height() + lineHeight - $textarea.height()) > 3){
							
							var goalheight = $twin.height()+lineHeight;
							if(goalheight >= maxheight) {
								setHeightAndOverflow(maxheight,'auto');
							} else if(goalheight <= minheight) {
								setHeightAndOverflow(minheight,'hidden');
							} else {
								setHeightAndOverflow(goalheight,'hidden');
							}
							
						}
						
					}
					
				}
				
				// Hide scrollbars
				$textarea.css({'overflow':'hidden'});
				
				// Update textarea size on keyup, change, cut and paste
				$textarea.bind('keyup change cut paste', function(){
					update(); 
				});
				
				// Update width of twin if browser or textarea is resized (solution for textareas with widths in percent)
				$(window).bind('resize', setTwinWidth);
				$textarea.bind('resize', setTwinWidth);
				$textarea.bind('update', update);
				
				// Compact textarea on blur
				$textarea.bind('blur',function(){
					if($twin.height() < maxheight){
						if($twin.height() > minheight) {
							$textarea.height($twin.height());
						} else {
							$textarea.height(minheight);
						}
					}
				});
				
				// And this line is to catch the browser paste event
				$textarea.bind('input paste',function(e){ setTimeout( update, 250); });				
				
				// Run update once when elastic is initialized
				update();
				
			});
			
        } 
    }); 
=======
/**
*	@name							Elastic
*	@descripton						Elastic is jQuery plugin that grow and shrink your textareas automatically
*	@version						1.6.11
*	@requires						jQuery 1.2.6+
*
*	@author							Jan Jarfalk
*	@author-email					jan.jarfalk@unwrongest.com
*	@author-website					http://www.unwrongest.com
*
*	@licence						MIT License - http://www.opensource.org/licenses/mit-license.php
*/

(function($){ 
	jQuery.fn.extend({  
		elastic: function() {
		
			//	We will create a div clone of the textarea
			//	by copying these attributes from the textarea to the div.
			var mimics = [
				'paddingTop',
				'paddingRight',
				'paddingBottom',
				'paddingLeft',
				'fontSize',
				'lineHeight',
				'fontFamily',
				'width',
				'fontWeight',
				'border-top-width',
				'border-right-width',
				'border-bottom-width',
				'border-left-width',
				'borderTopStyle',
				'borderTopColor',
				'borderRightStyle',
				'borderRightColor',
				'borderBottomStyle',
				'borderBottomColor',
				'borderLeftStyle',
				'borderLeftColor'
				];
			
			return this.each( function() {

				// Elastic only works on textareas
				if ( this.type !== 'textarea' ) {
					return false;
				}
					
			var $textarea	= jQuery(this),
				$twin		= jQuery('<div />').css({
					'position'		: 'absolute',
					'display'		: 'none',
					'word-wrap'		: 'break-word',
					'white-space'	:'pre-wrap'
				}),
				lineHeight	= parseInt($textarea.css('line-height'),10) || parseInt($textarea.css('font-size'),'10'),
				minheight	= (parseInt($textarea.css('height'),10) ? (parseInt($textarea.css('height'),10) - parseInt($textarea.css('paddingTop'),10) - parseInt($textarea.css('paddingBottom'),10)) : lineHeight*3);
				maxheight	= parseInt($textarea.css('max-height'),10) || Number.MAX_VALUE,
				goalheight	= 0;
				
				// Opera returns max-height of -1 if not set
				if (maxheight < 0) { maxheight = Number.MAX_VALUE; }
					
				// Append the twin to the DOM
				// We are going to meassure the height of this, not the textarea.
				$twin.appendTo($textarea.parent());
				
				// Copy the essential styles (mimics) from the textarea to the twin
				var i = mimics.length;
				while(i--){
					$twin.css(mimics[i].toString(),$textarea.css(mimics[i].toString()));
				}
				
				// Updates the width of the twin. (solution for textareas with widths in percent)
				function setTwinWidth(){
					var curatedWidth = Math.floor(parseInt($textarea.width(),10));
					if($twin.width() !== curatedWidth){
						$twin.css({'width': curatedWidth + 'px'});
						
						// Update height of textarea
						update(true);
					}
				}
				
				// Sets a given height and overflow state on the textarea
				function setHeightAndOverflow(height, overflow){
				
					var curratedHeight = Math.floor(parseInt(height,10));
					if($textarea.height() !== curratedHeight){
						$textarea.css({'height': curratedHeight + 'px','overflow':overflow});
					}
				}
				
				// This function will update the height of the textarea if necessary 
				function update(forced) {
					
					// Get curated content from the textarea.
					var textareaContent = $textarea.val().replace(/&/g,'&amp;').replace(/ {2}/g, '&nbsp;').replace(/<|>/g, '&gt;').replace(/\n/g, '<br />');
					
					// Compare curated content with curated twin.
					var twinContent = $twin.html().replace(/<br>/ig,'<br />');
					
					if(forced || textareaContent+'&nbsp;' !== twinContent){
					
						// Add an extra white space so new rows are added when you are at the end of a row.
						$twin.html(textareaContent+'&nbsp;');
						
						// Change textarea height if twin plus the height of one line differs more than 3 pixel from textarea height
						if(Math.abs($twin.innerHeight() + lineHeight - $textarea.innerHeight()) > 3){
							
							var goalheight = $twin.innerHeight();
							if(goalheight >= maxheight) {
								setHeightAndOverflow(maxheight,'auto');
							} else if(goalheight <= minheight) {
								setHeightAndOverflow(minheight,'hidden');
							} else {
								setHeightAndOverflow(goalheight,'hidden');
							}
							
						}
						
					}
					
				}
				
				// Hide scrollbars
				$textarea.css({'overflow':'hidden'});
				
				// Update textarea size on keyup, change, cut and paste
				$textarea.bind('keyup change cut paste', function(){
					update(); 
				});
				
				// Update width of twin if browser or textarea is resized (solution for textareas with widths in percent)
				$(window).bind('resize', setTwinWidth);
				$textarea.bind('resize', setTwinWidth);
				$textarea.bind('update', update);
				
				// Compact textarea on blur
				$textarea.bind('blur',function(){
					if($twin.innerHeight() < maxheight){
						if($twin.height() > minheight) {
							$textarea.height($twin.innerHeight());
						} else {
							$textarea.height(minheight);
						}
					}
				});
				
				// And this line is to catch the browser paste event
				$textarea.bind('input paste',function(e){ setTimeout( update, 250); });				
				
				// Run update once when elastic is initialized
				update();
				
			});
			
        } 
    }); 
>>>>>>> e68a5ce2
})(jQuery);<|MERGE_RESOLUTION|>--- conflicted
+++ resolved
@@ -1,326 +1,162 @@
-<<<<<<< HEAD
-/**
-*	@name							Elastic
-*	@descripton						Elastic is jQuery plugin that grow and shrink your textareas automatically
-*	@version						1.6.11
-*	@requires						jQuery 1.2.6+
-*
-*	@author							Jan Jarfalk
-*	@author-email					jan.jarfalk@unwrongest.com
-*	@author-website					http://www.unwrongest.com
-*
-*	@licence						MIT License - http://www.opensource.org/licenses/mit-license.php
-*/
-
-(function($){ 
-	jQuery.fn.extend({  
-		elastic: function() {
-		
-			//	We will create a div clone of the textarea
-			//	by copying these attributes from the textarea to the div.
-			var mimics = [
-				'paddingTop',
-				'paddingRight',
-				'paddingBottom',
-				'paddingLeft',
-				'fontSize',
-				'lineHeight',
-				'fontFamily',
-				'width',
-				'fontWeight',
-				'border-top-width',
-				'border-right-width',
-				'border-bottom-width',
-				'border-left-width',
-				'borderTopStyle',
-				'borderTopColor',
-				'borderRightStyle',
-				'borderRightColor',
-				'borderBottomStyle',
-				'borderBottomColor',
-				'borderLeftStyle',
-				'borderLeftColor'
-				];
-			
-			return this.each( function() {
-
-				// Elastic only works on textareas
-				if ( this.type !== 'textarea' ) {
-					return false;
-				}
-					
-			var $textarea	= jQuery(this),
-				$twin		= jQuery('<div />').css({
-					'position'		: 'absolute',
-					'display'		: 'none',
-					'word-wrap'		: 'break-word',
-					'white-space'	:'pre-wrap'
-				}),
-				lineHeight	= parseInt($textarea.css('line-height'),10) || parseInt($textarea.css('font-size'),'10'),
-				minheight	= parseInt($textarea.css('height'),10) || lineHeight*3,
-				maxheight	= parseInt($textarea.css('max-height'),10) || Number.MAX_VALUE,
-				goalheight	= 0;
-				
-				// Opera returns max-height of -1 if not set
-				if (maxheight < 0) { maxheight = Number.MAX_VALUE; }
-					
-				// Append the twin to the DOM
-				// We are going to meassure the height of this, not the textarea.
-				$twin.appendTo($textarea.parent());
-				
-				// Copy the essential styles (mimics) from the textarea to the twin
-				var i = mimics.length;
-				while(i--){
-					$twin.css(mimics[i].toString(),$textarea.css(mimics[i].toString()));
-				}
-				
-				// Updates the width of the twin. (solution for textareas with widths in percent)
-				function setTwinWidth(){
-					var curatedWidth = Math.floor(parseInt($textarea.width(),10));
-					if($twin.width() !== curatedWidth){
-						$twin.css({'width': curatedWidth + 'px'});
-						
-						// Update height of textarea
-						update(true);
-					}
-				}
-				
-				// Sets a given height and overflow state on the textarea
-				function setHeightAndOverflow(height, overflow){
-				
-					var curratedHeight = Math.floor(parseInt(height,10));
-					if($textarea.height() !== curratedHeight){
-						$textarea.css({'height': curratedHeight + 'px','overflow':overflow});
-					}
-				}
-				
-				// This function will update the height of the textarea if necessary 
-				function update(forced) {
-					
-					// Get curated content from the textarea.
-					var textareaContent = $textarea.val().replace(/&/g,'&amp;').replace(/ {2}/g, '&nbsp;').replace(/<|>/g, '&gt;').replace(/\n/g, '<br />');
-					
-					// Compare curated content with curated twin.
-					var twinContent = $twin.html().replace(/<br>/ig,'<br />');
-					
-					if(forced || textareaContent+'&nbsp;' !== twinContent){
-					
-						// Add an extra white space so new rows are added when you are at the end of a row.
-						$twin.html(textareaContent+'&nbsp;');
-						
-						// Change textarea height if twin plus the height of one line differs more than 3 pixel from textarea height
-						if(Math.abs($twin.height() + lineHeight - $textarea.height()) > 3){
-							
-							var goalheight = $twin.height()+lineHeight;
-							if(goalheight >= maxheight) {
-								setHeightAndOverflow(maxheight,'auto');
-							} else if(goalheight <= minheight) {
-								setHeightAndOverflow(minheight,'hidden');
-							} else {
-								setHeightAndOverflow(goalheight,'hidden');
-							}
-							
-						}
-						
-					}
-					
-				}
-				
-				// Hide scrollbars
-				$textarea.css({'overflow':'hidden'});
-				
-				// Update textarea size on keyup, change, cut and paste
-				$textarea.bind('keyup change cut paste', function(){
-					update(); 
-				});
-				
-				// Update width of twin if browser or textarea is resized (solution for textareas with widths in percent)
-				$(window).bind('resize', setTwinWidth);
-				$textarea.bind('resize', setTwinWidth);
-				$textarea.bind('update', update);
-				
-				// Compact textarea on blur
-				$textarea.bind('blur',function(){
-					if($twin.height() < maxheight){
-						if($twin.height() > minheight) {
-							$textarea.height($twin.height());
-						} else {
-							$textarea.height(minheight);
-						}
-					}
-				});
-				
-				// And this line is to catch the browser paste event
-				$textarea.bind('input paste',function(e){ setTimeout( update, 250); });				
-				
-				// Run update once when elastic is initialized
-				update();
-				
-			});
-			
-        } 
-    }); 
-=======
-/**
-*	@name							Elastic
-*	@descripton						Elastic is jQuery plugin that grow and shrink your textareas automatically
-*	@version						1.6.11
-*	@requires						jQuery 1.2.6+
-*
-*	@author							Jan Jarfalk
-*	@author-email					jan.jarfalk@unwrongest.com
-*	@author-website					http://www.unwrongest.com
-*
-*	@licence						MIT License - http://www.opensource.org/licenses/mit-license.php
-*/
-
-(function($){ 
-	jQuery.fn.extend({  
-		elastic: function() {
-		
-			//	We will create a div clone of the textarea
-			//	by copying these attributes from the textarea to the div.
-			var mimics = [
-				'paddingTop',
-				'paddingRight',
-				'paddingBottom',
-				'paddingLeft',
-				'fontSize',
-				'lineHeight',
-				'fontFamily',
-				'width',
-				'fontWeight',
-				'border-top-width',
-				'border-right-width',
-				'border-bottom-width',
-				'border-left-width',
-				'borderTopStyle',
-				'borderTopColor',
-				'borderRightStyle',
-				'borderRightColor',
-				'borderBottomStyle',
-				'borderBottomColor',
-				'borderLeftStyle',
-				'borderLeftColor'
-				];
-			
-			return this.each( function() {
-
-				// Elastic only works on textareas
-				if ( this.type !== 'textarea' ) {
-					return false;
-				}
-					
-			var $textarea	= jQuery(this),
-				$twin		= jQuery('<div />').css({
-					'position'		: 'absolute',
-					'display'		: 'none',
-					'word-wrap'		: 'break-word',
-					'white-space'	:'pre-wrap'
-				}),
-				lineHeight	= parseInt($textarea.css('line-height'),10) || parseInt($textarea.css('font-size'),'10'),
-				minheight	= (parseInt($textarea.css('height'),10) ? (parseInt($textarea.css('height'),10) - parseInt($textarea.css('paddingTop'),10) - parseInt($textarea.css('paddingBottom'),10)) : lineHeight*3);
-				maxheight	= parseInt($textarea.css('max-height'),10) || Number.MAX_VALUE,
-				goalheight	= 0;
-				
-				// Opera returns max-height of -1 if not set
-				if (maxheight < 0) { maxheight = Number.MAX_VALUE; }
-					
-				// Append the twin to the DOM
-				// We are going to meassure the height of this, not the textarea.
-				$twin.appendTo($textarea.parent());
-				
-				// Copy the essential styles (mimics) from the textarea to the twin
-				var i = mimics.length;
-				while(i--){
-					$twin.css(mimics[i].toString(),$textarea.css(mimics[i].toString()));
-				}
-				
-				// Updates the width of the twin. (solution for textareas with widths in percent)
-				function setTwinWidth(){
-					var curatedWidth = Math.floor(parseInt($textarea.width(),10));
-					if($twin.width() !== curatedWidth){
-						$twin.css({'width': curatedWidth + 'px'});
-						
-						// Update height of textarea
-						update(true);
-					}
-				}
-				
-				// Sets a given height and overflow state on the textarea
-				function setHeightAndOverflow(height, overflow){
-				
-					var curratedHeight = Math.floor(parseInt(height,10));
-					if($textarea.height() !== curratedHeight){
-						$textarea.css({'height': curratedHeight + 'px','overflow':overflow});
-					}
-				}
-				
-				// This function will update the height of the textarea if necessary 
-				function update(forced) {
-					
-					// Get curated content from the textarea.
-					var textareaContent = $textarea.val().replace(/&/g,'&amp;').replace(/ {2}/g, '&nbsp;').replace(/<|>/g, '&gt;').replace(/\n/g, '<br />');
-					
-					// Compare curated content with curated twin.
-					var twinContent = $twin.html().replace(/<br>/ig,'<br />');
-					
-					if(forced || textareaContent+'&nbsp;' !== twinContent){
-					
-						// Add an extra white space so new rows are added when you are at the end of a row.
-						$twin.html(textareaContent+'&nbsp;');
-						
-						// Change textarea height if twin plus the height of one line differs more than 3 pixel from textarea height
-						if(Math.abs($twin.innerHeight() + lineHeight - $textarea.innerHeight()) > 3){
-							
-							var goalheight = $twin.innerHeight();
-							if(goalheight >= maxheight) {
-								setHeightAndOverflow(maxheight,'auto');
-							} else if(goalheight <= minheight) {
-								setHeightAndOverflow(minheight,'hidden');
-							} else {
-								setHeightAndOverflow(goalheight,'hidden');
-							}
-							
-						}
-						
-					}
-					
-				}
-				
-				// Hide scrollbars
-				$textarea.css({'overflow':'hidden'});
-				
-				// Update textarea size on keyup, change, cut and paste
-				$textarea.bind('keyup change cut paste', function(){
-					update(); 
-				});
-				
-				// Update width of twin if browser or textarea is resized (solution for textareas with widths in percent)
-				$(window).bind('resize', setTwinWidth);
-				$textarea.bind('resize', setTwinWidth);
-				$textarea.bind('update', update);
-				
-				// Compact textarea on blur
-				$textarea.bind('blur',function(){
-					if($twin.innerHeight() < maxheight){
-						if($twin.height() > minheight) {
-							$textarea.height($twin.innerHeight());
-						} else {
-							$textarea.height(minheight);
-						}
-					}
-				});
-				
-				// And this line is to catch the browser paste event
-				$textarea.bind('input paste',function(e){ setTimeout( update, 250); });				
-				
-				// Run update once when elastic is initialized
-				update();
-				
-			});
-			
-        } 
-    }); 
->>>>>>> e68a5ce2
+/**
+*	@name							Elastic
+*	@descripton						Elastic is jQuery plugin that grow and shrink your textareas automatically
+*	@version						1.6.11
+*	@requires						jQuery 1.2.6+
+*
+*	@author							Jan Jarfalk
+*	@author-email					jan.jarfalk@unwrongest.com
+*	@author-website					http://www.unwrongest.com
+*
+*	@licence						MIT License - http://www.opensource.org/licenses/mit-license.php
+*/
+
+(function($){ 
+	jQuery.fn.extend({  
+		elastic: function() {
+		
+			//	We will create a div clone of the textarea
+			//	by copying these attributes from the textarea to the div.
+			var mimics = [
+				'paddingTop',
+				'paddingRight',
+				'paddingBottom',
+				'paddingLeft',
+				'fontSize',
+				'lineHeight',
+				'fontFamily',
+				'width',
+				'fontWeight',
+				'border-top-width',
+				'border-right-width',
+				'border-bottom-width',
+				'border-left-width',
+				'borderTopStyle',
+				'borderTopColor',
+				'borderRightStyle',
+				'borderRightColor',
+				'borderBottomStyle',
+				'borderBottomColor',
+				'borderLeftStyle',
+				'borderLeftColor'
+				];
+			
+			return this.each( function() {
+
+				// Elastic only works on textareas
+				if ( this.type !== 'textarea' ) {
+					return false;
+				}
+					
+			var $textarea	= jQuery(this),
+				$twin		= jQuery('<div />').css({
+					'position'		: 'absolute',
+					'display'		: 'none',
+					'word-wrap'		: 'break-word',
+					'white-space'	:'pre-wrap'
+				}),
+				lineHeight	= parseInt($textarea.css('line-height'),10) || parseInt($textarea.css('font-size'),'10'),
+				minheight	= (parseInt($textarea.css('height'),10) ? (parseInt($textarea.css('height'),10) - parseInt($textarea.css('paddingTop'),10) - parseInt($textarea.css('paddingBottom'),10)) : lineHeight*3);
+				maxheight	= parseInt($textarea.css('max-height'),10) || Number.MAX_VALUE,
+				goalheight	= 0;
+				
+				// Opera returns max-height of -1 if not set
+				if (maxheight < 0) { maxheight = Number.MAX_VALUE; }
+					
+				// Append the twin to the DOM
+				// We are going to meassure the height of this, not the textarea.
+				$twin.appendTo($textarea.parent());
+				
+				// Copy the essential styles (mimics) from the textarea to the twin
+				var i = mimics.length;
+				while(i--){
+					$twin.css(mimics[i].toString(),$textarea.css(mimics[i].toString()));
+				}
+				
+				// Updates the width of the twin. (solution for textareas with widths in percent)
+				function setTwinWidth(){
+					var curatedWidth = Math.floor(parseInt($textarea.width(),10));
+					if($twin.width() !== curatedWidth){
+						$twin.css({'width': curatedWidth + 'px'});
+						
+						// Update height of textarea
+						update(true);
+					}
+				}
+				
+				// Sets a given height and overflow state on the textarea
+				function setHeightAndOverflow(height, overflow){
+				
+					var curratedHeight = Math.floor(parseInt(height,10));
+					if($textarea.height() !== curratedHeight){
+						$textarea.css({'height': curratedHeight + 'px','overflow':overflow});
+					}
+				}
+				
+				// This function will update the height of the textarea if necessary 
+				function update(forced) {
+					
+					// Get curated content from the textarea.
+					var textareaContent = $textarea.val().replace(/&/g,'&amp;').replace(/ {2}/g, '&nbsp;').replace(/<|>/g, '&gt;').replace(/\n/g, '<br />');
+					
+					// Compare curated content with curated twin.
+					var twinContent = $twin.html().replace(/<br>/ig,'<br />');
+					
+					if(forced || textareaContent+'&nbsp;' !== twinContent){
+					
+						// Add an extra white space so new rows are added when you are at the end of a row.
+						$twin.html(textareaContent+'&nbsp;');
+						
+						// Change textarea height if twin plus the height of one line differs more than 3 pixel from textarea height
+						if(Math.abs($twin.innerHeight() + lineHeight - $textarea.innerHeight()) > 3){
+							
+							var goalheight = $twin.innerHeight();
+							if(goalheight >= maxheight) {
+								setHeightAndOverflow(maxheight,'auto');
+							} else if(goalheight <= minheight) {
+								setHeightAndOverflow(minheight,'hidden');
+							} else {
+								setHeightAndOverflow(goalheight,'hidden');
+							}
+							
+						}
+						
+					}
+					
+				}
+				
+				// Hide scrollbars
+				$textarea.css({'overflow':'hidden'});
+				
+				// Update textarea size on keyup, change, cut and paste
+				$textarea.bind('keyup change cut paste', function(){
+					update(); 
+				});
+				
+				// Update width of twin if browser or textarea is resized (solution for textareas with widths in percent)
+				$(window).bind('resize', setTwinWidth);
+				$textarea.bind('resize', setTwinWidth);
+				$textarea.bind('update', update);
+				
+				// Compact textarea on blur
+				$textarea.bind('blur',function(){
+					if($twin.innerHeight() < maxheight){
+						if($twin.height() > minheight) {
+							$textarea.height($twin.innerHeight());
+						} else {
+							$textarea.height(minheight);
+						}
+					}
+				});
+				
+				// And this line is to catch the browser paste event
+				$textarea.bind('input paste',function(e){ setTimeout( update, 250); });				
+				
+				// Run update once when elastic is initialized
+				update();
+				
+			});
+			
+        } 
+    }); 
 })(jQuery);