--- conflicted
+++ resolved
@@ -1,51 +1,24 @@
-<<<<<<< HEAD
-{% load crispy_forms_tags %}
-
-{% block form %}
-    <div class="mws-panel-header">
-        <span>{% block form-title %}{% endblock %}</span>
-    </div>
-    <div class="mws-panel-body">
-        <form class="mws-form tabthis" action="" method="post" {% if form.is_multipart %}enctype="multipart/form-data"{% endif %}>
-            {% csrf_token %}
-            
-            {% block form-content %}
-                {% if form and form.helper %}
-                    {% crispy form %}
-                {% endif %}
-            {% endblock %}
-        </form>
-    </div>
-{% endblock %}
-
-<div class="hidden">
-    {% block hidden-dialogs %}{% endblock %}
-    
-    {% block hidden-formset-templates %}{% endblock %}
-</div>
-=======
-{% load crispy_forms_tags %}
-
-{% block form %}
-    <div class="mws-panel-header">
-        <span>{% block form-title %}{% endblock %}</span>
-    </div>
-    <div class="mws-panel-body">
-        <form class="mws-form tabthis" action="{{ form_action_url }}" method="post" {% if form.is_multipart %}enctype="multipart/form-data"{% endif %}>
-            {% csrf_token %}
-            
-            {% block form-content %}
-                {% if form and form.helper %}
-                    {% crispy form %}
-                {% endif %}
-            {% endblock %}
-        </form>
-    </div>
-{% endblock %}
-
-<div class="hidden">
-    {% block hidden-dialogs %}{% endblock %}
-    
-    {% block hidden-formset-templates %}{% endblock %}
-</div>
->>>>>>> d3fb6a5b
+{% load crispy_forms_tags %}
+
+{% block form %}
+    <div class="mws-panel-header">
+        <span>{% block form-title %}{% endblock %}</span>
+    </div>
+    <div class="mws-panel-body">
+        <form class="mws-form tabthis" action="{{ form_action_url }}" method="post" {% if form.is_multipart %}enctype="multipart/form-data"{% endif %}>
+            {% csrf_token %}
+            
+            {% block form-content %}
+                {% if form and form.helper %}
+                    {% crispy form %}
+                {% endif %}
+            {% endblock %}
+        </form>
+    </div>
+{% endblock %}
+
+<div class="hidden">
+    {% block hidden-dialogs %}{% endblock %}
+    
+    {% block hidden-formset-templates %}{% endblock %}
+</div>