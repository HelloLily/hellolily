--- conflicted
+++ resolved
@@ -1,14 +1,7 @@
 {% extends 'base_app.html' %}
 
-<<<<<<< HEAD
-=======
-{% load static crispy_forms_tags %}
+{% load crispy_forms_tags %}
 
-{% block jQueryUI-styles %}{% endblock %}
-{% block jQueryUI-scripts %}{% endblock %}
-{% block jQueryUI-extra-scripts %}{% endblock %}
-
->>>>>>> b334cb55
 {% block container %}
     <style type="text/css">
         .password_checker {
