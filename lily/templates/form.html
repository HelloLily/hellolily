{% extends 'page.html' %}

{% load media bootstrap3 i18n %}

<<<<<<< HEAD
{% block container %}
    <div class="portlet">
        <div class="portlet-title">
             <div class="caption">{% block form-title %}{% endblock %}</div>
        </div>
        <div class="portlet-body form">
            {% block form %}
            <form class="form-horizontal" action="{{ form_action_url }}" method="post" {% if form.is_multipart %}enctype="multipart/form-data"{% endif %} role="form">
                {% csrf_token %}
                {% for field in form.hidden_fields %}
                    {{ field }}
=======
{% block page-container %}
<div class="portlet">
    <div class="portlet-title">
         <div class="caption">{% block form-title %}{% endblock %}</div>
    </div>
    <div class="portlet-body">
        {% block form %}
        <form class="form form-horizontal" method="post" {% if form.is_multipart %}enctype="multipart/form-data"{% endif %} role="form">
            {% csrf_token %}
            {% for field in form.hidden_fields %}
                {{ field }}
            {% endfor %}

            <div class="form-body">
            {% block form-fields %}
                {% for field in form.visible_fields %}
                    {% bootstrap_field field layout="horizontal" %}
>>>>>>> 8a11422b
                {% endfor %}
    
                <div class="form-body">
                    {% block form-fields %}
                        {% for field in form.visible_fields %}
                            {% bootstrap_field field field_class="col-md-4" label_class="col-md-2 control-label" %}
                        {% endfor %}
                    {% endblock %}
    
                    {% if formsets %}
                        <hr>
                        {% for name, formset_dict in formsets.items %}
                            {% include formset_dict.template with formset=formset_dict.instance label=formset_dict.label %}
                        {% endfor %}
                    {% endif %}
                </div>
                {% block form-actions %}
                    <div class="clearfix"></div>
                    <div class="form-actions fluid">
                        <div class="col-md-offset-2 col-md-10">
                            {% block form-buttons %}
                                <button type="submit" class="btn btn-primary" name="submit">
                                    <i class="icon-ok"></i> {% trans 'Save' %}
                                </button>
                                <a href="{{ back_url }}" class="btn btn-default">
                                    {% trans 'Back' %}
                                </a>
                            {% endblock %}
                        </div>
                    </div>
                {% endblock %}
            </form>
            {% endblock %}
        </div>
    </div>
{% endblock %}

{% block scripts %}
    {{ block.super }}
    {% include_media 'forms.js' language='en' %}
{% endblock %}<|MERGE_RESOLUTION|>--- conflicted
+++ resolved
@@ -2,39 +2,18 @@
 
 {% load media bootstrap3 i18n %}
 
-<<<<<<< HEAD
-{% block container %}
+{% block page-container %}
     <div class="portlet">
         <div class="portlet-title">
              <div class="caption">{% block form-title %}{% endblock %}</div>
         </div>
-        <div class="portlet-body form">
+        <div class="portlet-body">
             {% block form %}
-            <form class="form-horizontal" action="{{ form_action_url }}" method="post" {% if form.is_multipart %}enctype="multipart/form-data"{% endif %} role="form">
+            <form class="form form-horizontal" method="post" {% if form.is_multipart %}enctype="multipart/form-data"{% endif %} role="form">
                 {% csrf_token %}
                 {% for field in form.hidden_fields %}
                     {{ field }}
-=======
-{% block page-container %}
-<div class="portlet">
-    <div class="portlet-title">
-         <div class="caption">{% block form-title %}{% endblock %}</div>
-    </div>
-    <div class="portlet-body">
-        {% block form %}
-        <form class="form form-horizontal" method="post" {% if form.is_multipart %}enctype="multipart/form-data"{% endif %} role="form">
-            {% csrf_token %}
-            {% for field in form.hidden_fields %}
-                {{ field }}
-            {% endfor %}
-
-            <div class="form-body">
-            {% block form-fields %}
-                {% for field in form.visible_fields %}
-                    {% bootstrap_field field layout="horizontal" %}
->>>>>>> 8a11422b
                 {% endfor %}
-    
                 <div class="form-body">
                     {% block form-fields %}
                         {% for field in form.visible_fields %}
