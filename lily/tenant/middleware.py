<<<<<<< HEAD
try:
    from threading import local
except ImportError:
    from django.utils._threading_local import local
from django.core.urlresolvers import reverse


_thread_locals = local()


def get_current_user():
    return getattr(_thread_locals, 'user', None)


class TenantMiddleWare(object):
    """
    Make the user that makes the request retrievable from anywhere.
    """
    def process_request(self, request):
        """
        Save a reference to the user in local threading. When in Django admin, don't save it to 
        prevent the Middleware from filtering the QuerySets to the user's tenant. 
        """
        if request.path.startswith(reverse('admin:index')):
            return None
        
        _thread_locals.user = getattr(request, 'user', None)
=======
try:
    from threading import local
except ImportError:
    from django.utils._threading_local import local
from django.core.urlresolvers import reverse


_thread_locals = local()


def get_current_user():
    return getattr(_thread_locals, 'user', None)


class TenantMiddleWare(object):
    """
    Make the user that makes the request retrievable from anywhere.
    """
    def process_request(self, request):
        """
        Save a reference to the user in local threading. When in Django admin,
        make sure to it to prevent the Middleware from filtering the QuerySets
        to the user's tenant.
        """
        if request.path.startswith(reverse('admin:index')):
            _thread_locals.user = None
        else:
            _thread_locals.user = getattr(request, 'user', None)
>>>>>>> e68a5ce2
<|MERGE_RESOLUTION|>--- conflicted
+++ resolved
@@ -1,58 +1,28 @@
-<<<<<<< HEAD
-try:
-    from threading import local
-except ImportError:
-    from django.utils._threading_local import local
-from django.core.urlresolvers import reverse
-
-
-_thread_locals = local()
-
-
-def get_current_user():
-    return getattr(_thread_locals, 'user', None)
-
-
-class TenantMiddleWare(object):
-    """
-    Make the user that makes the request retrievable from anywhere.
-    """
-    def process_request(self, request):
-        """
-        Save a reference to the user in local threading. When in Django admin, don't save it to 
-        prevent the Middleware from filtering the QuerySets to the user's tenant. 
-        """
-        if request.path.startswith(reverse('admin:index')):
-            return None
-        
-        _thread_locals.user = getattr(request, 'user', None)
-=======
-try:
-    from threading import local
-except ImportError:
-    from django.utils._threading_local import local
-from django.core.urlresolvers import reverse
-
-
-_thread_locals = local()
-
-
-def get_current_user():
-    return getattr(_thread_locals, 'user', None)
-
-
-class TenantMiddleWare(object):
-    """
-    Make the user that makes the request retrievable from anywhere.
-    """
-    def process_request(self, request):
-        """
-        Save a reference to the user in local threading. When in Django admin,
-        make sure to it to prevent the Middleware from filtering the QuerySets
-        to the user's tenant.
-        """
-        if request.path.startswith(reverse('admin:index')):
-            _thread_locals.user = None
-        else:
-            _thread_locals.user = getattr(request, 'user', None)
->>>>>>> e68a5ce2
+try:
+    from threading import local
+except ImportError:
+    from django.utils._threading_local import local
+from django.core.urlresolvers import reverse
+
+
+_thread_locals = local()
+
+
+def get_current_user():
+    return getattr(_thread_locals, 'user', None)
+
+
+class TenantMiddleWare(object):
+    """
+    Make the user that makes the request retrievable from anywhere.
+    """
+    def process_request(self, request):
+        """
+        Save a reference to the user in local threading. When in Django admin,
+        make sure to it to prevent the Middleware from filtering the QuerySets
+        to the user's tenant.
+        """
+        if request.path.startswith(reverse('admin:index')):
+            _thread_locals.user = None
+        else:
+            _thread_locals.user = getattr(request, 'user', None)