--- conflicted
+++ resolved
@@ -1,865 +1,431 @@
-<<<<<<< HEAD
-from crispy_forms.layout import Submit, Layout
-from django import forms
-from django.contrib import messages
-from django.contrib.auth.forms import PasswordResetForm, AuthenticationForm, SetPasswordForm
-from django.contrib.auth.hashers import UNUSABLE_PASSWORD
-from django.contrib.auth.tokens import default_token_generator
-from django.contrib.sites.models import get_current_site
-from django.forms import Form
-from django.forms.formsets import BaseFormSet
-from django.template import loader
-from django.utils.http import int_to_base36
-from django.utils.translation import ugettext as _
-
-from lily.users.models import CustomUser
-from lily.utils.formhelpers import LilyFormHelper
-from lily.utils.forms import FieldInitFormMixin
-from lily.utils.layout import Row, InlineRow, FormMessage, PasswordStrengthIndicator, Column
-from lily.utils.widgets import JqueryPasswordInput
-
-
-class CustomAuthenticationForm(AuthenticationForm, FieldInitFormMixin):
-    """
-    This form is a subclass from the default AuthenticationForm. Necessary to set CSS classes and
-    custom error_messages.
-    """
-    error_messages = {
-        'invalid_login': _("Please enter a correct e-mail address and password. "
-                           "Note that both fields are case-sensitive."),
-        'no_cookies': _("Your Web browser doesn't appear to have cookies "
-                        "enabled. Cookies are required for logging in."),
-        'inactive': _("This account is inactive."),
-    }
-    
-    username = forms.CharField(label=_('E-mail address'), max_length=30, 
-        widget=forms.TextInput(attrs={
-            'class': 'mws-login-email', 
-    }))
-    password = forms.CharField(label=_('Password'), widget=forms.PasswordInput(attrs={
-        'class': 'mws-login-password',
-    }))
-    remember_me = forms.BooleanField(label=_('Remember me on this device'), required=False)
-    
-    def __init__(self, *args, **kwargs):
-        super(CustomAuthenticationForm, self).__init__(*args, **kwargs)
-        self.helper = LilyFormHelper(form=self)
-        self.helper.form_style = 'default'
-        self.helper.add_input(Submit('submit', _('Log in')))
-        self.helper.exclude_by_widget(forms.HiddenInput).wrap(InlineRow)
-        self.helper.wrap_by_names(Row, 'username', 'password')
-        
-        self.helper.delete_label_for('username', 'password')
-
-
-class CustomPasswordResetForm(PasswordResetForm, FieldInitFormMixin):
-    """
-    This form is a subclass from the default PasswordResetForm.
-    CustomUser is used for validation instead of User.
-    """
-    inactive_error_message = _('You cannot request a password reset for an account that is inactive.')
-    
-    email = forms.EmailField(label=_('E-mail address'), max_length=255,
-        widget=forms.TextInput(attrs={
-            'class': 'mws-reset-email',
-    }))
-    
-    def __init__(self, *args, **kwargs):
-        super(CustomPasswordResetForm, self).__init__(*args, **kwargs)
-        self.helper = LilyFormHelper(form=self)
-        self.helper.form_style = 'default'
-        self.helper.layout.insert(0,
-            FormMessage(_('Forgotten your password? Enter your e-mail address below, and we\'ll e-mail instructions for setting a new one.'))
-        )
-        self.helper.add_input(Submit('submit', _('Reset my password')))
-        self.helper.exclude_by_widget(forms.HiddenInput).wrap(InlineRow)
-        self.helper.exclude_by_widget(forms.HiddenInput).wrap(Row)
-        
-        self.helper.delete_label_for('email')
-    
-    def form_valid(self, form):
-        """
-        Overloading super().form_valid to add a message telling an e-mail was sent.
-        """
-        
-        # Send e-mail
-        super(CustomPasswordResetForm, self).form_valid(form)
-        
-        # Show message
-        messages.info(self.request, _('An <nobr>e-mail</nobr> with reset instructions has been sent to %s.') % form.cleaned_data.get('email'))
-        
-        return self.get_success_url()
-    
-    def clean_email(self):
-        """
-        Validates that an active user exists with the given email address.
-        """
-        email = self.cleaned_data["email"]
-        self.users_cache = CustomUser.objects.filter(
-                                contact__email_addresses__email_address__iexact=email, 
-                                contact__email_addresses__is_primary=True,
-                                is_active=True
-                            )
-        
-        if not len(self.users_cache):
-            raise forms.ValidationError(self.error_messages['unknown'])
-        else:
-            for user in self.users_cache:       
-                if not user.is_active:
-                    raise forms.ValidationError(self.inactive_error_message)
-        if any((user.password == UNUSABLE_PASSWORD)
-               for user in self.users_cache):
-            raise forms.ValidationError(self.error_messages['unusable'])
-        return email
-        
-    def save(self, domain_override=None,
-             subject_template_name='registration/password_reset_subject.txt',
-             email_template_name='registration/password_reset_email.html',
-             use_https=False, token_generator=default_token_generator,
-             from_email=None, request=None):
-        """
-        Overloading super().save to use a custom email_template_name.
-        """
-        email_template_name = 'email/password_reset.email'
-        from django.core.mail import send_mail
-        for user in self.users_cache:
-            if not domain_override:
-                current_site = get_current_site(request)
-                site_name = current_site.name
-                domain = current_site.domain
-            else:
-                site_name = domain = domain_override
-            c = {
-                'email': user.primary_email,
-                'domain': domain,
-                'site_name': site_name,
-                'uid': int_to_base36(user.id),
-                'user': user,
-                'token': token_generator.make_token(user),
-                'protocol': use_https and 'https' or 'http',
-            }
-            subject = loader.render_to_string(subject_template_name, c)
-            # Email subject *must not* contain newlines
-            subject = ''.join(subject.splitlines())
-            email = loader.render_to_string(email_template_name, c)
-            send_mail(subject, email, from_email, [user.primary_email])
-
-
-class CustomSetPasswordForm(SetPasswordForm, FieldInitFormMixin):
-    """
-    This form is a subclass from the default SetPasswordForm.
-    CustomUser is used for validation instead of User.
-    """
-    new_password1 = forms.CharField(label=_('New password'),
-        widget=JqueryPasswordInput(attrs={
-            'class': 'mws-reset-password',
-    }))
-    new_password2 = forms.CharField(label=_('Confirmation'),
-        widget=forms.PasswordInput(attrs={
-            'class': 'mws-reset-password',
-    }))
-    
-    def __init__(self, *args, **kwargs):
-        super(CustomSetPasswordForm, self).__init__(*args, **kwargs)
-        self.helper = LilyFormHelper(form=self)
-        self.helper.form_style = 'default'
-        self.helper.layout.insert(0,
-            FormMessage(_('Please enter your new password twice so we can verify you typed it in correctly.'))
-        )
-        self.helper.layout.insert(3,
-            PasswordStrengthIndicator()
-        )
-        self.helper.add_input(Submit('submit', _('Change my password')))
-        self.helper.exclude_by_widget(forms.HiddenInput).wrap(InlineRow)
-        self.helper.exclude_by_widget(forms.HiddenInput).wrap(Row)
-        
-        self.helper.delete_label_for('new_password1', 'new_password2')
-
-
-class ResendActivationForm(Form, FieldInitFormMixin):
-    """
-    Form that allows a user to retry sending the activation e-mail.
-    """
-    error_messages = {
-        'unknown': _("That e-mail address doesn't have an associated "
-                     "user account. Are you sure you've registered?"),
-        'active': _("You cannot request a new activation e-mail for an "
-                    "account that is already active."),
-    }
-    
-    email = forms.EmailField(label=_('E-mail address'), max_length=255,
-        widget=forms.TextInput(attrs={
-            'class': 'mws-reset-email',
-    }))
-    
-    def __init__(self, *args, **kwargs):
-        super(ResendActivationForm, self).__init__(*args, **kwargs)
-        self.helper = LilyFormHelper(form=self)
-        self.helper.form_style = 'default'
-        self.helper.layout.insert(0,
-            FormMessage(_('Didn\'t receive your activation e-mail? Enter your e-mail address below, and we\'ll e-mail it again, free of charge!'))
-        )
-        self.helper.add_input(Submit('submit', _('Resend activation e-mail')))
-        self.helper.exclude_by_widget(forms.HiddenInput).wrap(InlineRow)
-        self.helper.exclude_by_widget(forms.HiddenInput).wrap(Row)
-        
-        self.helper.delete_label_for('email')
-    
-    def clean_email(self):
-        """
-        Validates that an active user exists with the given email address.
-        """
-        email = self.cleaned_data['email']
-        self.users_cache = CustomUser.objects.filter(
-                                contact__email_addresses__email_address__iexact=email, 
-                                contact__email_addresses__is_primary=True
-                            )
-        if not len(self.users_cache):
-            raise forms.ValidationError(self.error_messages['unknown'])
-        else:
-            for user in self.users_cache:       
-                if user.is_active:
-                    raise forms.ValidationError(self.error_messages['active'])
-        return email
-
-
-class RegistrationForm(Form, FieldInitFormMixin):
-    """
-    This form allows new user registration.
-    """
-    email = forms.EmailField(label=_('E-mail'), max_length=255, 
-        widget=forms.TextInput(attrs={
-            'class': 'mws-register-email',
-        }
-    ))
-    password = forms.CharField(label=_('Password'), min_length=6, 
-        widget=JqueryPasswordInput(attrs={
-            'class': 'mws-register-password',
-        }
-    ))
-    password_repeat = forms.CharField(label=_('Password confirmation'), min_length=6, 
-        widget=forms.PasswordInput(attrs={
-            'class': 'mws-register-password',
-        }
-    ))
-    first_name = forms.CharField(label=_('First name'), max_length=255, 
-        widget=forms.TextInput(attrs={
-            'class': 'mws-register-first-name',
-        }
-    ))
-    preposition = forms.CharField(label=_('Preposition'), max_length=100, required=False, 
-        widget=forms.TextInput(attrs={
-            'class': 'mws-register-preposition',
-        }
-    ))
-    last_name = forms.CharField(label=_('Last name'), max_length=255,
-        widget=forms.TextInput(attrs={
-            'class': 'mws-register-last-name',
-        }
-    ))
-    company = forms.CharField(label=_('Company'), max_length=255,
-        widget=forms.TextInput(attrs={
-            'class': 'mws-register-company',
-        }
-    ))
-    
-    def __init__(self, *args, **kwargs):
-        super(RegistrationForm, self).__init__(*args, **kwargs)
-        
-        # Customize layout
-        self.helper = LilyFormHelper(self)
-        self.helper.layout = Layout()
-        self.helper.add_columns(
-            Column('first_name', size=3, first=True),
-            Column('preposition', size=2),
-            Column('last_name', size=3),
-            label=_('Name'),
-        )
-        self.helper.add_large_fields('email', 'company')
-        self.helper.add_columns(
-            Column('password', size=3, first=True),
-            Column('password_repeat', size=3),
-        )
-        self.helper.layout.append(
-            InlineRow(
-                PasswordStrengthIndicator()
-            ),
-        )
-        self.helper.add_input(Submit('submit', _('Register')))
-    
-    def clean(self):
-        """
-        Form validation: passwords should match and email should be unique.
-        """
-        cleaned_data = super(RegistrationForm, self).clean()
-        
-        password = cleaned_data.get('password')
-        password_repeat = cleaned_data.get('password_repeat')
-        
-        if password != password_repeat:
-            self._errors['password'] = self.error_class([_('The two password fields didn\'t match.')])
-        
-        if cleaned_data.get('username'):
-            try:
-                CustomUser.objects.get(username=cleaned_data.get('username'))
-                self._errors['username'] = self.error_class([_('Username already exists.')])
-            except CustomUser.DoesNotExist:
-                pass
-        
-        if cleaned_data.get('email'):
-            if CustomUser.objects.filter(
-                contact__email_addresses__email_address__iexact=cleaned_data.get('email')
-            ).exists():
-                self._errors['email'] = self.error_class([_('E-mail address already in use.')])
-        
-        return cleaned_data
-
-
-class UserRegistrationForm(RegistrationForm, FieldInitFormMixin):
-    """
-    Form for accepting invitations.
-    """
-    email = forms.EmailField(label=_('E-mail'), max_length=255, 
-        widget=forms.TextInput(attrs={
-            'class': 'mws-register-email disabled',
-            'readonly': 'readonly',
-        }
-    ))
-    company = forms.CharField(label=_('Company'), max_length=255,
-        widget=forms.TextInput(attrs={
-            'class': 'mws-register-company disabled',
-            'readonly': 'readonly'
-        }
-    ))
-    
-    def __init__(self, *args, **kwargs):
-        super(UserRegistrationForm, self).__init__(*args, **kwargs)
-        self.helper.inputs = []
-        self.helper.add_input(Submit('submit', _('Accept')))
-    
-    def clean(self):
-        initial_email = self.initial['email']
-        initial_company = self.initial['company']
-        
-        cleaned_data = super(UserRegistrationForm, self).clean()
-        
-        if cleaned_data.get('email') and cleaned_data.get('email') != initial_email:
-            self._errors['email'] = self.error_class([_('You can\'t change the e-mail address of the invitation.')])
-        
-        if cleaned_data.get('company') and cleaned_data.get('company') != initial_company:
-            self._errors['company'] = self.error_class([_('You can\'t change the company name of the invitation.')])
-        
-        return cleaned_data
-
-
-class InvitationForm(Form, FieldInitFormMixin):
-    """
-    This is the invitation form, it is used to invite new users to join an account.
-    """
-    first_name = forms.CharField(label=_('First name'), max_length=255, 
-        widget=forms.TextInput(attrs={
-            'class': 'mws-register-name',
-        }
-    ))
-    email = forms.EmailField(label=_('E-mail'), max_length=255, required=True,
-        widget=forms.TextInput(attrs={
-            'class': 'mws-register-email',
-        }
-    ))
-    
-    def clean(self):
-        cleaned_data = super(InvitationForm, self).clean()
-        email = cleaned_data.get('email')
-        
-        if email:
-            try:
-                CustomUser.objects.get(contact__email_addresses__email_address__iexact=email)
-                self._errors['email'] = self.error_class([_('This e-mail address is already linked to a user.')])
-            except CustomUser.DoesNotExist:
-                pass
-            
-        return cleaned_data
-
-
-## ------------------------------------------------------------------------------------------------
-## Formsets
-## ------------------------------------------------------------------------------------------------
-class RequiredFirstFormFormset(BaseFormSet):
-    """
-    This formset requires that the first form that is submitted is filled in.
-    """
-    def __init__(self, *args, **kwargs):
-        super(RequiredFirstFormFormset, self).__init__(*args, **kwargs)
-        
-        try:
-            self.forms[0].empty_permitted = False
-        except IndexError:
-            print "index error bij de init van required first form formset"
-    
-    def clean(self):
-        if self.total_form_count() < 1:
-            raise forms.ValidationError(_("We need some data before we can proceed. Fill out at least one form."))
-
-
-class RequiredFormset(BaseFormSet):
-    """
-    This formset requires all the forms that are submitted are filled in.
-    """
-    # TODO: check the extra parameter to statisfy that all initial forms are filled in.
-    def __init__(self, *args, **kwargs):
-        super(RequiredFormset, self).__init__(*args, **kwargs)
-        for form in self.forms:
-            form.empty_permitted = False
-
- 
-class InvitationFormset(RequiredFirstFormFormset):
-    """
-    This formset is sending invitations to users based on e-mail addresses.
-    """
-    def clean(self):
-        """Checks that no two email addresses are the same."""
-        super(InvitationFormset, self).clean()
-        
-        if any(self.errors):
-            # Don't bother validating the formset unless each form is valid on its own
-            return
-        emails = []
-        for i in range(0, self.total_form_count()):
-            form = self.forms[i]
-            email = form.cleaned_data.get('email')
-            if email and email in emails:
-                raise forms.ValidationError(_("You can't invite someone more than once (e-mail addresses must be unique)."))
-            emails.append(email)
-=======
-from crispy_forms.layout import Submit, Layout
-from django import forms
-from django.contrib import messages
-from django.contrib.auth.forms import PasswordResetForm, AuthenticationForm, SetPasswordForm
-from django.contrib.auth.hashers import UNUSABLE_PASSWORD
-from django.contrib.auth.tokens import default_token_generator
-from django.contrib.sites.models import get_current_site
-from django.forms import Form
-from django.forms.formsets import BaseFormSet
-from django.template import loader
-from django.utils.http import int_to_base36
-from django.utils.translation import ugettext as _
-
-from lily.users.models import CustomUser
-from lily.utils.formhelpers import LilyFormHelper
-from lily.utils.forms import FieldInitFormMixin
-from lily.utils.layout import Row, InlineRow, FormMessage, PasswordStrengthIndicator, Column
-from lily.utils.widgets import JqueryPasswordInput
-
-
-class CustomAuthenticationForm(AuthenticationForm, FieldInitFormMixin):
-    """
-    This form is a subclass from the default AuthenticationForm. Necessary to set CSS classes and
-    custom error_messages.
-    """
-    error_messages = {
-        'invalid_login': _("Please enter a correct e-mail address and password. "
-                           "Note that both fields are case-sensitive."),
-        'no_cookies': _("Your Web browser doesn't appear to have cookies "
-                        "enabled. Cookies are required for logging in."),
-        'inactive': _("This account is inactive."),
-    }
-
-    username = forms.CharField(label=_('E-mail address'), max_length=255,
-        widget=forms.TextInput(attrs={
-            'class': 'mws-login-email',
-    }))
-    password = forms.CharField(label=_('Password'), widget=forms.PasswordInput(attrs={
-        'class': 'mws-login-password',
-    }))
-    remember_me = forms.BooleanField(label=_('Remember me on this device'), required=False)
-
-    def __init__(self, *args, **kwargs):
-        super(CustomAuthenticationForm, self).__init__(*args, **kwargs)
-        self.helper = LilyFormHelper(form=self)
-        self.helper.form_style = 'default'
-        self.helper.add_input(Submit('submit', _('Log in')))
-        self.helper.exclude_by_widget(forms.HiddenInput).wrap(InlineRow)
-        self.helper.wrap_by_names(Row, 'username', 'password')
-
-        self.helper.delete_label_for('username', 'password')
-
-
-class CustomPasswordResetForm(PasswordResetForm, FieldInitFormMixin):
-    """
-    This form is a subclass from the default PasswordResetForm.
-    CustomUser is used for validation instead of User.
-    """
-    inactive_error_message = _('You cannot request a password reset for an account that is inactive.')
-
-    email = forms.EmailField(label=_('E-mail address'), max_length=255,
-        widget=forms.TextInput(attrs={
-            'class': 'mws-reset-email',
-    }))
-
-    def __init__(self, *args, **kwargs):
-        super(CustomPasswordResetForm, self).__init__(*args, **kwargs)
-        self.helper = LilyFormHelper(form=self)
-        self.helper.form_style = 'default'
-        self.helper.layout.insert(0,
-            FormMessage(_('Forgotten your password? Enter your e-mail address below, and we\'ll e-mail instructions for setting a new one.'))
-        )
-        self.helper.add_input(Submit('submit', _('Reset my password')))
-        self.helper.exclude_by_widget(forms.HiddenInput).wrap(InlineRow)
-        self.helper.exclude_by_widget(forms.HiddenInput).wrap(Row)
-
-        self.helper.delete_label_for('email')
-
-    def form_valid(self, form):
-        """
-        Overloading super().form_valid to add a message telling an e-mail was sent.
-        """
-
-        # Send e-mail
-        super(CustomPasswordResetForm, self).form_valid(form)
-
-        # Show message
-        messages.info(self.request, _('An <nobr>e-mail</nobr> with reset instructions has been sent to %s.') % form.cleaned_data.get('email'))
-
-        return self.get_success_url()
-
-    def clean_email(self):
-        """
-        Validates that an active user exists with the given email address.
-        """
-        email = self.cleaned_data["email"]
-        self.users_cache = CustomUser.objects.filter(
-                                contact__email_addresses__email_address__iexact=email,
-                                contact__email_addresses__is_primary=True,
-                                is_active=True
-                            )
-
-        if not len(self.users_cache):
-            raise forms.ValidationError(self.error_messages['unknown'])
-        else:
-            for user in self.users_cache:
-                if not user.is_active:
-                    raise forms.ValidationError(self.inactive_error_message)
-        if any((user.password == UNUSABLE_PASSWORD)
-               for user in self.users_cache):
-            raise forms.ValidationError(self.error_messages['unusable'])
-        return email
-
-    def save(self, domain_override=None,
-             subject_template_name='registration/password_reset_subject.txt',
-             email_template_name='registration/password_reset_email.html',
-             use_https=False, token_generator=default_token_generator,
-             from_email=None, request=None):
-        """
-        Overloading super().save to use a custom email_template_name.
-        """
-        email_template_name = 'email/password_reset.email'
-        from django.core.mail import send_mail
-        for user in self.users_cache:
-            if not domain_override:
-                current_site = get_current_site(request)
-                site_name = current_site.name
-                domain = current_site.domain
-            else:
-                site_name = domain = domain_override
-            c = {
-                'email': user.primary_email,
-                'domain': domain,
-                'site_name': site_name,
-                'uid': int_to_base36(user.id),
-                'user': user,
-                'token': token_generator.make_token(user),
-                'protocol': use_https and 'https' or 'http',
-            }
-            subject = loader.render_to_string(subject_template_name, c)
-            # Email subject *must not* contain newlines
-            subject = ''.join(subject.splitlines())
-            email = loader.render_to_string(email_template_name, c)
-            send_mail(subject, email, from_email, [user.primary_email])
-
-
-class CustomSetPasswordForm(SetPasswordForm, FieldInitFormMixin):
-    """
-    This form is a subclass from the default SetPasswordForm.
-    CustomUser is used for validation instead of User.
-    """
-    new_password1 = forms.CharField(label=_('New password'),
-        widget=JqueryPasswordInput(attrs={
-            'class': 'mws-reset-password',
-    }))
-    new_password2 = forms.CharField(label=_('Confirmation'),
-        widget=forms.PasswordInput(attrs={
-            'class': 'mws-reset-password',
-    }))
-
-    def __init__(self, *args, **kwargs):
-        super(CustomSetPasswordForm, self).__init__(*args, **kwargs)
-        self.helper = LilyFormHelper(form=self)
-        self.helper.form_style = 'default'
-        self.helper.layout.insert(0,
-            FormMessage(_('Please enter your new password twice so we can verify you typed it in correctly.'))
-        )
-        self.helper.layout.insert(3,
-            PasswordStrengthIndicator()
-        )
-        self.helper.add_input(Submit('submit', _('Change my password')))
-        self.helper.exclude_by_widget(forms.HiddenInput).wrap(InlineRow)
-        self.helper.exclude_by_widget(forms.HiddenInput).wrap(Row)
-
-        self.helper.delete_label_for('new_password1', 'new_password2')
-
-
-class ResendActivationForm(Form, FieldInitFormMixin):
-    """
-    Form that allows a user to retry sending the activation e-mail.
-    """
-    error_messages = {
-        'unknown': _("That e-mail address doesn't have an associated "
-                     "user account. Are you sure you've registered?"),
-        'active': _("You cannot request a new activation e-mail for an "
-                    "account that is already active."),
-    }
-
-    email = forms.EmailField(label=_('E-mail address'), max_length=255,
-        widget=forms.TextInput(attrs={
-            'class': 'mws-reset-email',
-    }))
-
-    def __init__(self, *args, **kwargs):
-        super(ResendActivationForm, self).__init__(*args, **kwargs)
-        self.helper = LilyFormHelper(form=self)
-        self.helper.form_style = 'default'
-        self.helper.layout.insert(0,
-            FormMessage(_('Didn\'t receive your activation e-mail? Enter your e-mail address below, and we\'ll e-mail it again, free of charge!'))
-        )
-        self.helper.add_input(Submit('submit', _('Resend activation e-mail')))
-        self.helper.exclude_by_widget(forms.HiddenInput).wrap(InlineRow)
-        self.helper.exclude_by_widget(forms.HiddenInput).wrap(Row)
-
-        self.helper.delete_label_for('email')
-
-    def clean_email(self):
-        """
-        Validates that an active user exists with the given email address.
-        """
-        email = self.cleaned_data['email']
-        self.users_cache = CustomUser.objects.filter(
-                                contact__email_addresses__email_address__iexact=email,
-                                contact__email_addresses__is_primary=True
-                            )
-        if not len(self.users_cache):
-            raise forms.ValidationError(self.error_messages['unknown'])
-        else:
-            for user in self.users_cache:
-                if user.is_active:
-                    raise forms.ValidationError(self.error_messages['active'])
-        return email
-
-
-class RegistrationForm(Form, FieldInitFormMixin):
-    """
-    This form allows new user registration.
-    """
-    email = forms.EmailField(label=_('E-mail'), max_length=255,
-        widget=forms.TextInput(attrs={
-            'class': 'mws-register-email',
-        }
-    ))
-    password = forms.CharField(label=_('Password'), min_length=6,
-        widget=JqueryPasswordInput(attrs={
-            'class': 'mws-register-password',
-        }
-    ))
-    password_repeat = forms.CharField(label=_('Password confirmation'), min_length=6,
-        widget=forms.PasswordInput(attrs={
-            'class': 'mws-register-password',
-        }
-    ))
-    first_name = forms.CharField(label=_('First name'), max_length=255,
-        widget=forms.TextInput(attrs={
-            'class': 'mws-register-first-name',
-        }
-    ))
-    preposition = forms.CharField(label=_('Preposition'), max_length=100, required=False,
-        widget=forms.TextInput(attrs={
-            'class': 'mws-register-preposition',
-        }
-    ))
-    last_name = forms.CharField(label=_('Last name'), max_length=255,
-        widget=forms.TextInput(attrs={
-            'class': 'mws-register-last-name',
-        }
-    ))
-    company = forms.CharField(label=_('Company'), max_length=255,
-        widget=forms.TextInput(attrs={
-            'class': 'mws-register-company',
-        }
-    ))
-
-    def __init__(self, *args, **kwargs):
-        super(RegistrationForm, self).__init__(*args, **kwargs)
-
-        # Customize layout
-        self.helper = LilyFormHelper(self)
-        self.helper.layout = Layout()
-        self.helper.add_columns(
-            Column('first_name', size=3, first=True),
-            Column('preposition', size=2),
-            Column('last_name', size=3),
-            label=_('Name'),
-        )
-        self.helper.add_large_fields('email', 'company')
-        self.helper.add_columns(
-            Column('password', size=3, first=True),
-            Column('password_repeat', size=3),
-        )
-        self.helper.layout.append(
-            InlineRow(
-                PasswordStrengthIndicator()
-            ),
-        )
-        self.helper.add_input(Submit('submit', _('Register')))
-
-    def clean(self):
-        """
-        Form validation: passwords should match and email should be unique.
-        """
-        cleaned_data = super(RegistrationForm, self).clean()
-
-        password = cleaned_data.get('password')
-        password_repeat = cleaned_data.get('password_repeat')
-
-        if password != password_repeat:
-            self._errors['password'] = self.error_class([_('The two password fields didn\'t match.')])
-
-        if cleaned_data.get('username'):
-            try:
-                CustomUser.objects.get(username=cleaned_data.get('username'))
-                self._errors['username'] = self.error_class([_('Username already exists.')])
-            except CustomUser.DoesNotExist:
-                pass
-
-        if cleaned_data.get('email'):
-            if CustomUser.objects.filter(
-                contact__email_addresses__email_address__iexact=cleaned_data.get('email')
-            ).exists():
-                self._errors['email'] = self.error_class([_('E-mail address already in use.')])
-
-        return cleaned_data
-
-
-class UserRegistrationForm(RegistrationForm, FieldInitFormMixin):
-    """
-    Form for accepting invitations.
-    """
-    email = forms.EmailField(label=_('E-mail'), max_length=255,
-        widget=forms.TextInput(attrs={
-            'class': 'mws-register-email disabled',
-            'readonly': 'readonly',
-        }
-    ))
-    company = forms.CharField(label=_('Company'), max_length=255,
-        widget=forms.TextInput(attrs={
-            'class': 'mws-register-company disabled',
-            'readonly': 'readonly'
-        }
-    ))
-
-    def __init__(self, *args, **kwargs):
-        super(UserRegistrationForm, self).__init__(*args, **kwargs)
-        self.helper.inputs = []
-        self.helper.add_input(Submit('submit', _('Accept')))
-
-    def clean(self):
-        initial_email = self.initial['email']
-        initial_company = self.initial['company']
-
-        cleaned_data = super(UserRegistrationForm, self).clean()
-
-        if cleaned_data.get('email') and cleaned_data.get('email') != initial_email:
-            self._errors['email'] = self.error_class([_('You can\'t change the e-mail address of the invitation.')])
-
-        if cleaned_data.get('company') and cleaned_data.get('company') != initial_company:
-            self._errors['company'] = self.error_class([_('You can\'t change the company name of the invitation.')])
-
-        return cleaned_data
-
-
-class InvitationForm(Form, FieldInitFormMixin):
-    """
-    This is the invitation form, it is used to invite new users to join an account.
-    """
-    first_name = forms.CharField(label=_('First name'), max_length=255,
-        widget=forms.TextInput(attrs={
-            'class': 'mws-register-name',
-        }
-    ))
-    email = forms.EmailField(label=_('E-mail'), max_length=255, required=True,
-        widget=forms.TextInput(attrs={
-            'class': 'mws-register-email',
-        }
-    ))
-
-    def clean(self):
-        cleaned_data = super(InvitationForm, self).clean()
-        email = cleaned_data.get('email')
-
-        if email:
-            try:
-                CustomUser.objects.get(contact__email_addresses__email_address__iexact=email)
-                self._errors['email'] = self.error_class([_('This e-mail address is already linked to a user.')])
-            except CustomUser.DoesNotExist:
-                pass
-
-        return cleaned_data
-
-
-## ------------------------------------------------------------------------------------------------
-## Formsets
-## ------------------------------------------------------------------------------------------------
-class RequiredFirstFormFormset(BaseFormSet):
-    """
-    This formset requires that the first form that is submitted is filled in.
-    """
-    def __init__(self, *args, **kwargs):
-        super(RequiredFirstFormFormset, self).__init__(*args, **kwargs)
-
-        try:
-            self.forms[0].empty_permitted = False
-        except IndexError:
-            print "index error bij de init van required first form formset"
-
-    def clean(self):
-        if self.total_form_count() < 1:
-            raise forms.ValidationError(_("We need some data before we can proceed. Fill out at least one form."))
-
-
-class RequiredFormset(BaseFormSet):
-    """
-    This formset requires all the forms that are submitted are filled in.
-    """
-    # TODO: check the extra parameter to statisfy that all initial forms are filled in.
-    def __init__(self, *args, **kwargs):
-        super(RequiredFormset, self).__init__(*args, **kwargs)
-        for form in self.forms:
-            form.empty_permitted = False
-
-
-class InvitationFormset(RequiredFirstFormFormset):
-    """
-    This formset is sending invitations to users based on e-mail addresses.
-    """
-    def clean(self):
-        """Checks that no two email addresses are the same."""
-        super(InvitationFormset, self).clean()
-
-        if any(self.errors):
-            # Don't bother validating the formset unless each form is valid on its own
-            return
-        emails = []
-        for i in range(0, self.total_form_count()):
-            form = self.forms[i]
-            email = form.cleaned_data.get('email')
-            if email and email in emails:
-                raise forms.ValidationError(_("You can't invite someone more than once (e-mail addresses must be unique)."))
-            emails.append(email)
->>>>>>> e68a5ce2
+from crispy_forms.layout import Submit, Layout
+from django import forms
+from django.contrib import messages
+from django.contrib.auth.forms import PasswordResetForm, AuthenticationForm, SetPasswordForm
+from django.contrib.auth.hashers import UNUSABLE_PASSWORD
+from django.contrib.auth.tokens import default_token_generator
+from django.contrib.sites.models import get_current_site
+from django.forms import Form
+from django.forms.formsets import BaseFormSet
+from django.template import loader
+from django.utils.http import int_to_base36
+from django.utils.translation import ugettext as _
+
+from lily.users.models import CustomUser
+from lily.utils.formhelpers import LilyFormHelper
+from lily.utils.forms import FieldInitFormMixin
+from lily.utils.layout import Row, InlineRow, FormMessage, PasswordStrengthIndicator, Column
+from lily.utils.widgets import JqueryPasswordInput
+
+
+class CustomAuthenticationForm(AuthenticationForm, FieldInitFormMixin):
+    """
+    This form is a subclass from the default AuthenticationForm. Necessary to set CSS classes and
+    custom error_messages.
+    """
+    error_messages = {
+        'invalid_login': _("Please enter a correct e-mail address and password. "
+                           "Note that both fields are case-sensitive."),
+        'no_cookies': _("Your Web browser doesn't appear to have cookies "
+                        "enabled. Cookies are required for logging in."),
+        'inactive': _("This account is inactive."),
+    }
+
+    username = forms.CharField(label=_('E-mail address'), max_length=255,
+        widget=forms.TextInput(attrs={
+            'class': 'mws-login-email',
+    }))
+    password = forms.CharField(label=_('Password'), widget=forms.PasswordInput(attrs={
+        'class': 'mws-login-password',
+    }))
+    remember_me = forms.BooleanField(label=_('Remember me on this device'), required=False)
+
+    def __init__(self, *args, **kwargs):
+        super(CustomAuthenticationForm, self).__init__(*args, **kwargs)
+        self.helper = LilyFormHelper(form=self)
+        self.helper.form_style = 'default'
+        self.helper.add_input(Submit('submit', _('Log in')))
+        self.helper.exclude_by_widget(forms.HiddenInput).wrap(InlineRow)
+        self.helper.wrap_by_names(Row, 'username', 'password')
+
+        self.helper.delete_label_for('username', 'password')
+
+
+class CustomPasswordResetForm(PasswordResetForm, FieldInitFormMixin):
+    """
+    This form is a subclass from the default PasswordResetForm.
+    CustomUser is used for validation instead of User.
+    """
+    inactive_error_message = _('You cannot request a password reset for an account that is inactive.')
+
+    email = forms.EmailField(label=_('E-mail address'), max_length=255,
+        widget=forms.TextInput(attrs={
+            'class': 'mws-reset-email',
+    }))
+
+    def __init__(self, *args, **kwargs):
+        super(CustomPasswordResetForm, self).__init__(*args, **kwargs)
+        self.helper = LilyFormHelper(form=self)
+        self.helper.form_style = 'default'
+        self.helper.layout.insert(0,
+            FormMessage(_('Forgotten your password? Enter your e-mail address below, and we\'ll e-mail instructions for setting a new one.'))
+        )
+        self.helper.add_input(Submit('submit', _('Reset my password')))
+        self.helper.exclude_by_widget(forms.HiddenInput).wrap(InlineRow)
+        self.helper.exclude_by_widget(forms.HiddenInput).wrap(Row)
+
+        self.helper.delete_label_for('email')
+
+    def form_valid(self, form):
+        """
+        Overloading super().form_valid to add a message telling an e-mail was sent.
+        """
+
+        # Send e-mail
+        super(CustomPasswordResetForm, self).form_valid(form)
+
+        # Show message
+        messages.info(self.request, _('An <nobr>e-mail</nobr> with reset instructions has been sent to %s.') % form.cleaned_data.get('email'))
+
+        return self.get_success_url()
+
+    def clean_email(self):
+        """
+        Validates that an active user exists with the given email address.
+        """
+        email = self.cleaned_data["email"]
+        self.users_cache = CustomUser.objects.filter(
+                                contact__email_addresses__email_address__iexact=email,
+                                contact__email_addresses__is_primary=True,
+                                is_active=True
+                            )
+
+        if not len(self.users_cache):
+            raise forms.ValidationError(self.error_messages['unknown'])
+        else:
+            for user in self.users_cache:
+                if not user.is_active:
+                    raise forms.ValidationError(self.inactive_error_message)
+        if any((user.password == UNUSABLE_PASSWORD)
+               for user in self.users_cache):
+            raise forms.ValidationError(self.error_messages['unusable'])
+        return email
+
+    def save(self, domain_override=None,
+             subject_template_name='registration/password_reset_subject.txt',
+             email_template_name='registration/password_reset_email.html',
+             use_https=False, token_generator=default_token_generator,
+             from_email=None, request=None):
+        """
+        Overloading super().save to use a custom email_template_name.
+        """
+        email_template_name = 'email/password_reset.email'
+        from django.core.mail import send_mail
+        for user in self.users_cache:
+            if not domain_override:
+                current_site = get_current_site(request)
+                site_name = current_site.name
+                domain = current_site.domain
+            else:
+                site_name = domain = domain_override
+            c = {
+                'email': user.primary_email,
+                'domain': domain,
+                'site_name': site_name,
+                'uid': int_to_base36(user.id),
+                'user': user,
+                'token': token_generator.make_token(user),
+                'protocol': use_https and 'https' or 'http',
+            }
+            subject = loader.render_to_string(subject_template_name, c)
+            # Email subject *must not* contain newlines
+            subject = ''.join(subject.splitlines())
+            email = loader.render_to_string(email_template_name, c)
+            send_mail(subject, email, from_email, [user.primary_email])
+
+
+class CustomSetPasswordForm(SetPasswordForm, FieldInitFormMixin):
+    """
+    This form is a subclass from the default SetPasswordForm.
+    CustomUser is used for validation instead of User.
+    """
+    new_password1 = forms.CharField(label=_('New password'),
+        widget=JqueryPasswordInput(attrs={
+            'class': 'mws-reset-password',
+    }))
+    new_password2 = forms.CharField(label=_('Confirmation'),
+        widget=forms.PasswordInput(attrs={
+            'class': 'mws-reset-password',
+    }))
+
+    def __init__(self, *args, **kwargs):
+        super(CustomSetPasswordForm, self).__init__(*args, **kwargs)
+        self.helper = LilyFormHelper(form=self)
+        self.helper.form_style = 'default'
+        self.helper.layout.insert(0,
+            FormMessage(_('Please enter your new password twice so we can verify you typed it in correctly.'))
+        )
+        self.helper.layout.insert(3,
+            PasswordStrengthIndicator()
+        )
+        self.helper.add_input(Submit('submit', _('Change my password')))
+        self.helper.exclude_by_widget(forms.HiddenInput).wrap(InlineRow)
+        self.helper.exclude_by_widget(forms.HiddenInput).wrap(Row)
+
+        self.helper.delete_label_for('new_password1', 'new_password2')
+
+
+class ResendActivationForm(Form, FieldInitFormMixin):
+    """
+    Form that allows a user to retry sending the activation e-mail.
+    """
+    error_messages = {
+        'unknown': _("That e-mail address doesn't have an associated "
+                     "user account. Are you sure you've registered?"),
+        'active': _("You cannot request a new activation e-mail for an "
+                    "account that is already active."),
+    }
+
+    email = forms.EmailField(label=_('E-mail address'), max_length=255,
+        widget=forms.TextInput(attrs={
+            'class': 'mws-reset-email',
+    }))
+
+    def __init__(self, *args, **kwargs):
+        super(ResendActivationForm, self).__init__(*args, **kwargs)
+        self.helper = LilyFormHelper(form=self)
+        self.helper.form_style = 'default'
+        self.helper.layout.insert(0,
+            FormMessage(_('Didn\'t receive your activation e-mail? Enter your e-mail address below, and we\'ll e-mail it again, free of charge!'))
+        )
+        self.helper.add_input(Submit('submit', _('Resend activation e-mail')))
+        self.helper.exclude_by_widget(forms.HiddenInput).wrap(InlineRow)
+        self.helper.exclude_by_widget(forms.HiddenInput).wrap(Row)
+
+        self.helper.delete_label_for('email')
+
+    def clean_email(self):
+        """
+        Validates that an active user exists with the given email address.
+        """
+        email = self.cleaned_data['email']
+        self.users_cache = CustomUser.objects.filter(
+                                contact__email_addresses__email_address__iexact=email,
+                                contact__email_addresses__is_primary=True
+                            )
+        if not len(self.users_cache):
+            raise forms.ValidationError(self.error_messages['unknown'])
+        else:
+            for user in self.users_cache:
+                if user.is_active:
+                    raise forms.ValidationError(self.error_messages['active'])
+        return email
+
+
+class RegistrationForm(Form, FieldInitFormMixin):
+    """
+    This form allows new user registration.
+    """
+    email = forms.EmailField(label=_('E-mail'), max_length=255,
+        widget=forms.TextInput(attrs={
+            'class': 'mws-register-email',
+        }
+    ))
+    password = forms.CharField(label=_('Password'), min_length=6,
+        widget=JqueryPasswordInput(attrs={
+            'class': 'mws-register-password',
+        }
+    ))
+    password_repeat = forms.CharField(label=_('Password confirmation'), min_length=6,
+        widget=forms.PasswordInput(attrs={
+            'class': 'mws-register-password',
+        }
+    ))
+    first_name = forms.CharField(label=_('First name'), max_length=255,
+        widget=forms.TextInput(attrs={
+            'class': 'mws-register-first-name',
+        }
+    ))
+    preposition = forms.CharField(label=_('Preposition'), max_length=100, required=False,
+        widget=forms.TextInput(attrs={
+            'class': 'mws-register-preposition',
+        }
+    ))
+    last_name = forms.CharField(label=_('Last name'), max_length=255,
+        widget=forms.TextInput(attrs={
+            'class': 'mws-register-last-name',
+        }
+    ))
+    company = forms.CharField(label=_('Company'), max_length=255,
+        widget=forms.TextInput(attrs={
+            'class': 'mws-register-company',
+        }
+    ))
+
+    def __init__(self, *args, **kwargs):
+        super(RegistrationForm, self).__init__(*args, **kwargs)
+
+        # Customize layout
+        self.helper = LilyFormHelper(self)
+        self.helper.layout = Layout()
+        self.helper.add_columns(
+            Column('first_name', size=3, first=True),
+            Column('preposition', size=2),
+            Column('last_name', size=3),
+            label=_('Name'),
+        )
+        self.helper.add_large_fields('email', 'company')
+        self.helper.add_columns(
+            Column('password', size=3, first=True),
+            Column('password_repeat', size=3),
+        )
+        self.helper.layout.append(
+            InlineRow(
+                PasswordStrengthIndicator()
+            ),
+        )
+        self.helper.add_input(Submit('submit', _('Register')))
+
+    def clean(self):
+        """
+        Form validation: passwords should match and email should be unique.
+        """
+        cleaned_data = super(RegistrationForm, self).clean()
+
+        password = cleaned_data.get('password')
+        password_repeat = cleaned_data.get('password_repeat')
+
+        if password != password_repeat:
+            self._errors['password'] = self.error_class([_('The two password fields didn\'t match.')])
+
+        if cleaned_data.get('username'):
+            try:
+                CustomUser.objects.get(username=cleaned_data.get('username'))
+                self._errors['username'] = self.error_class([_('Username already exists.')])
+            except CustomUser.DoesNotExist:
+                pass
+
+        if cleaned_data.get('email'):
+            if CustomUser.objects.filter(
+                contact__email_addresses__email_address__iexact=cleaned_data.get('email')
+            ).exists():
+                self._errors['email'] = self.error_class([_('E-mail address already in use.')])
+
+        return cleaned_data
+
+
+class UserRegistrationForm(RegistrationForm, FieldInitFormMixin):
+    """
+    Form for accepting invitations.
+    """
+    email = forms.EmailField(label=_('E-mail'), max_length=255,
+        widget=forms.TextInput(attrs={
+            'class': 'mws-register-email disabled',
+            'readonly': 'readonly',
+        }
+    ))
+    company = forms.CharField(label=_('Company'), max_length=255,
+        widget=forms.TextInput(attrs={
+            'class': 'mws-register-company disabled',
+            'readonly': 'readonly'
+        }
+    ))
+
+    def __init__(self, *args, **kwargs):
+        super(UserRegistrationForm, self).__init__(*args, **kwargs)
+        self.helper.inputs = []
+        self.helper.add_input(Submit('submit', _('Accept')))
+
+    def clean(self):
+        initial_email = self.initial['email']
+        initial_company = self.initial['company']
+
+        cleaned_data = super(UserRegistrationForm, self).clean()
+
+        if cleaned_data.get('email') and cleaned_data.get('email') != initial_email:
+            self._errors['email'] = self.error_class([_('You can\'t change the e-mail address of the invitation.')])
+
+        if cleaned_data.get('company') and cleaned_data.get('company') != initial_company:
+            self._errors['company'] = self.error_class([_('You can\'t change the company name of the invitation.')])
+
+        return cleaned_data
+
+
+class InvitationForm(Form, FieldInitFormMixin):
+    """
+    This is the invitation form, it is used to invite new users to join an account.
+    """
+    first_name = forms.CharField(label=_('First name'), max_length=255,
+        widget=forms.TextInput(attrs={
+            'class': 'mws-register-name',
+        }
+    ))
+    email = forms.EmailField(label=_('E-mail'), max_length=255, required=True,
+        widget=forms.TextInput(attrs={
+            'class': 'mws-register-email',
+        }
+    ))
+
+    def clean(self):
+        cleaned_data = super(InvitationForm, self).clean()
+        email = cleaned_data.get('email')
+
+        if email:
+            try:
+                CustomUser.objects.get(contact__email_addresses__email_address__iexact=email)
+                self._errors['email'] = self.error_class([_('This e-mail address is already linked to a user.')])
+            except CustomUser.DoesNotExist:
+                pass
+
+        return cleaned_data
+
+
+## ------------------------------------------------------------------------------------------------
+## Formsets
+## ------------------------------------------------------------------------------------------------
+class RequiredFirstFormFormset(BaseFormSet):
+    """
+    This formset requires that the first form that is submitted is filled in.
+    """
+    def __init__(self, *args, **kwargs):
+        super(RequiredFirstFormFormset, self).__init__(*args, **kwargs)
+
+        try:
+            self.forms[0].empty_permitted = False
+        except IndexError:
+            print "index error bij de init van required first form formset"
+
+    def clean(self):
+        if self.total_form_count() < 1:
+            raise forms.ValidationError(_("We need some data before we can proceed. Fill out at least one form."))
+
+
+class RequiredFormset(BaseFormSet):
+    """
+    This formset requires all the forms that are submitted are filled in.
+    """
+    # TODO: check the extra parameter to statisfy that all initial forms are filled in.
+    def __init__(self, *args, **kwargs):
+        super(RequiredFormset, self).__init__(*args, **kwargs)
+        for form in self.forms:
+            form.empty_permitted = False
+
+
+class InvitationFormset(RequiredFirstFormFormset):
+    """
+    This formset is sending invitations to users based on e-mail addresses.
+    """
+    def clean(self):
+        """Checks that no two email addresses are the same."""
+        super(InvitationFormset, self).clean()
+
+        if any(self.errors):
+            # Don't bother validating the formset unless each form is valid on its own
+            return
+        emails = []
+        for i in range(0, self.total_form_count()):
+            form = self.forms[i]
+            email = form.cleaned_data.get('email')
+            if email and email in emails:
+                raise forms.ValidationError(_("You can't invite someone more than once (e-mail addresses must be unique)."))
+            emails.append(email)