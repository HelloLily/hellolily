--- conflicted
+++ resolved
@@ -188,11 +188,7 @@
 
     @property
     def display_email_warning(self):
-<<<<<<< HEAD
-        return self.email_accounts_owned.filter(is_authorized=False).exists()
-=======
         return self.email_accounts_owned.filter(is_authorized=False, is_deleted=False).exists()
->>>>>>> 30b1c3c6
 
     def __unicode__(self):
         return self.get_full_name() or unicode(self.get_username())
