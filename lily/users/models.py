--- conflicted
+++ resolved
@@ -1,167 +1,83 @@
-<<<<<<< HEAD
-from django.contrib import messages
-from django.contrib.auth.models import User, UserManager
-from django.contrib.auth.signals import user_logged_out
-from django.db import models
-from django.db.models.signals import pre_save
-from django.dispatch import receiver
-from django.utils.translation import ugettext as _
-
-from lily.accounts.models import Account
-from lily.contacts.models import Contact
-from lily.utils.functions import get_tenant_mixin as TenantMixin
-from lily.utils.models import EmailAddress
-
-try:
-    from lily.tenant.functions import add_tenant
-except ImportError:
-    from lily.utils.functions import dummy_function as add_tenant
-
-
-class CustomUser(User, TenantMixin):
-    """
-    Custom user model, has relation with Contact.
-    """
-    objects = UserManager()
-    contact = models.ForeignKey(Contact, related_name='user')
-    account = models.ForeignKey(Account, related_name='user')
-
-    def __unicode__(self):
-        return unicode(self.contact)
-
-    def __getattribute__(self, name):
-        if name == 'primary_email':
-            try:
-                if self.contact:
-                    email = self.contact.email_addresses.get(is_primary=True)
-                    return email.email_address
-            except EmailAddress.DoesNotExist:
-                pass
-            return None
-        else:
-            return object.__getattribute__(self, name)
-
-    class Meta:
-        verbose_name = _('user')
-        verbose_name_plural = _('users')
-        ordering = ['contact']
-        permissions = (
-            ("send_invitation", _("Can send invitations to invite new users")),
-        )
-
-
-## ------------------------------------------------------------------------------------------------
-## Signal listeners
-## ------------------------------------------------------------------------------------------------
-
-@receiver(pre_save, sender=CustomUser)
-def post_save_customuser_handler(sender, **kwargs):
-    """
-    If an e-mail attribute was set on an instance of CustomUser, add a primary e-mail address or
-    overwrite the existing one.
-    """
-    instance = kwargs['instance']
-    if instance.__dict__.has_key('primary_email'):
-        new_email_address = instance.__dict__['primary_email'];
-        if len(new_email_address.strip()) > 0:
-            try:
-                # Overwrite existing primary e-mail address
-                email = instance.contact.email_addresses.get(is_primary=True)
-                email.email_address = new_email_address
-                email.save()
-            except EmailAddress.DoesNotExist:
-                # Add new e-mail address as primary
-                email = EmailAddress(email_address=new_email_address, is_primary=True)
-                add_tenant(email, instance.tenant)
-                email.save()
-                instance.contact.email_addresses.add(email)
-
-@receiver(user_logged_out)
-def logged_out_callback(sender, **kwargs):
-    request = kwargs['request']
-    messages.info(request, _('You are now logged out.'))
-=======
-from django.contrib import messages
-from django.contrib.auth.models import User, UserManager
-from django.contrib.auth.signals import user_logged_out
-from django.db import models
-from django.db.models.signals import pre_save
-from django.dispatch import receiver
-from django.utils.translation import ugettext as _
-
-from lily.accounts.models import Account
-from lily.contacts.models import Contact
-from lily.utils.functions import get_tenant_mixin as TenantMixin
-from lily.utils.models import EmailAddress
-
-try:
-    from lily.tenant.functions import add_tenant
-except ImportError:
-    from lily.utils.functions import dummy_function as add_tenant
-
-
-class CustomUser(User, TenantMixin):
-    """
-    Custom user model, has relation with Contact.
-    """
-    objects = UserManager()
-    contact = models.ForeignKey(Contact, related_name='user')
-    account = models.ForeignKey(Account, related_name='user')
-
-    def __unicode__(self):
-        return unicode(self.contact)
-
-    def __getattribute__(self, name):
-        if name == 'primary_email':
-            try:
-                if self.contact:
-                    email = self.contact.email_addresses.get(is_primary=True)
-                    return email.email_address
-            except EmailAddress.DoesNotExist:
-                pass
-            return None
-        else:
-            return object.__getattribute__(self, name)
-
-    class Meta:
-        verbose_name = _('user')
-        verbose_name_plural = _('users')
-        ordering = ['contact']
-        permissions = (
-            ("send_invitation", _("Can send invitations to invite new users")),
-        )
-
-
-## ------------------------------------------------------------------------------------------------
-## Signal listeners
-## ------------------------------------------------------------------------------------------------
-
-
-@receiver(pre_save, sender=CustomUser)
-def post_save_customuser_handler(sender, **kwargs):
-    """
-    If an e-mail attribute was set on an instance of CustomUser, add a primary e-mail address or
-    overwrite the existing one.
-    """
-    instance = kwargs['instance']
-    if instance.__dict__.has_key('primary_email'):
-        new_email_address = instance.__dict__['primary_email']
-        if len(new_email_address.strip()) > 0:
-            try:
-                # Overwrite existing primary e-mail address
-                email = instance.contact.email_addresses.get(is_primary=True)
-                email.email_address = new_email_address
-                email.save()
-            except EmailAddress.DoesNotExist:
-                # Add new e-mail address as primary
-                email = EmailAddress(email_address=new_email_address, is_primary=True)
-                add_tenant(email, instance.tenant)
-                email.save()
-                instance.contact.email_addresses.add(email)
-
-
-@receiver(user_logged_out)
-def logged_out_callback(sender, **kwargs):
-    request = kwargs['request']
-    messages.info(request, _('You are now logged out.'))
->>>>>>> e68a5ce2
+from django.contrib import messages
+from django.contrib.auth.models import User, UserManager
+from django.contrib.auth.signals import user_logged_out
+from django.db import models
+from django.db.models.signals import pre_save
+from django.dispatch import receiver
+from django.utils.translation import ugettext as _
+
+from lily.accounts.models import Account
+from lily.contacts.models import Contact
+from lily.utils.functions import get_tenant_mixin as TenantMixin
+from lily.utils.models import EmailAddress
+
+try:
+    from lily.tenant.functions import add_tenant
+except ImportError:
+    from lily.utils.functions import dummy_function as add_tenant
+
+
+class CustomUser(User, TenantMixin):
+    """
+    Custom user model, has relation with Contact.
+    """
+    objects = UserManager()
+    contact = models.ForeignKey(Contact, related_name='user')
+    account = models.ForeignKey(Account, related_name='user')
+
+    def __unicode__(self):
+        return unicode(self.contact)
+
+    def __getattribute__(self, name):
+        if name == 'primary_email':
+            try:
+                if self.contact:
+                    email = self.contact.email_addresses.get(is_primary=True)
+                    return email.email_address
+            except EmailAddress.DoesNotExist:
+                pass
+            return None
+        else:
+            return object.__getattribute__(self, name)
+
+    class Meta:
+        verbose_name = _('user')
+        verbose_name_plural = _('users')
+        ordering = ['contact']
+        permissions = (
+            ("send_invitation", _("Can send invitations to invite new users")),
+        )
+
+
+## ------------------------------------------------------------------------------------------------
+## Signal listeners
+## ------------------------------------------------------------------------------------------------
+
+
+@receiver(pre_save, sender=CustomUser)
+def post_save_customuser_handler(sender, **kwargs):
+    """
+    If an e-mail attribute was set on an instance of CustomUser, add a primary e-mail address or
+    overwrite the existing one.
+    """
+    instance = kwargs['instance']
+    if instance.__dict__.has_key('primary_email'):
+        new_email_address = instance.__dict__['primary_email']
+        if len(new_email_address.strip()) > 0:
+            try:
+                # Overwrite existing primary e-mail address
+                email = instance.contact.email_addresses.get(is_primary=True)
+                email.email_address = new_email_address
+                email.save()
+            except EmailAddress.DoesNotExist:
+                # Add new e-mail address as primary
+                email = EmailAddress(email_address=new_email_address, is_primary=True)
+                add_tenant(email, instance.tenant)
+                email.save()
+                instance.contact.email_addresses.add(email)
+
+
+@receiver(user_logged_out)
+def logged_out_callback(sender, **kwargs):
+    request = kwargs['request']
+    messages.info(request, _('You are now logged out.'))