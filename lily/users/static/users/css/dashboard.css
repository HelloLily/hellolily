--- conflicted
+++ resolved
@@ -1,228 +1,191 @@
-<<<<<<< HEAD
-#dashboard-latest h2.i-32 {
-	padding-left: 40px;
-	background-position: left center;
-}
-
-#dashboard-latest .object-list {
-    margin: 0 0 1em;
-}
-
-#dashboard-latest .object-title {
-	display: inline-block;
-	line-height: 24px;
-	font-size: 16px;
-	width: 68%;
-	vertical-align: top;
-}
-
-#dashboard-latest .object-more {
-    display: inline-block;
-    width: 30%;
-}
-
-#dashboard-latest .object-creation-time {
-	display: inline-block;
-	line-height: 24px;
-	font-size: 11px;
-	color: #333333;
-}
-
-ul.mws-summary .things-you-can-do {
-    margin-left: 20px;
-    font-size: 20px;
-    text-align: left;
-}
-=======
-#dashboard-latest h2.i-32 {
-	padding-left: 40px;
-	background-position: left center;
-}
-
-#dashboard-latest .object-list {
-    margin: 0 0 1em;
-}
-
-#dashboard-latest .object-title {
-	display: inline-block;
-	line-height: 24px;
-	font-size: 16px;
-	width: 68%;
-	vertical-align: top;
-}
-
-#dashboard-latest .object-more {
-    display: inline-block;
-    width: 30%;
-}
-
-#dashboard-latest .object-creation-time {
-	display: inline-block;
-	line-height: 24px;
-	font-size: 11px;
-	color: #333333;
-}
-
-ul.mws-summary .things-you-can-do {
-    margin-left: 20px;
-    font-size: 20px;
-    text-align: left;
-}
-
-#microblog h2.i-32
-{
-	padding-left: 40px;
-}
-
-#microblog-form
-{
-	max-width: 450px;
-}
-
-#microblog .blogentry-textarea
-{
-	vertical-align: bottom;
-	margin-top: 4px;
-}
-
-#microblog .blogentry-textarea textarea
-{
-	height: 31px;
-}
-
-#microblog-paginator
-{
-	padding-left: 0;
-	margin: 0;
-	width: 370px;
-	text-align: center;
-}
-
-#microblog-paginator li
-{
-	display: inline-block;
-	min-width: 16px;
-	text-align: center;
-	margin-left: 0;
-}
-
-#microblog-paginator li a 
-{
-	display: inline-block;
-	font-weight: bold;
-	text-decoration: none;
-}
-
-#microblog-paginator .paginator.page
-{
-	margin: 0 5px;
-}
-
-#microblog-paginator li a,
-#microblog-paginator .paginator.previous a,
-#microblog-paginator .paginator.previous.disabled,
-#microblog-paginator .paginator.next a,
-#microblog-paginator .paginator.next.disabled
-{
-	padding: 3px 4px;
-}
-
-#microblog-paginator .paginator.disabled
-{
-	color: gray;
-}
-
-#microblog-paginator li a:hover,
-#microblog-paginator .paginator.current a
-{
-	color: white;
-	background: #1C76BC;
-}
-
-#microblog-paginator .paginator.current
-{
-	border: none;
-}
-#microblog-paginator .page.current input
-{
-	padding: 3px 4px;
-	margin: 0 4px;
-	text-align: center !important;
-	width: 70px;
-}
-
-#microblog .blogentry.child textarea,
-#microblog .blogentry.inline-child textarea
-{
-	width: 330px;
-}
-
-#microblog .blogentry-submit
-{
-	margin-bottom: 0;
-}
-
-#microblog-form hr
-{
-	margin-top: 8px;
-}
-
-#blogentries
-{
-	max-width: 450px;
-	list-style-type: none;
-	margin-top: 16px;
-}
-
-#blogentries li 
-{
-	margin-left: 0;
-	margin-bottom: 5px;
-	border-bottom: 1px dashed #CCC
-}
-
-#microblog .blogentry-content .content,
-#microblog .blogentry .date.created
-{
-	font-size: 90%;
-	word-wrap: break-word;
-}
-
-#microblog .blogentry-content .controls
-{
-	float: right;
-	max-width: 90px;
-	margin-right: 45px;
-}
-
-#microblog .blogentry
-{
-	padding: 2px 0 0 4px;
-	margin-bottom: 6px;
-}
-
-#microblog .blogentry.parent
-{
-	margin-left: 0px;
-}
-
-#microblog .blogentry.child,
-#microblog .blogentry.inline-child
-{
-	margin-left: 30px;
-	border-left: 5px solid #ccc;
-}
-
-#microblog .blogentry.child:hover,
-#microblog .blogentry.inline-child:hover,
-#microblog .blogentry.origin
-{
-	border-left: 5px solid #1C76BC;
-}
-
-#blogentries .blogentry.marked,
-#blogentries .blogentry.perma-marked
-{
-	background-color: #BAD6EB;
-}
->>>>>>> e68a5ce2
+#dashboard-latest h2.i-32 {
+	padding-left: 40px;
+	background-position: left center;
+}
+
+#dashboard-latest .object-list {
+    margin: 0 0 1em;
+}
+
+#dashboard-latest .object-title {
+	display: inline-block;
+	line-height: 24px;
+	font-size: 16px;
+	width: 68%;
+	vertical-align: top;
+}
+
+#dashboard-latest .object-more {
+    display: inline-block;
+    width: 30%;
+}
+
+#dashboard-latest .object-creation-time {
+	display: inline-block;
+	line-height: 24px;
+	font-size: 11px;
+	color: #333333;
+}
+
+ul.mws-summary .things-you-can-do {
+    margin-left: 20px;
+    font-size: 20px;
+    text-align: left;
+}
+
+#microblog h2.i-32
+{
+	padding-left: 40px;
+}
+
+#microblog-form
+{
+	max-width: 450px;
+}
+
+#microblog .blogentry-textarea
+{
+	vertical-align: bottom;
+	margin-top: 4px;
+}
+
+#microblog .blogentry-textarea textarea
+{
+	height: 31px;
+}
+
+#microblog-paginator
+{
+	padding-left: 0;
+	margin: 0;
+	width: 370px;
+	text-align: center;
+}
+
+#microblog-paginator li
+{
+	display: inline-block;
+	min-width: 16px;
+	text-align: center;
+	margin-left: 0;
+}
+
+#microblog-paginator li a 
+{
+	display: inline-block;
+	font-weight: bold;
+	text-decoration: none;
+}
+
+#microblog-paginator .paginator.page
+{
+	margin: 0 5px;
+}
+
+#microblog-paginator li a,
+#microblog-paginator .paginator.previous a,
+#microblog-paginator .paginator.previous.disabled,
+#microblog-paginator .paginator.next a,
+#microblog-paginator .paginator.next.disabled
+{
+	padding: 3px 4px;
+}
+
+#microblog-paginator .paginator.disabled
+{
+	color: gray;
+}
+
+#microblog-paginator li a:hover,
+#microblog-paginator .paginator.current a
+{
+	color: white;
+	background: #1C76BC;
+}
+
+#microblog-paginator .paginator.current
+{
+	border: none;
+}
+#microblog-paginator .page.current input
+{
+	padding: 3px 4px;
+	margin: 0 4px;
+	text-align: center !important;
+	width: 70px;
+}
+
+#microblog .blogentry.child textarea,
+#microblog .blogentry.inline-child textarea
+{
+	width: 330px;
+}
+
+#microblog .blogentry-submit
+{
+	margin-bottom: 0;
+}
+
+#microblog-form hr
+{
+	margin-top: 8px;
+}
+
+#blogentries
+{
+	max-width: 450px;
+	list-style-type: none;
+	margin-top: 16px;
+}
+
+#blogentries li 
+{
+	margin-left: 0;
+	margin-bottom: 5px;
+	border-bottom: 1px dashed #CCC
+}
+
+#microblog .blogentry-content .content,
+#microblog .blogentry .date.created
+{
+	font-size: 90%;
+	word-wrap: break-word;
+}
+
+#microblog .blogentry-content .controls
+{
+	float: right;
+	max-width: 90px;
+	margin-right: 45px;
+}
+
+#microblog .blogentry
+{
+	padding: 2px 0 0 4px;
+	margin-bottom: 6px;
+}
+
+#microblog .blogentry.parent
+{
+	margin-left: 0px;
+}
+
+#microblog .blogentry.child,
+#microblog .blogentry.inline-child
+{
+	margin-left: 30px;
+	border-left: 5px solid #ccc;
+}
+
+#microblog .blogentry.child:hover,
+#microblog .blogentry.inline-child:hover,
+#microblog .blogentry.origin
+{
+	border-left: 5px solid #1C76BC;
+}
+
+#blogentries .blogentry.marked,
+#blogentries .blogentry.perma-marked
+{
+	background-color: #BAD6EB;
+}