<<<<<<< HEAD
{% extends 'base_user.html' %}

{% load i18n utils %}

{% block page-titel %}{% trans 'Dashboard' %} - {% endblock %}

{% block container %}
<div class="mws-panel grid_8">
    <div class="mws-panel-header">
        <span>{% trans 'Welcome to the HelloLily beta!' %}</span>
    </div>
    <div class="mws-panel-body">
        <div class="mws-panel-content">
            <p>
            	Lily no longer uses Trello for her issue management and migrated to a closed environment. We're sorry if this causes any inconveniences for you, but this way her issue tracking and planning is a lot more organized! If you find any bugs or want improvements please <a href="https://getsatisfaction.com/hellolily" target="_blank">report them</a>.
            </p>
            <hr />
            
            <div id="dashboard-latest" class="clearfix">
                <div class="object-list grid_4">
                    <h2 class="i-32 i-contacts blue">{% trans 'Latest contacts' %}</h2>
                    <div>
                        {% include 'base_list.html' with list=contact_list list_item_template='users/dashboard/latest_contact_list_item.html' %}
                    </div>
                </div>     
                <div class="object-list grid_4">
                    <h2 class="i-32 i-accounts blue">{% trans 'Latest accounts' %}</h2>
                    <div>
                        {% include 'base_list.html' with list=account_list list_item_template='users/dashboard/latest_account_list_item.html' %}
                    </div>
                </div>         
            </div>     

            <hr />
            
            {% if user|in_group:'account_admin' %}
                <h2>Other things you can do</h2>
                <p>
                    <ul class="mws-summary">
                        <li><a href="{% url invitation_invite %}">click</a><span class="things-you-can-do">Send invitations to new users</span></li>
                    </ul>
                </p>
            {% endif %}
        </div>
    </div>
</div>
{% endblock %}
=======
{% extends 'base_user.html' %}

{% load i18n utils crispy_forms_tags media %}

{% block page-titel %}{% trans 'Dashboard' %} - {% endblock %}

{% block scripts %}
	{{ block.super }}
	
	{% include_media 'lily.dashboard.js' %}
{% endblock %}

{% block container %}
<div class="mws-panel grid_8">
    <div class="mws-panel-header">
        <span>{% trans 'Welcome to the HelloLily beta!' %}</span>
    </div>
    <div class="mws-panel-body">
        <div class="mws-panel-content">
            <p>
            	Lily no longer uses Trello for her issue management and migrated to a closed environment. We're sorry if this causes any inconveniences for you, but this way her issue tracking and planning is a lot more organized! If you find any bugs or want improvements please <a href="https://getsatisfaction.com/hellolily" target="_blank">report them</a>.
            </p>
            <hr />
            
            <div id="dashboard-latest" class="clearfix">
                <div class="object-list grid_4">
                    <h2 class="i-32 i-contacts blue">{% trans 'Latest contacts' %}</h2>
                    <div>
                        {% include 'base_list.html' with list=contact_list list_item_template='users/dashboard/latest_contact_list_item.html' %}
                    </div>
                </div>     
                <div class="object-list grid_4">
                    <h2 class="i-32 i-accounts blue">{% trans 'Latest accounts' %}</h2>
                    <div>
                        {% include 'base_list.html' with list=account_list list_item_template='users/dashboard/latest_account_list_item.html' %}
                    </div>
                </div>         
            </div>     
            
            <hr />
            
			<div id="microblog">
	            <h2 class="i-32 i-microblog blue">Microblog</h2>
	
	            <div id="microblog-form">
	            	{% crispy blogentry_form %}
	            	<hr />
	            </div>
	            
            	{% if has_tag_filter %}
		            <p>
		            	{% trans 'Filtered by' %} '#{{ tag }}',	
	            		<a href="{% url dashboard %}">{% trans 'remove filter' %}</a>
	            	</p>
            	{% endif %}
	            {% if blogentry_list|length %}
		            <ul id="microblog-paginator">
		            	<li class="paginator previous {% if not page.has_previous %}disabled{% endif %}">
		            		{% if page.has_previous %}
		            			{% if has_tag_filter %}
		            				<a href="{% url dashboard_tag page=page.previous_page_number tag=tag %}">
		            			{% else %}
		            				<a href="{% url dashboard page=page.previous_page_number %}">
		            			{% endif %}
		            		{% endif %}
		            			&laquo; Previous
		            		{% if page.has_previous %}</a>{% endif %}
		            	</li>
		            	<li class="paginator page current mws-form">
	            			<form action="{% url dashboard %}" method="post" autocomplete="off">
		            			{% csrf_token %}
		            			
		            			{% if has_tag_filter %}
		            				<input type="hidden" name="tag" value="{{ tag }}"/>
		            			{% endif %}
		            			
		            			{% trans 'Page' %} <input type="text" name="page" class="page-number mws-textinput" value="{{ page.number }}" /> {% trans 'of' %} {{ paginator.num_pages }}
		            			<input type="submit" class="hidden submit" value=""/>
		            		</form>
		            	</li>
		            	<li class="paginator next {% if not page.has_next %}disabled{% endif %}">
		            		{% if page.has_next %}
		            			{% if has_tag_filter %}
		            				<a href="{% url dashboard_tag page=page.next_page_number tag=tag %}">
								{% else %}
		            				<a href="{% url dashboard page=page.next_page_number %}">
		            			{% endif %}
		            		{% endif %}
		            			Next &raquo; 
		            		{% if page.has_next %}</a>{% endif %}
		            	</li>
		            </ul>
	            	<ul id="blogentries">
	            		{% include 'base_list.html' with list=blogentry_list list_item_template='updates/parent_list_item.html' %}
	            	</ul>
	           	{% else %}
	           		<p>
		           		{% if has_tag_filter %}
		           			{% blocktrans with tag=tag %}No entries found for #{{ tag }}.{% endblocktrans %} <a href="{% url dashboard %}">{% trans 'Show everything' %}</a>.
		           		{% else %}
		           			{% trans 'There are no entries in the microblog yet.' %}
		           		{% endif %}
	           		</p>
	           	{% endif %}
			</div>
			
            <hr />
            
            {% if user|in_group:'account_admin' %}
                <h2>Other things you can do</h2>
                <p>
                    <ul class="mws-summary">
                        <li><a href="{% url invitation_invite %}">click</a><span class="things-you-can-do">Send invitations to new users</span></li>
                    </ul>
                </p>
            {% endif %}
        </div>
    </div>
</div>
{% endblock %}
>>>>>>> e68a5ce2
<|MERGE_RESOLUTION|>--- conflicted
+++ resolved
@@ -1,170 +1,120 @@
-<<<<<<< HEAD
-{% extends 'base_user.html' %}
-
-{% load i18n utils %}
-
-{% block page-titel %}{% trans 'Dashboard' %} - {% endblock %}
-
-{% block container %}
-<div class="mws-panel grid_8">
-    <div class="mws-panel-header">
-        <span>{% trans 'Welcome to the HelloLily beta!' %}</span>
-    </div>
-    <div class="mws-panel-body">
-        <div class="mws-panel-content">
-            <p>
-            	Lily no longer uses Trello for her issue management and migrated to a closed environment. We're sorry if this causes any inconveniences for you, but this way her issue tracking and planning is a lot more organized! If you find any bugs or want improvements please <a href="https://getsatisfaction.com/hellolily" target="_blank">report them</a>.
-            </p>
-            <hr />
-            
-            <div id="dashboard-latest" class="clearfix">
-                <div class="object-list grid_4">
-                    <h2 class="i-32 i-contacts blue">{% trans 'Latest contacts' %}</h2>
-                    <div>
-                        {% include 'base_list.html' with list=contact_list list_item_template='users/dashboard/latest_contact_list_item.html' %}
-                    </div>
-                </div>     
-                <div class="object-list grid_4">
-                    <h2 class="i-32 i-accounts blue">{% trans 'Latest accounts' %}</h2>
-                    <div>
-                        {% include 'base_list.html' with list=account_list list_item_template='users/dashboard/latest_account_list_item.html' %}
-                    </div>
-                </div>         
-            </div>     
-
-            <hr />
-            
-            {% if user|in_group:'account_admin' %}
-                <h2>Other things you can do</h2>
-                <p>
-                    <ul class="mws-summary">
-                        <li><a href="{% url invitation_invite %}">click</a><span class="things-you-can-do">Send invitations to new users</span></li>
-                    </ul>
-                </p>
-            {% endif %}
-        </div>
-    </div>
-</div>
-{% endblock %}
-=======
-{% extends 'base_user.html' %}
-
-{% load i18n utils crispy_forms_tags media %}
-
-{% block page-titel %}{% trans 'Dashboard' %} - {% endblock %}
-
-{% block scripts %}
-	{{ block.super }}
-	
-	{% include_media 'lily.dashboard.js' %}
-{% endblock %}
-
-{% block container %}
-<div class="mws-panel grid_8">
-    <div class="mws-panel-header">
-        <span>{% trans 'Welcome to the HelloLily beta!' %}</span>
-    </div>
-    <div class="mws-panel-body">
-        <div class="mws-panel-content">
-            <p>
-            	Lily no longer uses Trello for her issue management and migrated to a closed environment. We're sorry if this causes any inconveniences for you, but this way her issue tracking and planning is a lot more organized! If you find any bugs or want improvements please <a href="https://getsatisfaction.com/hellolily" target="_blank">report them</a>.
-            </p>
-            <hr />
-            
-            <div id="dashboard-latest" class="clearfix">
-                <div class="object-list grid_4">
-                    <h2 class="i-32 i-contacts blue">{% trans 'Latest contacts' %}</h2>
-                    <div>
-                        {% include 'base_list.html' with list=contact_list list_item_template='users/dashboard/latest_contact_list_item.html' %}
-                    </div>
-                </div>     
-                <div class="object-list grid_4">
-                    <h2 class="i-32 i-accounts blue">{% trans 'Latest accounts' %}</h2>
-                    <div>
-                        {% include 'base_list.html' with list=account_list list_item_template='users/dashboard/latest_account_list_item.html' %}
-                    </div>
-                </div>         
-            </div>     
-            
-            <hr />
-            
-			<div id="microblog">
-	            <h2 class="i-32 i-microblog blue">Microblog</h2>
-	
-	            <div id="microblog-form">
-	            	{% crispy blogentry_form %}
-	            	<hr />
-	            </div>
-	            
-            	{% if has_tag_filter %}
-		            <p>
-		            	{% trans 'Filtered by' %} '#{{ tag }}',	
-	            		<a href="{% url dashboard %}">{% trans 'remove filter' %}</a>
-	            	</p>
-            	{% endif %}
-	            {% if blogentry_list|length %}
-		            <ul id="microblog-paginator">
-		            	<li class="paginator previous {% if not page.has_previous %}disabled{% endif %}">
-		            		{% if page.has_previous %}
-		            			{% if has_tag_filter %}
-		            				<a href="{% url dashboard_tag page=page.previous_page_number tag=tag %}">
-		            			{% else %}
-		            				<a href="{% url dashboard page=page.previous_page_number %}">
-		            			{% endif %}
-		            		{% endif %}
-		            			&laquo; Previous
-		            		{% if page.has_previous %}</a>{% endif %}
-		            	</li>
-		            	<li class="paginator page current mws-form">
-	            			<form action="{% url dashboard %}" method="post" autocomplete="off">
-		            			{% csrf_token %}
-		            			
-		            			{% if has_tag_filter %}
-		            				<input type="hidden" name="tag" value="{{ tag }}"/>
-		            			{% endif %}
-		            			
-		            			{% trans 'Page' %} <input type="text" name="page" class="page-number mws-textinput" value="{{ page.number }}" /> {% trans 'of' %} {{ paginator.num_pages }}
-		            			<input type="submit" class="hidden submit" value=""/>
-		            		</form>
-		            	</li>
-		            	<li class="paginator next {% if not page.has_next %}disabled{% endif %}">
-		            		{% if page.has_next %}
-		            			{% if has_tag_filter %}
-		            				<a href="{% url dashboard_tag page=page.next_page_number tag=tag %}">
-								{% else %}
-		            				<a href="{% url dashboard page=page.next_page_number %}">
-		            			{% endif %}
-		            		{% endif %}
-		            			Next &raquo; 
-		            		{% if page.has_next %}</a>{% endif %}
-		            	</li>
-		            </ul>
-	            	<ul id="blogentries">
-	            		{% include 'base_list.html' with list=blogentry_list list_item_template='updates/parent_list_item.html' %}
-	            	</ul>
-	           	{% else %}
-	           		<p>
-		           		{% if has_tag_filter %}
-		           			{% blocktrans with tag=tag %}No entries found for #{{ tag }}.{% endblocktrans %} <a href="{% url dashboard %}">{% trans 'Show everything' %}</a>.
-		           		{% else %}
-		           			{% trans 'There are no entries in the microblog yet.' %}
-		           		{% endif %}
-	           		</p>
-	           	{% endif %}
-			</div>
-			
-            <hr />
-            
-            {% if user|in_group:'account_admin' %}
-                <h2>Other things you can do</h2>
-                <p>
-                    <ul class="mws-summary">
-                        <li><a href="{% url invitation_invite %}">click</a><span class="things-you-can-do">Send invitations to new users</span></li>
-                    </ul>
-                </p>
-            {% endif %}
-        </div>
-    </div>
-</div>
-{% endblock %}
->>>>>>> e68a5ce2
+{% extends 'base_user.html' %}
+
+{% load i18n utils crispy_forms_tags media %}
+
+{% block page-titel %}{% trans 'Dashboard' %} - {% endblock %}
+
+{% block scripts %}
+	{{ block.super }}
+	
+	{% include_media 'lily.dashboard.js' %}
+{% endblock %}
+
+{% block container %}
+<div class="mws-panel grid_8">
+    <div class="mws-panel-header">
+        <span>{% trans 'Welcome to the HelloLily beta!' %}</span>
+    </div>
+    <div class="mws-panel-body">
+        <div class="mws-panel-content">
+            <p>
+            	Lily no longer uses Trello for her issue management and migrated to a closed environment. We're sorry if this causes any inconveniences for you, but this way her issue tracking and planning is a lot more organized! If you find any bugs or want improvements please <a href="https://getsatisfaction.com/hellolily" target="_blank">report them</a>.
+            </p>
+            <hr />
+            
+            <div id="dashboard-latest" class="clearfix">
+                <div class="object-list grid_4">
+                    <h2 class="i-32 i-contacts blue">{% trans 'Latest contacts' %}</h2>
+                    <div>
+                        {% include 'base_list.html' with list=contact_list list_item_template='users/dashboard/latest_contact_list_item.html' %}
+                    </div>
+                </div>     
+                <div class="object-list grid_4">
+                    <h2 class="i-32 i-accounts blue">{% trans 'Latest accounts' %}</h2>
+                    <div>
+                        {% include 'base_list.html' with list=account_list list_item_template='users/dashboard/latest_account_list_item.html' %}
+                    </div>
+                </div>         
+            </div>     
+            
+            <hr />
+            
+			<div id="microblog">
+	            <h2 class="i-32 i-microblog blue">Microblog</h2>
+	
+	            <div id="microblog-form">
+	            	{% crispy blogentry_form %}
+	            	<hr />
+	            </div>
+	            
+            	{% if has_tag_filter %}
+		            <p>
+		            	{% trans 'Filtered by' %} '#{{ tag }}',	
+	            		<a href="{% url dashboard %}">{% trans 'remove filter' %}</a>
+	            	</p>
+            	{% endif %}
+	            {% if blogentry_list|length %}
+		            <ul id="microblog-paginator">
+		            	<li class="paginator previous {% if not page.has_previous %}disabled{% endif %}">
+		            		{% if page.has_previous %}
+		            			{% if has_tag_filter %}
+		            				<a href="{% url dashboard_tag page=page.previous_page_number tag=tag %}">
+		            			{% else %}
+		            				<a href="{% url dashboard page=page.previous_page_number %}">
+		            			{% endif %}
+		            		{% endif %}
+		            			&laquo; Previous
+		            		{% if page.has_previous %}</a>{% endif %}
+		            	</li>
+		            	<li class="paginator page current mws-form">
+	            			<form action="{% url dashboard %}" method="post" autocomplete="off">
+		            			{% csrf_token %}
+		            			
+		            			{% if has_tag_filter %}
+		            				<input type="hidden" name="tag" value="{{ tag }}"/>
+		            			{% endif %}
+		            			
+		            			{% trans 'Page' %} <input type="text" name="page" class="page-number mws-textinput" value="{{ page.number }}" /> {% trans 'of' %} {{ paginator.num_pages }}
+		            			<input type="submit" class="hidden submit" value=""/>
+		            		</form>
+		            	</li>
+		            	<li class="paginator next {% if not page.has_next %}disabled{% endif %}">
+		            		{% if page.has_next %}
+		            			{% if has_tag_filter %}
+		            				<a href="{% url dashboard_tag page=page.next_page_number tag=tag %}">
+								{% else %}
+		            				<a href="{% url dashboard page=page.next_page_number %}">
+		            			{% endif %}
+		            		{% endif %}
+		            			Next &raquo; 
+		            		{% if page.has_next %}</a>{% endif %}
+		            	</li>
+		            </ul>
+	            	<ul id="blogentries">
+	            		{% include 'base_list.html' with list=blogentry_list list_item_template='updates/parent_list_item.html' %}
+	            	</ul>
+	           	{% else %}
+	           		<p>
+		           		{% if has_tag_filter %}
+		           			{% blocktrans with tag=tag %}No entries found for #{{ tag }}.{% endblocktrans %} <a href="{% url dashboard %}">{% trans 'Show everything' %}</a>.
+		           		{% else %}
+		           			{% trans 'There are no entries in the microblog yet.' %}
+		           		{% endif %}
+	           		</p>
+	           	{% endif %}
+			</div>
+			
+            <hr />
+            
+            {% if user|in_group:'account_admin' %}
+                <h2>Other things you can do</h2>
+                <p>
+                    <ul class="mws-summary">
+                        <li><a href="{% url invitation_invite %}">click</a><span class="things-you-can-do">Send invitations to new users</span></li>
+                    </ul>
+                </p>
+            {% endif %}
+        </div>
+    </div>
+</div>
+{% endblock %}