--- conflicted
+++ resolved
@@ -1,49 +1,23 @@
-<<<<<<< HEAD
-{% extends 'base_visitor.html' %}
-
-{% load i18n %}
-
-{% block page-title %}{% trans 'Accept invitation' %} - {% endblock %}
-
-{% block styles %}
-    {% include_media 'lily.users.css' %}
-    
-    {{ block.super }}
-{% endblock %}
-
-{% block scripts %}
-    {{ block.super }}
-    
-    {{ form.media }}
-{% endblock %}
-
-{% block container %}
-    <div class="mws-panel grid_8">
-        {% include 'users/invitation/accept_form.html' %}
-    </div>
-{% endblock %}
-=======
-{% extends 'base_visitor.html' %}
-
-{% load i18n media %}
-
-{% block page-title %}{% trans 'Accept invitation' %} - {% endblock %}
-
-{% block styles %}
-    {% include_media 'lily.users.css' %}
-
-    {{ block.super }}
-{% endblock %}
-
-{% block scripts %}
-    {{ block.super }}
-
-    {{ form.media }}
-{% endblock %}
-
-{% block container %}
-    <div class="mws-panel grid_8">
-        {% include 'users/invitation/accept_form.html' %}
-    </div>
-{% endblock %}
->>>>>>> e68a5ce2
+{% extends 'base_visitor.html' %}
+
+{% load i18n media %}
+
+{% block page-title %}{% trans 'Accept invitation' %} - {% endblock %}
+
+{% block styles %}
+    {% include_media 'lily.users.css' %}
+
+    {{ block.super }}
+{% endblock %}
+
+{% block scripts %}
+    {{ block.super }}
+
+    {{ form.media }}
+{% endblock %}
+
+{% block container %}
+    <div class="mws-panel grid_8">
+        {% include 'users/invitation/accept_form.html' %}
+    </div>
+{% endblock %}