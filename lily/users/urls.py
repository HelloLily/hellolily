<<<<<<< HEAD
from django.conf.urls import patterns, url

from lily.users.forms import CustomPasswordResetForm
from lily.users.views import dashboard_view, login_view, registration_view, \
    activation_view, activation_resend_view, send_invitation_view, AcceptInvitationView, \
    password_reset_confirm_view


urlpatterns = patterns('',
    # Registration
    url(r'^registration/$', registration_view, name='registration'),
    
    # Activation
    url(r'^activation/(?P<uidb36>[0-9A-Za-z]+)-(?P<token>.+)/$', activation_view, name='activation'),
    url(r'^activation/resend/$', activation_resend_view, name='activation_resend'),
    
    # Password reset
    url(r'^password_reset/(?P<uidb36>[0-9A-Za-z]+)-(?P<token>.+)/$', password_reset_confirm_view, name='password_reset_confirm'),
    
    # Login
    url(r'^login/$', login_view, name='login'),
    
    # Invitations
    url(r'^invitation/invite/$', send_invitation_view, name='invitation_invite'),
    url(r'^invitation/accept/(?P<account_name>.+)/(?P<first_name>.+)/(?P<email>.+)/(?P<date>[0-9]+)-(?P<aidb36>[0-9A-Za-z]+)-(?P<hash>.+)/$', AcceptInvitationView.as_view(), name='invitation_accept'),
    
    # Dashboard and other user specific views, which require a logged in user
    url(r'^$', dashboard_view, name='dashboard'),
)

# Views from django.contrib.auth.views
urlpatterns += patterns('django.contrib.auth.views',
    url(r'^logout/$', 'logout_then_login', name='logout'),
    
    url(r'^password_reset/$', 'password_reset', {
        'template_name': 'users/password_reset/form.html',
        'password_reset_form': CustomPasswordResetForm,
    }, name='password_reset'),
                        
    url(r'^password_reset/done/$', 'password_reset_done', {
        'template_name': 'users/password_reset/done.html',
    }, name='password_reset_done'),
    
    url(r'^reset/complete/$', 'password_reset_complete', {
        'template_name': 'users/password_reset/complete.html',
    }, name='password_reset_complete'),
=======
from django.conf.urls import patterns, url

from lily.users.forms import CustomPasswordResetForm
from lily.users.views import dashboard_view, login_view, registration_view, \
    activation_view, activation_resend_view, send_invitation_view, AcceptInvitationView, \
    password_reset_confirm_view


urlpatterns = patterns('',
    # Registration
    url(r'^registration/$', registration_view, name='registration'),
    
    # Activation
    url(r'^activation/(?P<uidb36>[0-9A-Za-z]+)-(?P<token>.+)/$', activation_view, name='activation'),
    url(r'^activation/resend/$', activation_resend_view, name='activation_resend'),
    
    # Password reset
    url(r'^password_reset/(?P<uidb36>[0-9A-Za-z]+)-(?P<token>.+)/$', password_reset_confirm_view, name='password_reset_confirm'),
    
    # Login
    url(r'^login/$', login_view, name='login'),
    
    # Invitations
    url(r'^invitation/invite/$', send_invitation_view, name='invitation_invite'),
    url(r'^invitation/accept/(?P<account_name>.+)/(?P<first_name>.+)/(?P<email>.+)/(?P<date>[0-9]+)-(?P<aidb36>[0-9A-Za-z]+)-(?P<hash>.+)/$', AcceptInvitationView.as_view(), name='invitation_accept'),
    
    # Dashboard and other user specific views, which require a logged in user
    url(r'^tag/(?P<tag>.+)/(?P<page>[0-9]+)/$', dashboard_view, name='dashboard_tag'), # including tags and paging for microblog
    url(r'^tag/(?P<tag>.+)/$', dashboard_view, name='dashboard_tag'), # including tags for microblog
    url(r'^(?P<page>[0-9]+)/$', dashboard_view, name='dashboard'), # including paging for microblog
    url(r'^$', dashboard_view, name='dashboard'),
)

# Views from django.contrib.auth.views
urlpatterns += patterns('django.contrib.auth.views',
    url(r'^logout/$', 'logout_then_login', name='logout'),
    
    url(r'^password_reset/$', 'password_reset', {
        'template_name': 'users/password_reset/form.html',
        'password_reset_form': CustomPasswordResetForm,
    }, name='password_reset'),
                        
    url(r'^password_reset/done/$', 'password_reset_done', {
        'template_name': 'users/password_reset/done.html',
    }, name='password_reset_done'),
    
    url(r'^reset/complete/$', 'password_reset_complete', {
        'template_name': 'users/password_reset/complete.html',
    }, name='password_reset_complete'),
>>>>>>> e68a5ce2
)<|MERGE_RESOLUTION|>--- conflicted
+++ resolved
@@ -1,99 +1,50 @@
-<<<<<<< HEAD
-from django.conf.urls import patterns, url
-
-from lily.users.forms import CustomPasswordResetForm
-from lily.users.views import dashboard_view, login_view, registration_view, \
-    activation_view, activation_resend_view, send_invitation_view, AcceptInvitationView, \
-    password_reset_confirm_view
-
-
-urlpatterns = patterns('',
-    # Registration
-    url(r'^registration/$', registration_view, name='registration'),
-    
-    # Activation
-    url(r'^activation/(?P<uidb36>[0-9A-Za-z]+)-(?P<token>.+)/$', activation_view, name='activation'),
-    url(r'^activation/resend/$', activation_resend_view, name='activation_resend'),
-    
-    # Password reset
-    url(r'^password_reset/(?P<uidb36>[0-9A-Za-z]+)-(?P<token>.+)/$', password_reset_confirm_view, name='password_reset_confirm'),
-    
-    # Login
-    url(r'^login/$', login_view, name='login'),
-    
-    # Invitations
-    url(r'^invitation/invite/$', send_invitation_view, name='invitation_invite'),
-    url(r'^invitation/accept/(?P<account_name>.+)/(?P<first_name>.+)/(?P<email>.+)/(?P<date>[0-9]+)-(?P<aidb36>[0-9A-Za-z]+)-(?P<hash>.+)/$', AcceptInvitationView.as_view(), name='invitation_accept'),
-    
-    # Dashboard and other user specific views, which require a logged in user
-    url(r'^$', dashboard_view, name='dashboard'),
-)
-
-# Views from django.contrib.auth.views
-urlpatterns += patterns('django.contrib.auth.views',
-    url(r'^logout/$', 'logout_then_login', name='logout'),
-    
-    url(r'^password_reset/$', 'password_reset', {
-        'template_name': 'users/password_reset/form.html',
-        'password_reset_form': CustomPasswordResetForm,
-    }, name='password_reset'),
-                        
-    url(r'^password_reset/done/$', 'password_reset_done', {
-        'template_name': 'users/password_reset/done.html',
-    }, name='password_reset_done'),
-    
-    url(r'^reset/complete/$', 'password_reset_complete', {
-        'template_name': 'users/password_reset/complete.html',
-    }, name='password_reset_complete'),
-=======
-from django.conf.urls import patterns, url
-
-from lily.users.forms import CustomPasswordResetForm
-from lily.users.views import dashboard_view, login_view, registration_view, \
-    activation_view, activation_resend_view, send_invitation_view, AcceptInvitationView, \
-    password_reset_confirm_view
-
-
-urlpatterns = patterns('',
-    # Registration
-    url(r'^registration/$', registration_view, name='registration'),
-    
-    # Activation
-    url(r'^activation/(?P<uidb36>[0-9A-Za-z]+)-(?P<token>.+)/$', activation_view, name='activation'),
-    url(r'^activation/resend/$', activation_resend_view, name='activation_resend'),
-    
-    # Password reset
-    url(r'^password_reset/(?P<uidb36>[0-9A-Za-z]+)-(?P<token>.+)/$', password_reset_confirm_view, name='password_reset_confirm'),
-    
-    # Login
-    url(r'^login/$', login_view, name='login'),
-    
-    # Invitations
-    url(r'^invitation/invite/$', send_invitation_view, name='invitation_invite'),
-    url(r'^invitation/accept/(?P<account_name>.+)/(?P<first_name>.+)/(?P<email>.+)/(?P<date>[0-9]+)-(?P<aidb36>[0-9A-Za-z]+)-(?P<hash>.+)/$', AcceptInvitationView.as_view(), name='invitation_accept'),
-    
-    # Dashboard and other user specific views, which require a logged in user
-    url(r'^tag/(?P<tag>.+)/(?P<page>[0-9]+)/$', dashboard_view, name='dashboard_tag'), # including tags and paging for microblog
-    url(r'^tag/(?P<tag>.+)/$', dashboard_view, name='dashboard_tag'), # including tags for microblog
-    url(r'^(?P<page>[0-9]+)/$', dashboard_view, name='dashboard'), # including paging for microblog
-    url(r'^$', dashboard_view, name='dashboard'),
-)
-
-# Views from django.contrib.auth.views
-urlpatterns += patterns('django.contrib.auth.views',
-    url(r'^logout/$', 'logout_then_login', name='logout'),
-    
-    url(r'^password_reset/$', 'password_reset', {
-        'template_name': 'users/password_reset/form.html',
-        'password_reset_form': CustomPasswordResetForm,
-    }, name='password_reset'),
-                        
-    url(r'^password_reset/done/$', 'password_reset_done', {
-        'template_name': 'users/password_reset/done.html',
-    }, name='password_reset_done'),
-    
-    url(r'^reset/complete/$', 'password_reset_complete', {
-        'template_name': 'users/password_reset/complete.html',
-    }, name='password_reset_complete'),
->>>>>>> e68a5ce2
+from django.conf.urls import patterns, url
+
+from lily.users.forms import CustomPasswordResetForm
+from lily.users.views import dashboard_view, login_view, registration_view, \
+    activation_view, activation_resend_view, send_invitation_view, AcceptInvitationView, \
+    password_reset_confirm_view
+
+
+urlpatterns = patterns('',
+    # Registration
+    url(r'^registration/$', registration_view, name='registration'),
+    
+    # Activation
+    url(r'^activation/(?P<uidb36>[0-9A-Za-z]+)-(?P<token>.+)/$', activation_view, name='activation'),
+    url(r'^activation/resend/$', activation_resend_view, name='activation_resend'),
+    
+    # Password reset
+    url(r'^password_reset/(?P<uidb36>[0-9A-Za-z]+)-(?P<token>.+)/$', password_reset_confirm_view, name='password_reset_confirm'),
+    
+    # Login
+    url(r'^login/$', login_view, name='login'),
+    
+    # Invitations
+    url(r'^invitation/invite/$', send_invitation_view, name='invitation_invite'),
+    url(r'^invitation/accept/(?P<account_name>.+)/(?P<first_name>.+)/(?P<email>.+)/(?P<date>[0-9]+)-(?P<aidb36>[0-9A-Za-z]+)-(?P<hash>.+)/$', AcceptInvitationView.as_view(), name='invitation_accept'),
+    
+    # Dashboard and other user specific views, which require a logged in user
+    url(r'^tag/(?P<tag>.+)/(?P<page>[0-9]+)/$', dashboard_view, name='dashboard_tag'), # including tags and paging for microblog
+    url(r'^tag/(?P<tag>.+)/$', dashboard_view, name='dashboard_tag'), # including tags for microblog
+    url(r'^(?P<page>[0-9]+)/$', dashboard_view, name='dashboard'), # including paging for microblog
+    url(r'^$', dashboard_view, name='dashboard'),
+)
+
+# Views from django.contrib.auth.views
+urlpatterns += patterns('django.contrib.auth.views',
+    url(r'^logout/$', 'logout_then_login', name='logout'),
+    
+    url(r'^password_reset/$', 'password_reset', {
+        'template_name': 'users/password_reset/form.html',
+        'password_reset_form': CustomPasswordResetForm,
+    }, name='password_reset'),
+                        
+    url(r'^password_reset/done/$', 'password_reset_done', {
+        'template_name': 'users/password_reset/done.html',
+    }, name='password_reset_done'),
+    
+    url(r'^reset/complete/$', 'password_reset_complete', {
+        'template_name': 'users/password_reset/complete.html',
+    }, name='password_reset_complete'),
 )