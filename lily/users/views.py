<<<<<<< HEAD
from datetime import date, timedelta
from hashlib import sha256
from uuid import uuid4

from django.conf import settings
from django.contrib import messages
from django.contrib.auth import authenticate, login as user_login
from django.contrib.auth.decorators import login_required
from django.contrib.auth.tokens import default_token_generator, PasswordResetTokenGenerator
from django.contrib.auth.views import login
from django.contrib.auth.models import Group
from django.contrib.sites.models import Site
from django.core.urlresolvers import reverse_lazy
from django.http import HttpResponse, HttpResponseRedirect
from django.shortcuts import redirect
from django.utils import simplejson
from django.utils.http import base36_to_int, int_to_base36
from django.utils.translation import ugettext as _
from django.template import RequestContext
from django.template.loader import render_to_string
from django.views.generic import View, TemplateView, FormView
from extra_views import FormSetView
from templated_email import send_templated_mail

from lily.accounts.models import Account
from lily.contacts.models import Contact, Function
from lily.users.decorators import group_required
from lily.users.forms import CustomAuthenticationForm, RegistrationForm, ResendActivationForm, \
    InvitationForm, InvitationFormset, UserRegistrationForm, CustomSetPasswordForm
from lily.users.models import CustomUser
from lily.utils.functions import is_ajax
from lily.utils.views import MultipleModelListView
try:
    from lily.tenant.functions import add_tenant
except ImportError:
    from lily.utils.functions import dummy_function as add_tenant


class RegistrationView(FormView):
    """
    This view shows and handles the registration form, when valid register a new user.
    """
    template_name = 'users/registration.html'
    form_class = RegistrationForm
    
    def form_valid(self, form):
        """
        Register a new user.
        """
        
        # Create contact
        contact = Contact(
            first_name=form.cleaned_data['first_name'],
            preposition=form.cleaned_data['preposition'],
            last_name=form.cleaned_data['last_name']
        )
        contact, tenant = add_tenant(contact)
        contact.save()
        
        # Create account
        account = Account(name=form.cleaned_data.get('company'))
        add_tenant(account, tenant)
        account.save()
        
        # Create function
        Function.objects.create(account=account, contact=contact)
        
        # Create and save user
        user = CustomUser()
        user.contact = contact
        user.account = account
        user.primary_email = form.cleaned_data['email']
        
        # Store random unique data in username
        user.username = uuid4().get_hex()[:10]
        user.set_password(form.cleaned_data['password'])
        
        # Set inactive by default, activaten by e-mail required
        user.is_active = False
        
        add_tenant(user, tenant)
        user.save()
        
        # Add to admin group
        group, created = Group.objects.get_or_create(name='account_admin')
        user.groups.add(group)
    
        # Get the current site
        try:
            current_site = Site.objects.get_current()
        except Site.DoesNotExist:
            current_site = ''
        
        # Generate uidb36 and token for the activation link
        uidb36 = int_to_base36(user.pk)
        tgen = PasswordResetTokenGenerator()
        token = tgen.make_token(user)
    
        # Send an activation mail
        # TODO: only create/save contact when e-mail sent succesfully
        send_templated_mail(
            template_name='activation',
            from_email=settings.DEFAULT_FROM_EMAIL,
            recipient_list=[form.cleaned_data['email']],
            context={
                'current_site': current_site,
                'protocol': self.request.is_secure() and 'https' or 'http',
                'user': user,
                'uidb36': uidb36,
                'token': token,
            }
        )
        
        # Show registration message
        messages.success(self.request, _('Registration completed. Check your <nobr>e-mail</nobr> to activate your account.'))
        
        return self.get_success_url()
    
    def get_success_url(self):
        """
        Redirect to the success url.
        """
        return redirect(reverse_lazy('login'))


class ActivationView(TemplateView):
    """
    This view checks whether the activation link is valid and acts accordingly.
    """
    # Template is only shown when something went wrong
    template_name = 'users/activation_failed.html'
    tgen = PasswordResetTokenGenerator()
    
    def get(self, request, *args, **kwargs):
        """
        Check whether the activation link is valid, for this both the user id and the token should
        be valid. Messages are shown when user belonging to the user id is already active
        and when the account is succesfully activated. In all other cases the activation failed
        template is shown.
        Finally if the user is succesfully activated, log user in and redirect to their dashboard.
        """
        try:
            self.uid = base36_to_int(kwargs['uidb36'])
            self.user = CustomUser.objects.get(id=self.uid)
            self.token = kwargs['token']
        except (ValueError, CustomUser.DoesNotExist):
            # Show template as per normal TemplateView behaviour
            return TemplateView.get(self, request, *args, **kwargs)
        
        if self.tgen.check_token(self.user, self.token):
            # Show activation message
            messages.info(request, _('Your account has been activated and you are now logged in.'))
        else:
            # Show template as per normal TemplateView behaviour
            return TemplateView.get(self, request, *args, **kwargs)
        
        # Set is_active to True and save the user
        self.user.is_active = True
        self.user.save()
        
        # Log the user in
        self.user = authenticate(username=self.user.primary_email, no_pass=True)
        user_login(request, self.user)
        
        # Redirect to dashboard
        return redirect(reverse_lazy('dashboard'))


class ActivationResendView(FormView):
    """
    This view is used by an user to request a new activation e-mail.
    """
    template_name = 'users/activation_resend_form.html'
    form_class = ResendActivationForm
    
    def form_valid(self, form):
        """
        If ResendActivationForm passed the validation, generate new token and send an e-mail.
        """
        self.TGen = PasswordResetTokenGenerator()
        self.users = CustomUser.objects.filter(
                                contact__email_addresses__email_address__iexact=form.cleaned_data['email'], 
                                contact__email_addresses__is_primary=True
                            )
        
        # Get the current site or empty string
        try:
            self.current_site = Site.objects.get_current()
        except Site.DoesNotExist:
            self.current_site = ''
        
        for user in self.users:
            # Generate uidb36 and token for the activation link
            self.uidb36 = int_to_base36(user.pk)
            self.token = self.TGen.make_token(user)
            
            # E-mail to the user
            send_templated_mail(
                template_name='activation',
                from_email=settings.DEFAULT_FROM_EMAIL,
                recipient_list=[form.cleaned_data['email']],
                context={
                    'current_site': self.current_site,
                    'protocol': self.request.is_secure() and 'https' or 'http',
                    'full_name': " ".join([user.contact.first_name, user.contact.preposition, user.contact.last_name]),
                    'user': user,
                    'uidb36': self.uidb36,
                    'token': self.token,
                }
            )
        
        # Show registration message
        messages.success(self.request, _('Reactivation success. Check your <nobr>e-mail</nobr> to activate your account.'))
        
        # Redirect to success url
        return self.get_success_url()
    
    def get_success_url(self):
        """
        Redirect to the success url.
        """        
        return redirect(reverse_lazy('login'))


class LoginView(View):
    """
    This view extends the default login view with a 'remember me' feature.
    """
    template_name = 'users/login_form.html'
    
    def dispatch(self, request, *args, **kwargs):
        """
        Check if the user wants to be remembered and return the default login view.
        """
        if request.user.is_authenticated():
            return(redirect(reverse_lazy('dashboard')))
        
        if request.method == 'POST':
            # If not using 'remember me' feature use default expiration time.
            if not request.POST.get('remember_me', False):
                request.session.set_expiry(None)
        return login(request, template_name=self.template_name, authentication_form=CustomAuthenticationForm, *args, **kwargs)


class SendInvitationView(FormSetView):
    """
    This view is used to invite new people to the site. It works with a formset to allow easy
    adding of multiple invitations. It also checks whether the call is done via ajax or via a normal
    form, to use ajax append ?xhr to the url.
    """
    template_name = 'users/invitation/invite.html'
    form_template_name = 'users/invitation/invite_form.html'
    form_class = InvitationForm
    formset_class = InvitationFormset
    extra = 1
    
    def formset_valid(self, formset):
        """
        This function is called when the formset is deemed valid.
        An email is sent to all email fields which are filled in.
        If the request is done via ajax give json back with a success message, otherwise
        redirect to the success url.
        """
        self.protocol = self.request.is_secure() and 'https' or 'http'
        self.account = self.request.user.account
        self.b36accountpk = int_to_base36(self.account.pk)
        self.date = date.today().strftime('%d%m%Y')
        
        # Get the current site or empty string
        try:
            self.current_site = Site.objects.get_current()
        except Site.DoesNotExist:
            self.current_site = ''
        
        for form in formset:
            first_name = form.cleaned_data.get('first_name')
            email = form.cleaned_data.get('email')
            if email: # check that the email is not empty
                self.hash = sha256('%s-%s-%s-%s' % (self.account.name, email, self.date, settings.SECRET_KEY)).hexdigest()
                self.invite_link = '%s://%s%s' % (self.protocol, self.current_site, reverse_lazy('invitation_accept', kwargs={
                    'account_name': self.account.name,
                    'first_name': first_name,
                    'email': email,
                    'date': self.date,
                    'aidb36': self.b36accountpk,
                    'hash': self.hash,
                }))
                
                # E-mail to the user
                send_templated_mail(
                    template_name='invitation',
                    from_email=settings.DEFAULT_FROM_EMAIL,
                    recipient_list=[form.cleaned_data['email']],
                    context={
                        'current_site': self.current_site,
                        'full_name': self.request.user.contact.full_name(),
                        'name': first_name,
                        'invite_link': self.invite_link,
                        'company_name': self.account.name,
                    }
                )
        
        if is_ajax(self.request):
            return HttpResponse(simplejson.dumps({
                'error': False,
                'html': _('The invitations were sent successfully'),
            }), mimetype='application/json')
        return HttpResponseRedirect(self.get_success_url())
    
    def formset_invalid(self, formset):
        """
        This function is called when the formset didn't pass validation.
        If the request is done via ajax, send back a json object with the error set to true and 
        the form rendered into a string.
        """
        if is_ajax(self.request):
            context = RequestContext(self.request, self.get_context_data(formset=formset))
            return HttpResponse(simplejson.dumps({
                'error': True,
                'html': render_to_string(self.form_template_name, context)
            }), mimetype='application/json')
        return self.render_to_response(self.get_context_data(formset=formset))
    
    def get_success_url(self):
        """
        return the success url and set a succes message.
        """
        messages.success(self.request, _('The invitations were sent successfully.'))
        return reverse_lazy('dashboard')


class AcceptInvitationView(FormView):
    """
    This is the view that handles the invatation link and registers the new user if everything
    goes according to plan, otherwise redirect the user to a failure template.
    """
    template_name = 'users/invitation/accept.html'
    template_failure = 'users/invitation/accept_invalid.html'
    form_class = UserRegistrationForm
    valid_link = False
    
    def dispatch(self, request, *args, **kwargs):
        """
        Set the variables needed and call super.
        This method tries to call dispatch to the right method.
        """
        self.account_name = kwargs.get('account_name')
        self.first_name = kwargs.get('first_name')
        self.email = kwargs.get('email')
        self.datestring = kwargs.get('date')
        self.aidb36 = kwargs.get('aidb36')
        self.hash = kwargs.get('hash')
        
        return super(AcceptInvitationView, self).dispatch(request, *args, **kwargs)
    
    def get_template_names(self):
        """
        This method checks if the link is deemed valid, serves appropriate templates.
        """
        if not self.valid_link:
            return [self.template_failure]
        return super(AcceptInvitationView, self).get_template_names()
    
    def get(self, request, *args, **kwargs):
        """
        This function is called on normal page load. The function link_is_valid is called to 
        determine wheter the link is valid. If so load all the necesary data for the form etc.
        otherwise render the failure template (which get_template_names will return since link is 
        invalid.
        """
        if self.link_is_valid():
            self.initial = {
                'first_name': self.first_name,
                'email': self.email,
                'company': self.account_name,
            }
            return super(AcceptInvitationView, self).get(request, *args, **kwargs)
        
        self.object = None
        return self.render_to_response(self.get_context_data())

    def post(self, request, *args, **kwargs):
        """
        This function is called on a form submit. The function link_is_valid is called to 
        determine wheter the link is valid. If so load all the necesary data for the form etc.
        otherwise render the failure template (which get_template_names will return since link is 
        invalid.
        """
        if self.link_is_valid():
            self.initial = {
                'first_name': self.first_name,
                'email': self.email,
                'company': self.account_name,
            }
            return super(AcceptInvitationView, self).post(request, *args, **kwargs)
        
        self.object = None
        return self.render_to_response(self.get_context_data())
    
    def link_is_valid(self):
        """
        This functions performs all checks to verify the url is correct.
        It returns the boolean value but also sets a class variable with this boolean.
        """
        # Default value is false, only set to true if all checks have passed
        self.valid_link = False
            
        if CustomUser.objects.filter(contact__email_addresses__email_address__iexact=self.email).exists():
            return self.valid_link
        
        try:
            # Check if it's a valid pk and try to retrieve the corresponding account
            self.account = Account.objects.get(pk=base36_to_int(self.aidb36))
        except ValueError, Account.DoesNotExist:
            return self.valid_link
        else:
            if not self.account.name == self.account_name:
                # The account name from url should be same as in database
                return self.valid_link
            elif not self.hash == sha256('%s-%s-%s-%s' % (self.account.name, self.email, self.datestring, settings.SECRET_KEY)).hexdigest():
                # hash should be correct
                return self.valid_link
        
        if not len(self.datestring) == 8:
            # Date should always be a string with a length of 8 characters
            return self.valid_link
        else:
            today = date.today()        
            try:
                # Check if it is a valid date
                dateobj = date(int(self.datestring[4:8]), int(self.datestring[2:4]), int(self.datestring[:2]))
            except ValueError:
                return self.valid_link
            else:
                if (today < dateobj) or ((today - timedelta(days=settings.USER_INVITATION_TIMEOUT_DAYS)) > dateobj):
                    # Check if the link is not too old and not in the future
                    return self.valid_link
        
        self.valid_link = True
        return self.valid_link
    
    def form_valid(self, form):
        """
        This function is called when the form is deemed valid. The new user is created and the
        get_success_url method is called.
        """
        try:
            contact = Contact.objects.get(email_addresses__email_address=self.email, email_addresses__is_primary=True)
        except Contact.DoesNotExist:
            contact = Contact(
                first_name=form.cleaned_data['first_name'],
                preposition=form.cleaned_data['preposition'],
                last_name=form.cleaned_data['last_name']
            )
            
            if hasattr(self.account, 'tenant'):
                add_tenant(contact, self.account.tenant)
             
            contact.save()
            
            contact.primary_email = form.cleaned_data['email']
            contact.save()
        
        # Create function
        Function.objects.create(account=self.account, contact=contact)
        
        # Create and save user
        user = CustomUser()
        user.contact = contact
        user.account = self.account
        user.username = uuid4().get_hex()[:10]
        user.set_password(form.cleaned_data['password'])
        
        # TODO: move this...
        if hasattr(self.account, 'tenant'):
            add_tenant(user, self.account.tenant)
        user.save()
        
        return self.get_success_url()
    
    def get_success_url(self):
        """
        Redirect to the success page.
        """
        return redirect(reverse_lazy('login'))


class DashboardView(MultipleModelListView):
    """
    This view shows the dashboard of the logged in user.
    """
    template_name = 'users/dashboard.html'
    models = [Account, Contact]
    
    def get_model_queryset(self, list_name, model):
        """
        Return the five newest objects for given model.
        """
        return model._default_manager.order_by('-created').all()[:5]


class CustomSetPasswordView(FormView):
    """
    View that checks the hash in a password reset link and presents a
    form for entering a new password.
    
    This is a Class-based view copy based on django's default function view password_reset_confirm. 
    """
    form_class = CustomSetPasswordForm
    token_generator = default_token_generator
    template_name_invalid = 'users/password_reset/confirm_invalid.html'
    template_name_valid = 'users/password_reset/confirm_valid.html'
    success_url = reverse_lazy('password_reset_complete')
    
    def dispatch(self, request, *args, **kwargs):
        """
        Overload super().dispatch to verify the reset link before rendering the response.
        """
        self.is_valid_link, self.user = self.check_valid_link(**kwargs)
        
        return super(CustomSetPasswordView, self).dispatch(request, *args, **kwargs)
    
    def get_form_kwargs(self):
        """
        Update the keyword arguments for instanciating the form to include the user.
        """
        kwargs = super(CustomSetPasswordView, self).get_form_kwargs()
        kwargs.update({
            'user': self.user
        })
        
        return kwargs
    
    def check_valid_link(self, **kwargs):
        """
        Check the url is a valid password reset link.
        """
        uidb36 = kwargs.pop('uidb36')
        token = kwargs.pop('token')
        
        assert uidb36 is not None and token is not None # checked by URLconf
        try:
            uid_int = base36_to_int(uidb36)
            user = CustomUser.objects.get(id=uid_int)
        except (ValueError, CustomUser.DoesNotExist):
            user = None
        
        if user is not None and self.token_generator.check_token(user, token):
            return True, user
        
        return False, user

    def get_template_names(self):
        """
        Overload super().get_template_names to conditionally return different templates.
        """
        if self.is_valid_link:
            template_name = self.template_name_valid
        else:
            template_name = self.template_name_invalid
        
        return [template_name]

    def form_valid(self, form):
        """
        Overload super().form_valid to save the password change.
        """
        form.save()
        return super(CustomSetPasswordView, self).form_valid(form)


# Perform logic here instead of in urls.py
registration_view = RegistrationView.as_view()
activation_view = ActivationView.as_view()
activation_resend_view = ActivationResendView.as_view()
login_view = LoginView.as_view()
send_invitation_view = group_required('account_admin')(SendInvitationView.as_view())
dashboard_view = login_required(DashboardView.as_view())
=======
from datetime import date, timedelta
from hashlib import sha256
from uuid import uuid4

from django.conf import settings
from django.contrib import messages
from django.contrib.auth import authenticate, login as user_login
from django.contrib.auth.decorators import login_required
from django.contrib.auth.tokens import default_token_generator, PasswordResetTokenGenerator
from django.contrib.auth.views import login
from django.contrib.auth.models import Group
from django.contrib.sites.models import Site
from django.core.paginator import Paginator, PageNotAnInteger, EmptyPage
from django.core.urlresolvers import reverse_lazy, reverse
from django.http import HttpResponse, HttpResponseRedirect
from django.shortcuts import redirect
from django.template import RequestContext
from django.template.loader import render_to_string
from django.views.generic import View, TemplateView, FormView
from django.utils import simplejson
from django.utils.http import base36_to_int, int_to_base36, urlunquote
from django.utils.translation import ugettext as _
from extra_views import FormSetView
from templated_email import send_templated_mail

from lily.accounts.models import Account
from lily.contacts.models import Contact, Function
from lily.updates.forms import CreateBlogEntryForm
from lily.updates.models import BlogEntry
from lily.updates.views import AddBlogEntryView
from lily.users.decorators import group_required
from lily.users.forms import CustomAuthenticationForm, RegistrationForm, ResendActivationForm, \
    InvitationForm, InvitationFormset, UserRegistrationForm, CustomSetPasswordForm
from lily.users.models import CustomUser
from lily.utils.functions import is_ajax
from lily.utils.views import MultipleModelListView
try:
    from lily.tenant.functions import add_tenant
except ImportError:
    from lily.utils.functions import dummy_function as add_tenant


class RegistrationView(FormView):
    """
    This view shows and handles the registration form, when valid register a new user.
    """
    template_name = 'users/registration.html'
    form_class = RegistrationForm
    
    def form_valid(self, form):
        """
        Register a new user.
        """
        
        # Create contact
        contact = Contact(
            first_name=form.cleaned_data['first_name'],
            preposition=form.cleaned_data['preposition'],
            last_name=form.cleaned_data['last_name']
        )
        contact, tenant = add_tenant(contact)
        contact.save()
        
        # Create account
        account = Account(name=form.cleaned_data.get('company'))
        add_tenant(account, tenant)
        account.save()
        
        # Create function
        Function.objects.create(account=account, contact=contact)
        
        # Create and save user
        user = CustomUser()
        user.contact = contact
        user.account = account
        user.primary_email = form.cleaned_data['email']
        
        # Store random unique data in username
        user.username = uuid4().get_hex()[:10]
        user.set_password(form.cleaned_data['password'])
        
        # Set inactive by default, activaten by e-mail required
        user.is_active = False
        
        add_tenant(user, tenant)
        user.save()
        
        # Add to admin group
        group, created = Group.objects.get_or_create(name='account_admin')
        user.groups.add(group)
    
        # Get the current site
        try:
            current_site = Site.objects.get_current()
        except Site.DoesNotExist:
            current_site = ''
        
        # Generate uidb36 and token for the activation link
        uidb36 = int_to_base36(user.pk)
        tgen = PasswordResetTokenGenerator()
        token = tgen.make_token(user)
    
        # Send an activation mail
        # TODO: only create/save contact when e-mail sent succesfully
        send_templated_mail(
            template_name='activation',
            from_email=settings.DEFAULT_FROM_EMAIL,
            recipient_list=[form.cleaned_data['email']],
            context={
                'current_site': current_site,
                'protocol': self.request.is_secure() and 'https' or 'http',
                'user': user,
                'uidb36': uidb36,
                'token': token,
            }
        )
        
        # Show registration message
        messages.success(self.request, _('Registration completed. Check your <nobr>e-mail</nobr> to activate your account.'))
        
        return self.get_success_url()
    
    def get_success_url(self):
        """
        Redirect to the success url.
        """
        return redirect(reverse_lazy('login'))


class ActivationView(TemplateView):
    """
    This view checks whether the activation link is valid and acts accordingly.
    """
    # Template is only shown when something went wrong
    template_name = 'users/activation_failed.html'
    tgen = PasswordResetTokenGenerator()
    
    def get(self, request, *args, **kwargs):
        """
        Check whether the activation link is valid, for this both the user id and the token should
        be valid. Messages are shown when user belonging to the user id is already active
        and when the account is succesfully activated. In all other cases the activation failed
        template is shown.
        Finally if the user is succesfully activated, log user in and redirect to their dashboard.
        """
        try:
            self.uid = base36_to_int(kwargs['uidb36'])
            self.user = CustomUser.objects.get(id=self.uid)
            self.token = kwargs['token']
        except (ValueError, CustomUser.DoesNotExist):
            # Show template as per normal TemplateView behaviour
            return TemplateView.get(self, request, *args, **kwargs)
        
        if self.tgen.check_token(self.user, self.token):
            # Show activation message
            messages.info(request, _('Your account has been activated and you are now logged in.'))
        else:
            # Show template as per normal TemplateView behaviour
            return TemplateView.get(self, request, *args, **kwargs)
        
        # Set is_active to True and save the user
        self.user.is_active = True
        self.user.save()
        
        # Log the user in
        self.user = authenticate(username=self.user.primary_email, no_pass=True)
        user_login(request, self.user)
        
        # Redirect to dashboard
        return redirect(reverse_lazy('dashboard'))


class ActivationResendView(FormView):
    """
    This view is used by an user to request a new activation e-mail.
    """
    template_name = 'users/activation_resend_form.html'
    form_class = ResendActivationForm
    
    def form_valid(self, form):
        """
        If ResendActivationForm passed the validation, generate new token and send an e-mail.
        """
        self.TGen = PasswordResetTokenGenerator()
        self.users = CustomUser.objects.filter(
                                contact__email_addresses__email_address__iexact=form.cleaned_data['email'], 
                                contact__email_addresses__is_primary=True
                            )
        
        # Get the current site or empty string
        try:
            self.current_site = Site.objects.get_current()
        except Site.DoesNotExist:
            self.current_site = ''
        
        for user in self.users:
            # Generate uidb36 and token for the activation link
            self.uidb36 = int_to_base36(user.pk)
            self.token = self.TGen.make_token(user)
            
            # E-mail to the user
            send_templated_mail(
                template_name='activation',
                from_email=settings.DEFAULT_FROM_EMAIL,
                recipient_list=[form.cleaned_data['email']],
                context={
                    'current_site': self.current_site,
                    'protocol': self.request.is_secure() and 'https' or 'http',
                    'full_name': " ".join([user.contact.first_name, user.contact.preposition, user.contact.last_name]),
                    'user': user,
                    'uidb36': self.uidb36,
                    'token': self.token,
                }
            )
        
        # Show registration message
        messages.success(self.request, _('Reactivation success. Check your <nobr>e-mail</nobr> to activate your account.'))
        
        # Redirect to success url
        return self.get_success_url()
    
    def get_success_url(self):
        """
        Redirect to the success url.
        """        
        return redirect(reverse_lazy('login'))


class LoginView(View):
    """
    This view extends the default login view with a 'remember me' feature.
    """
    template_name = 'users/login_form.html'
    
    def dispatch(self, request, *args, **kwargs):
        """
        Check if the user wants to be remembered and return the default login view.
        """
        if request.user.is_authenticated():
            return(redirect(reverse_lazy('dashboard')))
        
        if request.method == 'POST':
            # If not using 'remember me' feature use default expiration time.
            if not request.POST.get('remember_me', False):
                request.session.set_expiry(None)
        return login(request, template_name=self.template_name, authentication_form=CustomAuthenticationForm, *args, **kwargs)


class SendInvitationView(FormSetView):
    """
    This view is used to invite new people to the site. It works with a formset to allow easy
    adding of multiple invitations. It also checks whether the call is done via ajax or via a normal
    form, to use ajax append ?xhr to the url.
    """
    template_name = 'users/invitation/invite.html'
    form_template_name = 'users/invitation/invite_form.html'
    form_class = InvitationForm
    formset_class = InvitationFormset
    extra = 1
    
    def formset_valid(self, formset):
        """
        This function is called when the formset is deemed valid.
        An email is sent to all email fields which are filled in.
        If the request is done via ajax give json back with a success message, otherwise
        redirect to the success url.
        """
        self.protocol = self.request.is_secure() and 'https' or 'http'
        self.account = self.request.user.account
        self.b36accountpk = int_to_base36(self.account.pk)
        self.date = date.today().strftime('%d%m%Y')
        
        # Get the current site or empty string
        try:
            self.current_site = Site.objects.get_current()
        except Site.DoesNotExist:
            self.current_site = ''
        
        for form in formset:
            first_name = form.cleaned_data.get('first_name')
            email = form.cleaned_data.get('email')
            if email: # check that the email is not empty
                self.hash = sha256('%s-%s-%s-%s' % (self.account.name, email, self.date, settings.SECRET_KEY)).hexdigest()
                self.invite_link = '%s://%s%s' % (self.protocol, self.current_site, reverse_lazy('invitation_accept', kwargs={
                    'account_name': self.account.name,
                    'first_name': first_name,
                    'email': email,
                    'date': self.date,
                    'aidb36': self.b36accountpk,
                    'hash': self.hash,
                }))
                
                # E-mail to the user
                send_templated_mail(
                    template_name='invitation',
                    from_email=settings.DEFAULT_FROM_EMAIL,
                    recipient_list=[form.cleaned_data['email']],
                    context={
                        'current_site': self.current_site,
                        'full_name': self.request.user.contact.full_name(),
                        'name': first_name,
                        'invite_link': self.invite_link,
                        'company_name': self.account.name,
                    }
                )
        
        if is_ajax(self.request):
            return HttpResponse(simplejson.dumps({
                'error': False,
                'html': _('The invitations were sent successfully'),
            }), mimetype='application/json')
        return HttpResponseRedirect(self.get_success_url())
    
    def formset_invalid(self, formset):
        """
        This function is called when the formset didn't pass validation.
        If the request is done via ajax, send back a json object with the error set to true and 
        the form rendered into a string.
        """
        if is_ajax(self.request):
            context = RequestContext(self.request, self.get_context_data(formset=formset))
            return HttpResponse(simplejson.dumps({
                'error': True,
                'html': render_to_string(self.form_template_name, context)
            }), mimetype='application/json')
        return self.render_to_response(self.get_context_data(formset=formset))
    
    def get_success_url(self):
        """
        return the success url and set a succes message.
        """
        messages.success(self.request, _('The invitations were sent successfully.'))
        return reverse_lazy('dashboard')


class AcceptInvitationView(FormView):
    """
    This is the view that handles the invatation link and registers the new user if everything
    goes according to plan, otherwise redirect the user to a failure template.
    """
    template_name = 'users/invitation/accept.html'
    template_failure = 'users/invitation/accept_invalid.html'
    form_class = UserRegistrationForm
    valid_link = False
    
    def dispatch(self, request, *args, **kwargs):
        """
        Set the variables needed and call super.
        This method tries to call dispatch to the right method.
        """
        self.account_name = kwargs.get('account_name')
        self.first_name = kwargs.get('first_name')
        self.email = kwargs.get('email')
        self.datestring = kwargs.get('date')
        self.aidb36 = kwargs.get('aidb36')
        self.hash = kwargs.get('hash')
        
        return super(AcceptInvitationView, self).dispatch(request, *args, **kwargs)
    
    def get_template_names(self):
        """
        This method checks if the link is deemed valid, serves appropriate templates.
        """
        if not self.valid_link:
            return [self.template_failure]
        return super(AcceptInvitationView, self).get_template_names()
    
    def get(self, request, *args, **kwargs):
        """
        This function is called on normal page load. The function link_is_valid is called to 
        determine wheter the link is valid. If so load all the necesary data for the form etc.
        otherwise render the failure template (which get_template_names will return since link is 
        invalid.
        """
        if self.link_is_valid():
            self.initial = {
                'first_name': self.first_name,
                'email': self.email,
                'company': self.account_name,
            }
            return super(AcceptInvitationView, self).get(request, *args, **kwargs)
        
        self.object = None
        return self.render_to_response(self.get_context_data())

    def post(self, request, *args, **kwargs):
        """
        This function is called on a form submit. The function link_is_valid is called to 
        determine wheter the link is valid. If so load all the necesary data for the form etc.
        otherwise render the failure template (which get_template_names will return since link is 
        invalid.
        """
        if self.link_is_valid():
            self.initial = {
                'first_name': self.first_name,
                'email': self.email,
                'company': self.account_name,
            }
            return super(AcceptInvitationView, self).post(request, *args, **kwargs)
        
        self.object = None
        return self.render_to_response(self.get_context_data())
    
    def link_is_valid(self):
        """
        This functions performs all checks to verify the url is correct.
        It returns the boolean value but also sets a class variable with this boolean.
        """
        # Default value is false, only set to true if all checks have passed
        self.valid_link = False
            
        if CustomUser.objects.filter(contact__email_addresses__email_address__iexact=self.email).exists():
            return self.valid_link
        
        try:
            # Check if it's a valid pk and try to retrieve the corresponding account
            self.account = Account.objects.get(pk=base36_to_int(self.aidb36))
        except ValueError, Account.DoesNotExist:
            return self.valid_link
        else:
            if not self.account.name == self.account_name:
                # The account name from url should be same as in database
                return self.valid_link
            elif not self.hash == sha256('%s-%s-%s-%s' % (self.account.name, self.email, self.datestring, settings.SECRET_KEY)).hexdigest():
                # hash should be correct
                return self.valid_link
        
        if not len(self.datestring) == 8:
            # Date should always be a string with a length of 8 characters
            return self.valid_link
        else:
            today = date.today()        
            try:
                # Check if it is a valid date
                dateobj = date(int(self.datestring[4:8]), int(self.datestring[2:4]), int(self.datestring[:2]))
            except ValueError:
                return self.valid_link
            else:
                if (today < dateobj) or ((today - timedelta(days=settings.USER_INVITATION_TIMEOUT_DAYS)) > dateobj):
                    # Check if the link is not too old and not in the future
                    return self.valid_link
        
        self.valid_link = True
        return self.valid_link
    
    def form_valid(self, form):
        """
        This function is called when the form is deemed valid. The new user is created and the
        get_success_url method is called.
        """
        try:
            contact = Contact.objects.get(email_addresses__email_address=self.email, email_addresses__is_primary=True)
        except Contact.DoesNotExist:
            contact = Contact(
                first_name=form.cleaned_data['first_name'],
                preposition=form.cleaned_data['preposition'],
                last_name=form.cleaned_data['last_name']
            )
            
            if hasattr(self.account, 'tenant'):
                add_tenant(contact, self.account.tenant)
             
            contact.save()
            
            contact.primary_email = form.cleaned_data['email']
            contact.save()
        
        # Create function
        Function.objects.create(account=self.account, contact=contact)
        
        # Create and save user
        user = CustomUser()
        user.contact = contact
        user.account = self.account
        user.username = uuid4().get_hex()[:10]
        user.set_password(form.cleaned_data['password'])
        
        # TODO: move this...
        if hasattr(self.account, 'tenant'):
            add_tenant(user, self.account.tenant)
        user.save()
        
        return self.get_success_url()
    
    def get_success_url(self):
        """
        Redirect to the success page.
        """
        return redirect(reverse_lazy('login'))


class DashboardView(MultipleModelListView, AddBlogEntryView):
    """
    This view shows the dashboard of the logged in user.
    """
    template_name = 'users/dashboard.html'
    models = [Account, Contact, BlogEntry]
    page_size = 10
    
    def post(self, request, *args, **kwargs):
        """
        Redirect to display a certain page when jumping towards one.
        """
        if self.request.POST.has_key('page'):
            try:
                location = 'dashboard'
                kwargs = {
                    'page': int(self.request.POST.get('page'))
                }
                if self.request.POST.has_key('tag'):
                    kwargs.update({'tag': self.request.POST.get('tag')})
                    location += '_tag'
            
                return redirect(reverse(location, kwargs=kwargs))
            except:
                return redirect(self.request.META['HTTP_REFERER'])
        
        return super(DashboardView, self).post(request, *args, **kwargs)
    
    def get_model_queryset(self, list_name, model):
        """
        Return the five newest objects for Accounts and Contacts. Paginate objects for BlogEntry later.
        """
        if model is BlogEntry:
            return model._default_manager.order_by('-created').all().filter(reply_to=None)
        
        return model._default_manager.order_by('-created').all()[:5]
    
    def get_context_data(self, **kwargs):
        """
        Paginate the BlogEntry queryset and search for a certain tag when provided.
        """
        context = super(DashboardView, self).get_context_data()
        context.update(kwargs)
        
        # Paginate BlogEntry
        blogentry_list = context.pop('blogentry_list')
        
        # Filter by tag?
        if self.kwargs.get('tag', False):
            blogentry_list = BlogEntry.objects.filter(content__contains=urlunquote(self.kwargs.get('tag'))).order_by('-created')
        
        paginator = Paginator(blogentry_list, self.page_size)

        current_page = self.kwargs.get('page')
        try:
            page = paginator.page(current_page)
        except PageNotAnInteger:
            # If page is not an integer, deliver first page.
            page = paginator.page(1)
        except EmptyPage:
            # If page is out of range (e.g. 9999), deliver last page of results.
            page = paginator.page(paginator.num_pages)
        
        context.update({
            'paginator': paginator,
            'page': page,
            'blogentry_list': page.object_list,
            'blogentry_form': CreateBlogEntryForm,
            'has_tag_filter': self.kwargs.has_key('tag'),
            'tag': self.kwargs.get('tag', None),
        })
        
        return context


class CustomSetPasswordView(FormView):
    """
    View that checks the hash in a password reset link and presents a
    form for entering a new password.
    
    This is a Class-based view copy based on django's default function view password_reset_confirm. 
    """
    form_class = CustomSetPasswordForm
    token_generator = default_token_generator
    template_name_invalid = 'users/password_reset/confirm_invalid.html'
    template_name_valid = 'users/password_reset/confirm_valid.html'
    success_url = reverse_lazy('password_reset_complete')
    
    def dispatch(self, request, *args, **kwargs):
        """
        Overload super().dispatch to verify the reset link before rendering the response.
        """
        self.is_valid_link, self.user = self.check_valid_link(**kwargs)
        
        return super(CustomSetPasswordView, self).dispatch(request, *args, **kwargs)
    
    def get_form_kwargs(self):
        """
        Update the keyword arguments for instanciating the form to include the user.
        """
        kwargs = super(CustomSetPasswordView, self).get_form_kwargs()
        kwargs.update({
            'user': self.user
        })
        
        return kwargs
    
    def check_valid_link(self, **kwargs):
        """
        Check the url is a valid password reset link.
        """
        uidb36 = kwargs.pop('uidb36')
        token = kwargs.pop('token')
        
        assert uidb36 is not None and token is not None # checked by URLconf
        try:
            uid_int = base36_to_int(uidb36)
            user = CustomUser.objects.get(id=uid_int)
        except (ValueError, CustomUser.DoesNotExist):
            user = None
        
        if user is not None and self.token_generator.check_token(user, token):
            return True, user
        
        return False, user

    def get_template_names(self):
        """
        Overload super().get_template_names to conditionally return different templates.
        """
        if self.is_valid_link:
            template_name = self.template_name_valid
        else:
            template_name = self.template_name_invalid
        
        return [template_name]

    def form_valid(self, form):
        """
        Overload super().form_valid to save the password change.
        """
        form.save()
        return super(CustomSetPasswordView, self).form_valid(form)


# Perform logic here instead of in urls.py
registration_view = RegistrationView.as_view()
activation_view = ActivationView.as_view()
activation_resend_view = ActivationResendView.as_view()
login_view = LoginView.as_view()
send_invitation_view = group_required('account_admin')(SendInvitationView.as_view())
dashboard_view = login_required(DashboardView.as_view())
>>>>>>> e68a5ce2
password_reset_confirm_view = CustomSetPasswordView.as_view()<|MERGE_RESOLUTION|>--- conflicted
+++ resolved
@@ -1,1225 +1,644 @@
-<<<<<<< HEAD
-from datetime import date, timedelta
-from hashlib import sha256
-from uuid import uuid4
-
-from django.conf import settings
-from django.contrib import messages
-from django.contrib.auth import authenticate, login as user_login
-from django.contrib.auth.decorators import login_required
-from django.contrib.auth.tokens import default_token_generator, PasswordResetTokenGenerator
-from django.contrib.auth.views import login
-from django.contrib.auth.models import Group
-from django.contrib.sites.models import Site
-from django.core.urlresolvers import reverse_lazy
-from django.http import HttpResponse, HttpResponseRedirect
-from django.shortcuts import redirect
-from django.utils import simplejson
-from django.utils.http import base36_to_int, int_to_base36
-from django.utils.translation import ugettext as _
-from django.template import RequestContext
-from django.template.loader import render_to_string
-from django.views.generic import View, TemplateView, FormView
-from extra_views import FormSetView
-from templated_email import send_templated_mail
-
-from lily.accounts.models import Account
-from lily.contacts.models import Contact, Function
-from lily.users.decorators import group_required
-from lily.users.forms import CustomAuthenticationForm, RegistrationForm, ResendActivationForm, \
-    InvitationForm, InvitationFormset, UserRegistrationForm, CustomSetPasswordForm
-from lily.users.models import CustomUser
-from lily.utils.functions import is_ajax
-from lily.utils.views import MultipleModelListView
-try:
-    from lily.tenant.functions import add_tenant
-except ImportError:
-    from lily.utils.functions import dummy_function as add_tenant
-
-
-class RegistrationView(FormView):
-    """
-    This view shows and handles the registration form, when valid register a new user.
-    """
-    template_name = 'users/registration.html'
-    form_class = RegistrationForm
-    
-    def form_valid(self, form):
-        """
-        Register a new user.
-        """
-        
-        # Create contact
-        contact = Contact(
-            first_name=form.cleaned_data['first_name'],
-            preposition=form.cleaned_data['preposition'],
-            last_name=form.cleaned_data['last_name']
-        )
-        contact, tenant = add_tenant(contact)
-        contact.save()
-        
-        # Create account
-        account = Account(name=form.cleaned_data.get('company'))
-        add_tenant(account, tenant)
-        account.save()
-        
-        # Create function
-        Function.objects.create(account=account, contact=contact)
-        
-        # Create and save user
-        user = CustomUser()
-        user.contact = contact
-        user.account = account
-        user.primary_email = form.cleaned_data['email']
-        
-        # Store random unique data in username
-        user.username = uuid4().get_hex()[:10]
-        user.set_password(form.cleaned_data['password'])
-        
-        # Set inactive by default, activaten by e-mail required
-        user.is_active = False
-        
-        add_tenant(user, tenant)
-        user.save()
-        
-        # Add to admin group
-        group, created = Group.objects.get_or_create(name='account_admin')
-        user.groups.add(group)
-    
-        # Get the current site
-        try:
-            current_site = Site.objects.get_current()
-        except Site.DoesNotExist:
-            current_site = ''
-        
-        # Generate uidb36 and token for the activation link
-        uidb36 = int_to_base36(user.pk)
-        tgen = PasswordResetTokenGenerator()
-        token = tgen.make_token(user)
-    
-        # Send an activation mail
-        # TODO: only create/save contact when e-mail sent succesfully
-        send_templated_mail(
-            template_name='activation',
-            from_email=settings.DEFAULT_FROM_EMAIL,
-            recipient_list=[form.cleaned_data['email']],
-            context={
-                'current_site': current_site,
-                'protocol': self.request.is_secure() and 'https' or 'http',
-                'user': user,
-                'uidb36': uidb36,
-                'token': token,
-            }
-        )
-        
-        # Show registration message
-        messages.success(self.request, _('Registration completed. Check your <nobr>e-mail</nobr> to activate your account.'))
-        
-        return self.get_success_url()
-    
-    def get_success_url(self):
-        """
-        Redirect to the success url.
-        """
-        return redirect(reverse_lazy('login'))
-
-
-class ActivationView(TemplateView):
-    """
-    This view checks whether the activation link is valid and acts accordingly.
-    """
-    # Template is only shown when something went wrong
-    template_name = 'users/activation_failed.html'
-    tgen = PasswordResetTokenGenerator()
-    
-    def get(self, request, *args, **kwargs):
-        """
-        Check whether the activation link is valid, for this both the user id and the token should
-        be valid. Messages are shown when user belonging to the user id is already active
-        and when the account is succesfully activated. In all other cases the activation failed
-        template is shown.
-        Finally if the user is succesfully activated, log user in and redirect to their dashboard.
-        """
-        try:
-            self.uid = base36_to_int(kwargs['uidb36'])
-            self.user = CustomUser.objects.get(id=self.uid)
-            self.token = kwargs['token']
-        except (ValueError, CustomUser.DoesNotExist):
-            # Show template as per normal TemplateView behaviour
-            return TemplateView.get(self, request, *args, **kwargs)
-        
-        if self.tgen.check_token(self.user, self.token):
-            # Show activation message
-            messages.info(request, _('Your account has been activated and you are now logged in.'))
-        else:
-            # Show template as per normal TemplateView behaviour
-            return TemplateView.get(self, request, *args, **kwargs)
-        
-        # Set is_active to True and save the user
-        self.user.is_active = True
-        self.user.save()
-        
-        # Log the user in
-        self.user = authenticate(username=self.user.primary_email, no_pass=True)
-        user_login(request, self.user)
-        
-        # Redirect to dashboard
-        return redirect(reverse_lazy('dashboard'))
-
-
-class ActivationResendView(FormView):
-    """
-    This view is used by an user to request a new activation e-mail.
-    """
-    template_name = 'users/activation_resend_form.html'
-    form_class = ResendActivationForm
-    
-    def form_valid(self, form):
-        """
-        If ResendActivationForm passed the validation, generate new token and send an e-mail.
-        """
-        self.TGen = PasswordResetTokenGenerator()
-        self.users = CustomUser.objects.filter(
-                                contact__email_addresses__email_address__iexact=form.cleaned_data['email'], 
-                                contact__email_addresses__is_primary=True
-                            )
-        
-        # Get the current site or empty string
-        try:
-            self.current_site = Site.objects.get_current()
-        except Site.DoesNotExist:
-            self.current_site = ''
-        
-        for user in self.users:
-            # Generate uidb36 and token for the activation link
-            self.uidb36 = int_to_base36(user.pk)
-            self.token = self.TGen.make_token(user)
-            
-            # E-mail to the user
-            send_templated_mail(
-                template_name='activation',
-                from_email=settings.DEFAULT_FROM_EMAIL,
-                recipient_list=[form.cleaned_data['email']],
-                context={
-                    'current_site': self.current_site,
-                    'protocol': self.request.is_secure() and 'https' or 'http',
-                    'full_name': " ".join([user.contact.first_name, user.contact.preposition, user.contact.last_name]),
-                    'user': user,
-                    'uidb36': self.uidb36,
-                    'token': self.token,
-                }
-            )
-        
-        # Show registration message
-        messages.success(self.request, _('Reactivation success. Check your <nobr>e-mail</nobr> to activate your account.'))
-        
-        # Redirect to success url
-        return self.get_success_url()
-    
-    def get_success_url(self):
-        """
-        Redirect to the success url.
-        """        
-        return redirect(reverse_lazy('login'))
-
-
-class LoginView(View):
-    """
-    This view extends the default login view with a 'remember me' feature.
-    """
-    template_name = 'users/login_form.html'
-    
-    def dispatch(self, request, *args, **kwargs):
-        """
-        Check if the user wants to be remembered and return the default login view.
-        """
-        if request.user.is_authenticated():
-            return(redirect(reverse_lazy('dashboard')))
-        
-        if request.method == 'POST':
-            # If not using 'remember me' feature use default expiration time.
-            if not request.POST.get('remember_me', False):
-                request.session.set_expiry(None)
-        return login(request, template_name=self.template_name, authentication_form=CustomAuthenticationForm, *args, **kwargs)
-
-
-class SendInvitationView(FormSetView):
-    """
-    This view is used to invite new people to the site. It works with a formset to allow easy
-    adding of multiple invitations. It also checks whether the call is done via ajax or via a normal
-    form, to use ajax append ?xhr to the url.
-    """
-    template_name = 'users/invitation/invite.html'
-    form_template_name = 'users/invitation/invite_form.html'
-    form_class = InvitationForm
-    formset_class = InvitationFormset
-    extra = 1
-    
-    def formset_valid(self, formset):
-        """
-        This function is called when the formset is deemed valid.
-        An email is sent to all email fields which are filled in.
-        If the request is done via ajax give json back with a success message, otherwise
-        redirect to the success url.
-        """
-        self.protocol = self.request.is_secure() and 'https' or 'http'
-        self.account = self.request.user.account
-        self.b36accountpk = int_to_base36(self.account.pk)
-        self.date = date.today().strftime('%d%m%Y')
-        
-        # Get the current site or empty string
-        try:
-            self.current_site = Site.objects.get_current()
-        except Site.DoesNotExist:
-            self.current_site = ''
-        
-        for form in formset:
-            first_name = form.cleaned_data.get('first_name')
-            email = form.cleaned_data.get('email')
-            if email: # check that the email is not empty
-                self.hash = sha256('%s-%s-%s-%s' % (self.account.name, email, self.date, settings.SECRET_KEY)).hexdigest()
-                self.invite_link = '%s://%s%s' % (self.protocol, self.current_site, reverse_lazy('invitation_accept', kwargs={
-                    'account_name': self.account.name,
-                    'first_name': first_name,
-                    'email': email,
-                    'date': self.date,
-                    'aidb36': self.b36accountpk,
-                    'hash': self.hash,
-                }))
-                
-                # E-mail to the user
-                send_templated_mail(
-                    template_name='invitation',
-                    from_email=settings.DEFAULT_FROM_EMAIL,
-                    recipient_list=[form.cleaned_data['email']],
-                    context={
-                        'current_site': self.current_site,
-                        'full_name': self.request.user.contact.full_name(),
-                        'name': first_name,
-                        'invite_link': self.invite_link,
-                        'company_name': self.account.name,
-                    }
-                )
-        
-        if is_ajax(self.request):
-            return HttpResponse(simplejson.dumps({
-                'error': False,
-                'html': _('The invitations were sent successfully'),
-            }), mimetype='application/json')
-        return HttpResponseRedirect(self.get_success_url())
-    
-    def formset_invalid(self, formset):
-        """
-        This function is called when the formset didn't pass validation.
-        If the request is done via ajax, send back a json object with the error set to true and 
-        the form rendered into a string.
-        """
-        if is_ajax(self.request):
-            context = RequestContext(self.request, self.get_context_data(formset=formset))
-            return HttpResponse(simplejson.dumps({
-                'error': True,
-                'html': render_to_string(self.form_template_name, context)
-            }), mimetype='application/json')
-        return self.render_to_response(self.get_context_data(formset=formset))
-    
-    def get_success_url(self):
-        """
-        return the success url and set a succes message.
-        """
-        messages.success(self.request, _('The invitations were sent successfully.'))
-        return reverse_lazy('dashboard')
-
-
-class AcceptInvitationView(FormView):
-    """
-    This is the view that handles the invatation link and registers the new user if everything
-    goes according to plan, otherwise redirect the user to a failure template.
-    """
-    template_name = 'users/invitation/accept.html'
-    template_failure = 'users/invitation/accept_invalid.html'
-    form_class = UserRegistrationForm
-    valid_link = False
-    
-    def dispatch(self, request, *args, **kwargs):
-        """
-        Set the variables needed and call super.
-        This method tries to call dispatch to the right method.
-        """
-        self.account_name = kwargs.get('account_name')
-        self.first_name = kwargs.get('first_name')
-        self.email = kwargs.get('email')
-        self.datestring = kwargs.get('date')
-        self.aidb36 = kwargs.get('aidb36')
-        self.hash = kwargs.get('hash')
-        
-        return super(AcceptInvitationView, self).dispatch(request, *args, **kwargs)
-    
-    def get_template_names(self):
-        """
-        This method checks if the link is deemed valid, serves appropriate templates.
-        """
-        if not self.valid_link:
-            return [self.template_failure]
-        return super(AcceptInvitationView, self).get_template_names()
-    
-    def get(self, request, *args, **kwargs):
-        """
-        This function is called on normal page load. The function link_is_valid is called to 
-        determine wheter the link is valid. If so load all the necesary data for the form etc.
-        otherwise render the failure template (which get_template_names will return since link is 
-        invalid.
-        """
-        if self.link_is_valid():
-            self.initial = {
-                'first_name': self.first_name,
-                'email': self.email,
-                'company': self.account_name,
-            }
-            return super(AcceptInvitationView, self).get(request, *args, **kwargs)
-        
-        self.object = None
-        return self.render_to_response(self.get_context_data())
-
-    def post(self, request, *args, **kwargs):
-        """
-        This function is called on a form submit. The function link_is_valid is called to 
-        determine wheter the link is valid. If so load all the necesary data for the form etc.
-        otherwise render the failure template (which get_template_names will return since link is 
-        invalid.
-        """
-        if self.link_is_valid():
-            self.initial = {
-                'first_name': self.first_name,
-                'email': self.email,
-                'company': self.account_name,
-            }
-            return super(AcceptInvitationView, self).post(request, *args, **kwargs)
-        
-        self.object = None
-        return self.render_to_response(self.get_context_data())
-    
-    def link_is_valid(self):
-        """
-        This functions performs all checks to verify the url is correct.
-        It returns the boolean value but also sets a class variable with this boolean.
-        """
-        # Default value is false, only set to true if all checks have passed
-        self.valid_link = False
-            
-        if CustomUser.objects.filter(contact__email_addresses__email_address__iexact=self.email).exists():
-            return self.valid_link
-        
-        try:
-            # Check if it's a valid pk and try to retrieve the corresponding account
-            self.account = Account.objects.get(pk=base36_to_int(self.aidb36))
-        except ValueError, Account.DoesNotExist:
-            return self.valid_link
-        else:
-            if not self.account.name == self.account_name:
-                # The account name from url should be same as in database
-                return self.valid_link
-            elif not self.hash == sha256('%s-%s-%s-%s' % (self.account.name, self.email, self.datestring, settings.SECRET_KEY)).hexdigest():
-                # hash should be correct
-                return self.valid_link
-        
-        if not len(self.datestring) == 8:
-            # Date should always be a string with a length of 8 characters
-            return self.valid_link
-        else:
-            today = date.today()        
-            try:
-                # Check if it is a valid date
-                dateobj = date(int(self.datestring[4:8]), int(self.datestring[2:4]), int(self.datestring[:2]))
-            except ValueError:
-                return self.valid_link
-            else:
-                if (today < dateobj) or ((today - timedelta(days=settings.USER_INVITATION_TIMEOUT_DAYS)) > dateobj):
-                    # Check if the link is not too old and not in the future
-                    return self.valid_link
-        
-        self.valid_link = True
-        return self.valid_link
-    
-    def form_valid(self, form):
-        """
-        This function is called when the form is deemed valid. The new user is created and the
-        get_success_url method is called.
-        """
-        try:
-            contact = Contact.objects.get(email_addresses__email_address=self.email, email_addresses__is_primary=True)
-        except Contact.DoesNotExist:
-            contact = Contact(
-                first_name=form.cleaned_data['first_name'],
-                preposition=form.cleaned_data['preposition'],
-                last_name=form.cleaned_data['last_name']
-            )
-            
-            if hasattr(self.account, 'tenant'):
-                add_tenant(contact, self.account.tenant)
-             
-            contact.save()
-            
-            contact.primary_email = form.cleaned_data['email']
-            contact.save()
-        
-        # Create function
-        Function.objects.create(account=self.account, contact=contact)
-        
-        # Create and save user
-        user = CustomUser()
-        user.contact = contact
-        user.account = self.account
-        user.username = uuid4().get_hex()[:10]
-        user.set_password(form.cleaned_data['password'])
-        
-        # TODO: move this...
-        if hasattr(self.account, 'tenant'):
-            add_tenant(user, self.account.tenant)
-        user.save()
-        
-        return self.get_success_url()
-    
-    def get_success_url(self):
-        """
-        Redirect to the success page.
-        """
-        return redirect(reverse_lazy('login'))
-
-
-class DashboardView(MultipleModelListView):
-    """
-    This view shows the dashboard of the logged in user.
-    """
-    template_name = 'users/dashboard.html'
-    models = [Account, Contact]
-    
-    def get_model_queryset(self, list_name, model):
-        """
-        Return the five newest objects for given model.
-        """
-        return model._default_manager.order_by('-created').all()[:5]
-
-
-class CustomSetPasswordView(FormView):
-    """
-    View that checks the hash in a password reset link and presents a
-    form for entering a new password.
-    
-    This is a Class-based view copy based on django's default function view password_reset_confirm. 
-    """
-    form_class = CustomSetPasswordForm
-    token_generator = default_token_generator
-    template_name_invalid = 'users/password_reset/confirm_invalid.html'
-    template_name_valid = 'users/password_reset/confirm_valid.html'
-    success_url = reverse_lazy('password_reset_complete')
-    
-    def dispatch(self, request, *args, **kwargs):
-        """
-        Overload super().dispatch to verify the reset link before rendering the response.
-        """
-        self.is_valid_link, self.user = self.check_valid_link(**kwargs)
-        
-        return super(CustomSetPasswordView, self).dispatch(request, *args, **kwargs)
-    
-    def get_form_kwargs(self):
-        """
-        Update the keyword arguments for instanciating the form to include the user.
-        """
-        kwargs = super(CustomSetPasswordView, self).get_form_kwargs()
-        kwargs.update({
-            'user': self.user
-        })
-        
-        return kwargs
-    
-    def check_valid_link(self, **kwargs):
-        """
-        Check the url is a valid password reset link.
-        """
-        uidb36 = kwargs.pop('uidb36')
-        token = kwargs.pop('token')
-        
-        assert uidb36 is not None and token is not None # checked by URLconf
-        try:
-            uid_int = base36_to_int(uidb36)
-            user = CustomUser.objects.get(id=uid_int)
-        except (ValueError, CustomUser.DoesNotExist):
-            user = None
-        
-        if user is not None and self.token_generator.check_token(user, token):
-            return True, user
-        
-        return False, user
-
-    def get_template_names(self):
-        """
-        Overload super().get_template_names to conditionally return different templates.
-        """
-        if self.is_valid_link:
-            template_name = self.template_name_valid
-        else:
-            template_name = self.template_name_invalid
-        
-        return [template_name]
-
-    def form_valid(self, form):
-        """
-        Overload super().form_valid to save the password change.
-        """
-        form.save()
-        return super(CustomSetPasswordView, self).form_valid(form)
-
-
-# Perform logic here instead of in urls.py
-registration_view = RegistrationView.as_view()
-activation_view = ActivationView.as_view()
-activation_resend_view = ActivationResendView.as_view()
-login_view = LoginView.as_view()
-send_invitation_view = group_required('account_admin')(SendInvitationView.as_view())
-dashboard_view = login_required(DashboardView.as_view())
-=======
-from datetime import date, timedelta
-from hashlib import sha256
-from uuid import uuid4
-
-from django.conf import settings
-from django.contrib import messages
-from django.contrib.auth import authenticate, login as user_login
-from django.contrib.auth.decorators import login_required
-from django.contrib.auth.tokens import default_token_generator, PasswordResetTokenGenerator
-from django.contrib.auth.views import login
-from django.contrib.auth.models import Group
-from django.contrib.sites.models import Site
-from django.core.paginator import Paginator, PageNotAnInteger, EmptyPage
-from django.core.urlresolvers import reverse_lazy, reverse
-from django.http import HttpResponse, HttpResponseRedirect
-from django.shortcuts import redirect
-from django.template import RequestContext
-from django.template.loader import render_to_string
-from django.views.generic import View, TemplateView, FormView
-from django.utils import simplejson
-from django.utils.http import base36_to_int, int_to_base36, urlunquote
-from django.utils.translation import ugettext as _
-from extra_views import FormSetView
-from templated_email import send_templated_mail
-
-from lily.accounts.models import Account
-from lily.contacts.models import Contact, Function
-from lily.updates.forms import CreateBlogEntryForm
-from lily.updates.models import BlogEntry
-from lily.updates.views import AddBlogEntryView
-from lily.users.decorators import group_required
-from lily.users.forms import CustomAuthenticationForm, RegistrationForm, ResendActivationForm, \
-    InvitationForm, InvitationFormset, UserRegistrationForm, CustomSetPasswordForm
-from lily.users.models import CustomUser
-from lily.utils.functions import is_ajax
-from lily.utils.views import MultipleModelListView
-try:
-    from lily.tenant.functions import add_tenant
-except ImportError:
-    from lily.utils.functions import dummy_function as add_tenant
-
-
-class RegistrationView(FormView):
-    """
-    This view shows and handles the registration form, when valid register a new user.
-    """
-    template_name = 'users/registration.html'
-    form_class = RegistrationForm
-    
-    def form_valid(self, form):
-        """
-        Register a new user.
-        """
-        
-        # Create contact
-        contact = Contact(
-            first_name=form.cleaned_data['first_name'],
-            preposition=form.cleaned_data['preposition'],
-            last_name=form.cleaned_data['last_name']
-        )
-        contact, tenant = add_tenant(contact)
-        contact.save()
-        
-        # Create account
-        account = Account(name=form.cleaned_data.get('company'))
-        add_tenant(account, tenant)
-        account.save()
-        
-        # Create function
-        Function.objects.create(account=account, contact=contact)
-        
-        # Create and save user
-        user = CustomUser()
-        user.contact = contact
-        user.account = account
-        user.primary_email = form.cleaned_data['email']
-        
-        # Store random unique data in username
-        user.username = uuid4().get_hex()[:10]
-        user.set_password(form.cleaned_data['password'])
-        
-        # Set inactive by default, activaten by e-mail required
-        user.is_active = False
-        
-        add_tenant(user, tenant)
-        user.save()
-        
-        # Add to admin group
-        group, created = Group.objects.get_or_create(name='account_admin')
-        user.groups.add(group)
-    
-        # Get the current site
-        try:
-            current_site = Site.objects.get_current()
-        except Site.DoesNotExist:
-            current_site = ''
-        
-        # Generate uidb36 and token for the activation link
-        uidb36 = int_to_base36(user.pk)
-        tgen = PasswordResetTokenGenerator()
-        token = tgen.make_token(user)
-    
-        # Send an activation mail
-        # TODO: only create/save contact when e-mail sent succesfully
-        send_templated_mail(
-            template_name='activation',
-            from_email=settings.DEFAULT_FROM_EMAIL,
-            recipient_list=[form.cleaned_data['email']],
-            context={
-                'current_site': current_site,
-                'protocol': self.request.is_secure() and 'https' or 'http',
-                'user': user,
-                'uidb36': uidb36,
-                'token': token,
-            }
-        )
-        
-        # Show registration message
-        messages.success(self.request, _('Registration completed. Check your <nobr>e-mail</nobr> to activate your account.'))
-        
-        return self.get_success_url()
-    
-    def get_success_url(self):
-        """
-        Redirect to the success url.
-        """
-        return redirect(reverse_lazy('login'))
-
-
-class ActivationView(TemplateView):
-    """
-    This view checks whether the activation link is valid and acts accordingly.
-    """
-    # Template is only shown when something went wrong
-    template_name = 'users/activation_failed.html'
-    tgen = PasswordResetTokenGenerator()
-    
-    def get(self, request, *args, **kwargs):
-        """
-        Check whether the activation link is valid, for this both the user id and the token should
-        be valid. Messages are shown when user belonging to the user id is already active
-        and when the account is succesfully activated. In all other cases the activation failed
-        template is shown.
-        Finally if the user is succesfully activated, log user in and redirect to their dashboard.
-        """
-        try:
-            self.uid = base36_to_int(kwargs['uidb36'])
-            self.user = CustomUser.objects.get(id=self.uid)
-            self.token = kwargs['token']
-        except (ValueError, CustomUser.DoesNotExist):
-            # Show template as per normal TemplateView behaviour
-            return TemplateView.get(self, request, *args, **kwargs)
-        
-        if self.tgen.check_token(self.user, self.token):
-            # Show activation message
-            messages.info(request, _('Your account has been activated and you are now logged in.'))
-        else:
-            # Show template as per normal TemplateView behaviour
-            return TemplateView.get(self, request, *args, **kwargs)
-        
-        # Set is_active to True and save the user
-        self.user.is_active = True
-        self.user.save()
-        
-        # Log the user in
-        self.user = authenticate(username=self.user.primary_email, no_pass=True)
-        user_login(request, self.user)
-        
-        # Redirect to dashboard
-        return redirect(reverse_lazy('dashboard'))
-
-
-class ActivationResendView(FormView):
-    """
-    This view is used by an user to request a new activation e-mail.
-    """
-    template_name = 'users/activation_resend_form.html'
-    form_class = ResendActivationForm
-    
-    def form_valid(self, form):
-        """
-        If ResendActivationForm passed the validation, generate new token and send an e-mail.
-        """
-        self.TGen = PasswordResetTokenGenerator()
-        self.users = CustomUser.objects.filter(
-                                contact__email_addresses__email_address__iexact=form.cleaned_data['email'], 
-                                contact__email_addresses__is_primary=True
-                            )
-        
-        # Get the current site or empty string
-        try:
-            self.current_site = Site.objects.get_current()
-        except Site.DoesNotExist:
-            self.current_site = ''
-        
-        for user in self.users:
-            # Generate uidb36 and token for the activation link
-            self.uidb36 = int_to_base36(user.pk)
-            self.token = self.TGen.make_token(user)
-            
-            # E-mail to the user
-            send_templated_mail(
-                template_name='activation',
-                from_email=settings.DEFAULT_FROM_EMAIL,
-                recipient_list=[form.cleaned_data['email']],
-                context={
-                    'current_site': self.current_site,
-                    'protocol': self.request.is_secure() and 'https' or 'http',
-                    'full_name': " ".join([user.contact.first_name, user.contact.preposition, user.contact.last_name]),
-                    'user': user,
-                    'uidb36': self.uidb36,
-                    'token': self.token,
-                }
-            )
-        
-        # Show registration message
-        messages.success(self.request, _('Reactivation success. Check your <nobr>e-mail</nobr> to activate your account.'))
-        
-        # Redirect to success url
-        return self.get_success_url()
-    
-    def get_success_url(self):
-        """
-        Redirect to the success url.
-        """        
-        return redirect(reverse_lazy('login'))
-
-
-class LoginView(View):
-    """
-    This view extends the default login view with a 'remember me' feature.
-    """
-    template_name = 'users/login_form.html'
-    
-    def dispatch(self, request, *args, **kwargs):
-        """
-        Check if the user wants to be remembered and return the default login view.
-        """
-        if request.user.is_authenticated():
-            return(redirect(reverse_lazy('dashboard')))
-        
-        if request.method == 'POST':
-            # If not using 'remember me' feature use default expiration time.
-            if not request.POST.get('remember_me', False):
-                request.session.set_expiry(None)
-        return login(request, template_name=self.template_name, authentication_form=CustomAuthenticationForm, *args, **kwargs)
-
-
-class SendInvitationView(FormSetView):
-    """
-    This view is used to invite new people to the site. It works with a formset to allow easy
-    adding of multiple invitations. It also checks whether the call is done via ajax or via a normal
-    form, to use ajax append ?xhr to the url.
-    """
-    template_name = 'users/invitation/invite.html'
-    form_template_name = 'users/invitation/invite_form.html'
-    form_class = InvitationForm
-    formset_class = InvitationFormset
-    extra = 1
-    
-    def formset_valid(self, formset):
-        """
-        This function is called when the formset is deemed valid.
-        An email is sent to all email fields which are filled in.
-        If the request is done via ajax give json back with a success message, otherwise
-        redirect to the success url.
-        """
-        self.protocol = self.request.is_secure() and 'https' or 'http'
-        self.account = self.request.user.account
-        self.b36accountpk = int_to_base36(self.account.pk)
-        self.date = date.today().strftime('%d%m%Y')
-        
-        # Get the current site or empty string
-        try:
-            self.current_site = Site.objects.get_current()
-        except Site.DoesNotExist:
-            self.current_site = ''
-        
-        for form in formset:
-            first_name = form.cleaned_data.get('first_name')
-            email = form.cleaned_data.get('email')
-            if email: # check that the email is not empty
-                self.hash = sha256('%s-%s-%s-%s' % (self.account.name, email, self.date, settings.SECRET_KEY)).hexdigest()
-                self.invite_link = '%s://%s%s' % (self.protocol, self.current_site, reverse_lazy('invitation_accept', kwargs={
-                    'account_name': self.account.name,
-                    'first_name': first_name,
-                    'email': email,
-                    'date': self.date,
-                    'aidb36': self.b36accountpk,
-                    'hash': self.hash,
-                }))
-                
-                # E-mail to the user
-                send_templated_mail(
-                    template_name='invitation',
-                    from_email=settings.DEFAULT_FROM_EMAIL,
-                    recipient_list=[form.cleaned_data['email']],
-                    context={
-                        'current_site': self.current_site,
-                        'full_name': self.request.user.contact.full_name(),
-                        'name': first_name,
-                        'invite_link': self.invite_link,
-                        'company_name': self.account.name,
-                    }
-                )
-        
-        if is_ajax(self.request):
-            return HttpResponse(simplejson.dumps({
-                'error': False,
-                'html': _('The invitations were sent successfully'),
-            }), mimetype='application/json')
-        return HttpResponseRedirect(self.get_success_url())
-    
-    def formset_invalid(self, formset):
-        """
-        This function is called when the formset didn't pass validation.
-        If the request is done via ajax, send back a json object with the error set to true and 
-        the form rendered into a string.
-        """
-        if is_ajax(self.request):
-            context = RequestContext(self.request, self.get_context_data(formset=formset))
-            return HttpResponse(simplejson.dumps({
-                'error': True,
-                'html': render_to_string(self.form_template_name, context)
-            }), mimetype='application/json')
-        return self.render_to_response(self.get_context_data(formset=formset))
-    
-    def get_success_url(self):
-        """
-        return the success url and set a succes message.
-        """
-        messages.success(self.request, _('The invitations were sent successfully.'))
-        return reverse_lazy('dashboard')
-
-
-class AcceptInvitationView(FormView):
-    """
-    This is the view that handles the invatation link and registers the new user if everything
-    goes according to plan, otherwise redirect the user to a failure template.
-    """
-    template_name = 'users/invitation/accept.html'
-    template_failure = 'users/invitation/accept_invalid.html'
-    form_class = UserRegistrationForm
-    valid_link = False
-    
-    def dispatch(self, request, *args, **kwargs):
-        """
-        Set the variables needed and call super.
-        This method tries to call dispatch to the right method.
-        """
-        self.account_name = kwargs.get('account_name')
-        self.first_name = kwargs.get('first_name')
-        self.email = kwargs.get('email')
-        self.datestring = kwargs.get('date')
-        self.aidb36 = kwargs.get('aidb36')
-        self.hash = kwargs.get('hash')
-        
-        return super(AcceptInvitationView, self).dispatch(request, *args, **kwargs)
-    
-    def get_template_names(self):
-        """
-        This method checks if the link is deemed valid, serves appropriate templates.
-        """
-        if not self.valid_link:
-            return [self.template_failure]
-        return super(AcceptInvitationView, self).get_template_names()
-    
-    def get(self, request, *args, **kwargs):
-        """
-        This function is called on normal page load. The function link_is_valid is called to 
-        determine wheter the link is valid. If so load all the necesary data for the form etc.
-        otherwise render the failure template (which get_template_names will return since link is 
-        invalid.
-        """
-        if self.link_is_valid():
-            self.initial = {
-                'first_name': self.first_name,
-                'email': self.email,
-                'company': self.account_name,
-            }
-            return super(AcceptInvitationView, self).get(request, *args, **kwargs)
-        
-        self.object = None
-        return self.render_to_response(self.get_context_data())
-
-    def post(self, request, *args, **kwargs):
-        """
-        This function is called on a form submit. The function link_is_valid is called to 
-        determine wheter the link is valid. If so load all the necesary data for the form etc.
-        otherwise render the failure template (which get_template_names will return since link is 
-        invalid.
-        """
-        if self.link_is_valid():
-            self.initial = {
-                'first_name': self.first_name,
-                'email': self.email,
-                'company': self.account_name,
-            }
-            return super(AcceptInvitationView, self).post(request, *args, **kwargs)
-        
-        self.object = None
-        return self.render_to_response(self.get_context_data())
-    
-    def link_is_valid(self):
-        """
-        This functions performs all checks to verify the url is correct.
-        It returns the boolean value but also sets a class variable with this boolean.
-        """
-        # Default value is false, only set to true if all checks have passed
-        self.valid_link = False
-            
-        if CustomUser.objects.filter(contact__email_addresses__email_address__iexact=self.email).exists():
-            return self.valid_link
-        
-        try:
-            # Check if it's a valid pk and try to retrieve the corresponding account
-            self.account = Account.objects.get(pk=base36_to_int(self.aidb36))
-        except ValueError, Account.DoesNotExist:
-            return self.valid_link
-        else:
-            if not self.account.name == self.account_name:
-                # The account name from url should be same as in database
-                return self.valid_link
-            elif not self.hash == sha256('%s-%s-%s-%s' % (self.account.name, self.email, self.datestring, settings.SECRET_KEY)).hexdigest():
-                # hash should be correct
-                return self.valid_link
-        
-        if not len(self.datestring) == 8:
-            # Date should always be a string with a length of 8 characters
-            return self.valid_link
-        else:
-            today = date.today()        
-            try:
-                # Check if it is a valid date
-                dateobj = date(int(self.datestring[4:8]), int(self.datestring[2:4]), int(self.datestring[:2]))
-            except ValueError:
-                return self.valid_link
-            else:
-                if (today < dateobj) or ((today - timedelta(days=settings.USER_INVITATION_TIMEOUT_DAYS)) > dateobj):
-                    # Check if the link is not too old and not in the future
-                    return self.valid_link
-        
-        self.valid_link = True
-        return self.valid_link
-    
-    def form_valid(self, form):
-        """
-        This function is called when the form is deemed valid. The new user is created and the
-        get_success_url method is called.
-        """
-        try:
-            contact = Contact.objects.get(email_addresses__email_address=self.email, email_addresses__is_primary=True)
-        except Contact.DoesNotExist:
-            contact = Contact(
-                first_name=form.cleaned_data['first_name'],
-                preposition=form.cleaned_data['preposition'],
-                last_name=form.cleaned_data['last_name']
-            )
-            
-            if hasattr(self.account, 'tenant'):
-                add_tenant(contact, self.account.tenant)
-             
-            contact.save()
-            
-            contact.primary_email = form.cleaned_data['email']
-            contact.save()
-        
-        # Create function
-        Function.objects.create(account=self.account, contact=contact)
-        
-        # Create and save user
-        user = CustomUser()
-        user.contact = contact
-        user.account = self.account
-        user.username = uuid4().get_hex()[:10]
-        user.set_password(form.cleaned_data['password'])
-        
-        # TODO: move this...
-        if hasattr(self.account, 'tenant'):
-            add_tenant(user, self.account.tenant)
-        user.save()
-        
-        return self.get_success_url()
-    
-    def get_success_url(self):
-        """
-        Redirect to the success page.
-        """
-        return redirect(reverse_lazy('login'))
-
-
-class DashboardView(MultipleModelListView, AddBlogEntryView):
-    """
-    This view shows the dashboard of the logged in user.
-    """
-    template_name = 'users/dashboard.html'
-    models = [Account, Contact, BlogEntry]
-    page_size = 10
-    
-    def post(self, request, *args, **kwargs):
-        """
-        Redirect to display a certain page when jumping towards one.
-        """
-        if self.request.POST.has_key('page'):
-            try:
-                location = 'dashboard'
-                kwargs = {
-                    'page': int(self.request.POST.get('page'))
-                }
-                if self.request.POST.has_key('tag'):
-                    kwargs.update({'tag': self.request.POST.get('tag')})
-                    location += '_tag'
-            
-                return redirect(reverse(location, kwargs=kwargs))
-            except:
-                return redirect(self.request.META['HTTP_REFERER'])
-        
-        return super(DashboardView, self).post(request, *args, **kwargs)
-    
-    def get_model_queryset(self, list_name, model):
-        """
-        Return the five newest objects for Accounts and Contacts. Paginate objects for BlogEntry later.
-        """
-        if model is BlogEntry:
-            return model._default_manager.order_by('-created').all().filter(reply_to=None)
-        
-        return model._default_manager.order_by('-created').all()[:5]
-    
-    def get_context_data(self, **kwargs):
-        """
-        Paginate the BlogEntry queryset and search for a certain tag when provided.
-        """
-        context = super(DashboardView, self).get_context_data()
-        context.update(kwargs)
-        
-        # Paginate BlogEntry
-        blogentry_list = context.pop('blogentry_list')
-        
-        # Filter by tag?
-        if self.kwargs.get('tag', False):
-            blogentry_list = BlogEntry.objects.filter(content__contains=urlunquote(self.kwargs.get('tag'))).order_by('-created')
-        
-        paginator = Paginator(blogentry_list, self.page_size)
-
-        current_page = self.kwargs.get('page')
-        try:
-            page = paginator.page(current_page)
-        except PageNotAnInteger:
-            # If page is not an integer, deliver first page.
-            page = paginator.page(1)
-        except EmptyPage:
-            # If page is out of range (e.g. 9999), deliver last page of results.
-            page = paginator.page(paginator.num_pages)
-        
-        context.update({
-            'paginator': paginator,
-            'page': page,
-            'blogentry_list': page.object_list,
-            'blogentry_form': CreateBlogEntryForm,
-            'has_tag_filter': self.kwargs.has_key('tag'),
-            'tag': self.kwargs.get('tag', None),
-        })
-        
-        return context
-
-
-class CustomSetPasswordView(FormView):
-    """
-    View that checks the hash in a password reset link and presents a
-    form for entering a new password.
-    
-    This is a Class-based view copy based on django's default function view password_reset_confirm. 
-    """
-    form_class = CustomSetPasswordForm
-    token_generator = default_token_generator
-    template_name_invalid = 'users/password_reset/confirm_invalid.html'
-    template_name_valid = 'users/password_reset/confirm_valid.html'
-    success_url = reverse_lazy('password_reset_complete')
-    
-    def dispatch(self, request, *args, **kwargs):
-        """
-        Overload super().dispatch to verify the reset link before rendering the response.
-        """
-        self.is_valid_link, self.user = self.check_valid_link(**kwargs)
-        
-        return super(CustomSetPasswordView, self).dispatch(request, *args, **kwargs)
-    
-    def get_form_kwargs(self):
-        """
-        Update the keyword arguments for instanciating the form to include the user.
-        """
-        kwargs = super(CustomSetPasswordView, self).get_form_kwargs()
-        kwargs.update({
-            'user': self.user
-        })
-        
-        return kwargs
-    
-    def check_valid_link(self, **kwargs):
-        """
-        Check the url is a valid password reset link.
-        """
-        uidb36 = kwargs.pop('uidb36')
-        token = kwargs.pop('token')
-        
-        assert uidb36 is not None and token is not None # checked by URLconf
-        try:
-            uid_int = base36_to_int(uidb36)
-            user = CustomUser.objects.get(id=uid_int)
-        except (ValueError, CustomUser.DoesNotExist):
-            user = None
-        
-        if user is not None and self.token_generator.check_token(user, token):
-            return True, user
-        
-        return False, user
-
-    def get_template_names(self):
-        """
-        Overload super().get_template_names to conditionally return different templates.
-        """
-        if self.is_valid_link:
-            template_name = self.template_name_valid
-        else:
-            template_name = self.template_name_invalid
-        
-        return [template_name]
-
-    def form_valid(self, form):
-        """
-        Overload super().form_valid to save the password change.
-        """
-        form.save()
-        return super(CustomSetPasswordView, self).form_valid(form)
-
-
-# Perform logic here instead of in urls.py
-registration_view = RegistrationView.as_view()
-activation_view = ActivationView.as_view()
-activation_resend_view = ActivationResendView.as_view()
-login_view = LoginView.as_view()
-send_invitation_view = group_required('account_admin')(SendInvitationView.as_view())
-dashboard_view = login_required(DashboardView.as_view())
->>>>>>> e68a5ce2
+from datetime import date, timedelta
+from hashlib import sha256
+from uuid import uuid4
+
+from django.conf import settings
+from django.contrib import messages
+from django.contrib.auth import authenticate, login as user_login
+from django.contrib.auth.decorators import login_required
+from django.contrib.auth.tokens import default_token_generator, PasswordResetTokenGenerator
+from django.contrib.auth.views import login
+from django.contrib.auth.models import Group
+from django.contrib.sites.models import Site
+from django.core.paginator import Paginator, PageNotAnInteger, EmptyPage
+from django.core.urlresolvers import reverse_lazy, reverse
+from django.http import HttpResponse, HttpResponseRedirect
+from django.shortcuts import redirect
+from django.template import RequestContext
+from django.template.loader import render_to_string
+from django.views.generic import View, TemplateView, FormView
+from django.utils import simplejson
+from django.utils.http import base36_to_int, int_to_base36, urlunquote
+from django.utils.translation import ugettext as _
+from extra_views import FormSetView
+from templated_email import send_templated_mail
+
+from lily.accounts.models import Account
+from lily.contacts.models import Contact, Function
+from lily.updates.forms import CreateBlogEntryForm
+from lily.updates.models import BlogEntry
+from lily.updates.views import AddBlogEntryView
+from lily.users.decorators import group_required
+from lily.users.forms import CustomAuthenticationForm, RegistrationForm, ResendActivationForm, \
+    InvitationForm, InvitationFormset, UserRegistrationForm, CustomSetPasswordForm
+from lily.users.models import CustomUser
+from lily.utils.functions import is_ajax
+from lily.utils.views import MultipleModelListView
+try:
+    from lily.tenant.functions import add_tenant
+except ImportError:
+    from lily.utils.functions import dummy_function as add_tenant
+
+
+class RegistrationView(FormView):
+    """
+    This view shows and handles the registration form, when valid register a new user.
+    """
+    template_name = 'users/registration.html'
+    form_class = RegistrationForm
+    
+    def form_valid(self, form):
+        """
+        Register a new user.
+        """
+        
+        # Create contact
+        contact = Contact(
+            first_name=form.cleaned_data['first_name'],
+            preposition=form.cleaned_data['preposition'],
+            last_name=form.cleaned_data['last_name']
+        )
+        contact, tenant = add_tenant(contact)
+        contact.save()
+        
+        # Create account
+        account = Account(name=form.cleaned_data.get('company'))
+        add_tenant(account, tenant)
+        account.save()
+        
+        # Create function
+        Function.objects.create(account=account, contact=contact)
+        
+        # Create and save user
+        user = CustomUser()
+        user.contact = contact
+        user.account = account
+        user.primary_email = form.cleaned_data['email']
+        
+        # Store random unique data in username
+        user.username = uuid4().get_hex()[:10]
+        user.set_password(form.cleaned_data['password'])
+        
+        # Set inactive by default, activaten by e-mail required
+        user.is_active = False
+        
+        add_tenant(user, tenant)
+        user.save()
+        
+        # Add to admin group
+        group, created = Group.objects.get_or_create(name='account_admin')
+        user.groups.add(group)
+    
+        # Get the current site
+        try:
+            current_site = Site.objects.get_current()
+        except Site.DoesNotExist:
+            current_site = ''
+        
+        # Generate uidb36 and token for the activation link
+        uidb36 = int_to_base36(user.pk)
+        tgen = PasswordResetTokenGenerator()
+        token = tgen.make_token(user)
+    
+        # Send an activation mail
+        # TODO: only create/save contact when e-mail sent succesfully
+        send_templated_mail(
+            template_name='activation',
+            from_email=settings.DEFAULT_FROM_EMAIL,
+            recipient_list=[form.cleaned_data['email']],
+            context={
+                'current_site': current_site,
+                'protocol': self.request.is_secure() and 'https' or 'http',
+                'user': user,
+                'uidb36': uidb36,
+                'token': token,
+            }
+        )
+        
+        # Show registration message
+        messages.success(self.request, _('Registration completed. Check your <nobr>e-mail</nobr> to activate your account.'))
+        
+        return self.get_success_url()
+    
+    def get_success_url(self):
+        """
+        Redirect to the success url.
+        """
+        return redirect(reverse_lazy('login'))
+
+
+class ActivationView(TemplateView):
+    """
+    This view checks whether the activation link is valid and acts accordingly.
+    """
+    # Template is only shown when something went wrong
+    template_name = 'users/activation_failed.html'
+    tgen = PasswordResetTokenGenerator()
+    
+    def get(self, request, *args, **kwargs):
+        """
+        Check whether the activation link is valid, for this both the user id and the token should
+        be valid. Messages are shown when user belonging to the user id is already active
+        and when the account is succesfully activated. In all other cases the activation failed
+        template is shown.
+        Finally if the user is succesfully activated, log user in and redirect to their dashboard.
+        """
+        try:
+            self.uid = base36_to_int(kwargs['uidb36'])
+            self.user = CustomUser.objects.get(id=self.uid)
+            self.token = kwargs['token']
+        except (ValueError, CustomUser.DoesNotExist):
+            # Show template as per normal TemplateView behaviour
+            return TemplateView.get(self, request, *args, **kwargs)
+        
+        if self.tgen.check_token(self.user, self.token):
+            # Show activation message
+            messages.info(request, _('Your account has been activated and you are now logged in.'))
+        else:
+            # Show template as per normal TemplateView behaviour
+            return TemplateView.get(self, request, *args, **kwargs)
+        
+        # Set is_active to True and save the user
+        self.user.is_active = True
+        self.user.save()
+        
+        # Log the user in
+        self.user = authenticate(username=self.user.primary_email, no_pass=True)
+        user_login(request, self.user)
+        
+        # Redirect to dashboard
+        return redirect(reverse_lazy('dashboard'))
+
+
+class ActivationResendView(FormView):
+    """
+    This view is used by an user to request a new activation e-mail.
+    """
+    template_name = 'users/activation_resend_form.html'
+    form_class = ResendActivationForm
+    
+    def form_valid(self, form):
+        """
+        If ResendActivationForm passed the validation, generate new token and send an e-mail.
+        """
+        self.TGen = PasswordResetTokenGenerator()
+        self.users = CustomUser.objects.filter(
+                                contact__email_addresses__email_address__iexact=form.cleaned_data['email'], 
+                                contact__email_addresses__is_primary=True
+                            )
+        
+        # Get the current site or empty string
+        try:
+            self.current_site = Site.objects.get_current()
+        except Site.DoesNotExist:
+            self.current_site = ''
+        
+        for user in self.users:
+            # Generate uidb36 and token for the activation link
+            self.uidb36 = int_to_base36(user.pk)
+            self.token = self.TGen.make_token(user)
+            
+            # E-mail to the user
+            send_templated_mail(
+                template_name='activation',
+                from_email=settings.DEFAULT_FROM_EMAIL,
+                recipient_list=[form.cleaned_data['email']],
+                context={
+                    'current_site': self.current_site,
+                    'protocol': self.request.is_secure() and 'https' or 'http',
+                    'full_name': " ".join([user.contact.first_name, user.contact.preposition, user.contact.last_name]),
+                    'user': user,
+                    'uidb36': self.uidb36,
+                    'token': self.token,
+                }
+            )
+        
+        # Show registration message
+        messages.success(self.request, _('Reactivation success. Check your <nobr>e-mail</nobr> to activate your account.'))
+        
+        # Redirect to success url
+        return self.get_success_url()
+    
+    def get_success_url(self):
+        """
+        Redirect to the success url.
+        """        
+        return redirect(reverse_lazy('login'))
+
+
+class LoginView(View):
+    """
+    This view extends the default login view with a 'remember me' feature.
+    """
+    template_name = 'users/login_form.html'
+    
+    def dispatch(self, request, *args, **kwargs):
+        """
+        Check if the user wants to be remembered and return the default login view.
+        """
+        if request.user.is_authenticated():
+            return(redirect(reverse_lazy('dashboard')))
+        
+        if request.method == 'POST':
+            # If not using 'remember me' feature use default expiration time.
+            if not request.POST.get('remember_me', False):
+                request.session.set_expiry(None)
+        return login(request, template_name=self.template_name, authentication_form=CustomAuthenticationForm, *args, **kwargs)
+
+
+class SendInvitationView(FormSetView):
+    """
+    This view is used to invite new people to the site. It works with a formset to allow easy
+    adding of multiple invitations. It also checks whether the call is done via ajax or via a normal
+    form, to use ajax append ?xhr to the url.
+    """
+    template_name = 'users/invitation/invite.html'
+    form_template_name = 'users/invitation/invite_form.html'
+    form_class = InvitationForm
+    formset_class = InvitationFormset
+    extra = 1
+    
+    def formset_valid(self, formset):
+        """
+        This function is called when the formset is deemed valid.
+        An email is sent to all email fields which are filled in.
+        If the request is done via ajax give json back with a success message, otherwise
+        redirect to the success url.
+        """
+        self.protocol = self.request.is_secure() and 'https' or 'http'
+        self.account = self.request.user.account
+        self.b36accountpk = int_to_base36(self.account.pk)
+        self.date = date.today().strftime('%d%m%Y')
+        
+        # Get the current site or empty string
+        try:
+            self.current_site = Site.objects.get_current()
+        except Site.DoesNotExist:
+            self.current_site = ''
+        
+        for form in formset:
+            first_name = form.cleaned_data.get('first_name')
+            email = form.cleaned_data.get('email')
+            if email: # check that the email is not empty
+                self.hash = sha256('%s-%s-%s-%s' % (self.account.name, email, self.date, settings.SECRET_KEY)).hexdigest()
+                self.invite_link = '%s://%s%s' % (self.protocol, self.current_site, reverse_lazy('invitation_accept', kwargs={
+                    'account_name': self.account.name,
+                    'first_name': first_name,
+                    'email': email,
+                    'date': self.date,
+                    'aidb36': self.b36accountpk,
+                    'hash': self.hash,
+                }))
+                
+                # E-mail to the user
+                send_templated_mail(
+                    template_name='invitation',
+                    from_email=settings.DEFAULT_FROM_EMAIL,
+                    recipient_list=[form.cleaned_data['email']],
+                    context={
+                        'current_site': self.current_site,
+                        'full_name': self.request.user.contact.full_name(),
+                        'name': first_name,
+                        'invite_link': self.invite_link,
+                        'company_name': self.account.name,
+                    }
+                )
+        
+        if is_ajax(self.request):
+            return HttpResponse(simplejson.dumps({
+                'error': False,
+                'html': _('The invitations were sent successfully'),
+            }), mimetype='application/json')
+        return HttpResponseRedirect(self.get_success_url())
+    
+    def formset_invalid(self, formset):
+        """
+        This function is called when the formset didn't pass validation.
+        If the request is done via ajax, send back a json object with the error set to true and 
+        the form rendered into a string.
+        """
+        if is_ajax(self.request):
+            context = RequestContext(self.request, self.get_context_data(formset=formset))
+            return HttpResponse(simplejson.dumps({
+                'error': True,
+                'html': render_to_string(self.form_template_name, context)
+            }), mimetype='application/json')
+        return self.render_to_response(self.get_context_data(formset=formset))
+    
+    def get_success_url(self):
+        """
+        return the success url and set a succes message.
+        """
+        messages.success(self.request, _('The invitations were sent successfully.'))
+        return reverse_lazy('dashboard')
+
+
+class AcceptInvitationView(FormView):
+    """
+    This is the view that handles the invatation link and registers the new user if everything
+    goes according to plan, otherwise redirect the user to a failure template.
+    """
+    template_name = 'users/invitation/accept.html'
+    template_failure = 'users/invitation/accept_invalid.html'
+    form_class = UserRegistrationForm
+    valid_link = False
+    
+    def dispatch(self, request, *args, **kwargs):
+        """
+        Set the variables needed and call super.
+        This method tries to call dispatch to the right method.
+        """
+        self.account_name = kwargs.get('account_name')
+        self.first_name = kwargs.get('first_name')
+        self.email = kwargs.get('email')
+        self.datestring = kwargs.get('date')
+        self.aidb36 = kwargs.get('aidb36')
+        self.hash = kwargs.get('hash')
+        
+        return super(AcceptInvitationView, self).dispatch(request, *args, **kwargs)
+    
+    def get_template_names(self):
+        """
+        This method checks if the link is deemed valid, serves appropriate templates.
+        """
+        if not self.valid_link:
+            return [self.template_failure]
+        return super(AcceptInvitationView, self).get_template_names()
+    
+    def get(self, request, *args, **kwargs):
+        """
+        This function is called on normal page load. The function link_is_valid is called to 
+        determine wheter the link is valid. If so load all the necesary data for the form etc.
+        otherwise render the failure template (which get_template_names will return since link is 
+        invalid.
+        """
+        if self.link_is_valid():
+            self.initial = {
+                'first_name': self.first_name,
+                'email': self.email,
+                'company': self.account_name,
+            }
+            return super(AcceptInvitationView, self).get(request, *args, **kwargs)
+        
+        self.object = None
+        return self.render_to_response(self.get_context_data())
+
+    def post(self, request, *args, **kwargs):
+        """
+        This function is called on a form submit. The function link_is_valid is called to 
+        determine wheter the link is valid. If so load all the necesary data for the form etc.
+        otherwise render the failure template (which get_template_names will return since link is 
+        invalid.
+        """
+        if self.link_is_valid():
+            self.initial = {
+                'first_name': self.first_name,
+                'email': self.email,
+                'company': self.account_name,
+            }
+            return super(AcceptInvitationView, self).post(request, *args, **kwargs)
+        
+        self.object = None
+        return self.render_to_response(self.get_context_data())
+    
+    def link_is_valid(self):
+        """
+        This functions performs all checks to verify the url is correct.
+        It returns the boolean value but also sets a class variable with this boolean.
+        """
+        # Default value is false, only set to true if all checks have passed
+        self.valid_link = False
+            
+        if CustomUser.objects.filter(contact__email_addresses__email_address__iexact=self.email).exists():
+            return self.valid_link
+        
+        try:
+            # Check if it's a valid pk and try to retrieve the corresponding account
+            self.account = Account.objects.get(pk=base36_to_int(self.aidb36))
+        except ValueError, Account.DoesNotExist:
+            return self.valid_link
+        else:
+            if not self.account.name == self.account_name:
+                # The account name from url should be same as in database
+                return self.valid_link
+            elif not self.hash == sha256('%s-%s-%s-%s' % (self.account.name, self.email, self.datestring, settings.SECRET_KEY)).hexdigest():
+                # hash should be correct
+                return self.valid_link
+        
+        if not len(self.datestring) == 8:
+            # Date should always be a string with a length of 8 characters
+            return self.valid_link
+        else:
+            today = date.today()        
+            try:
+                # Check if it is a valid date
+                dateobj = date(int(self.datestring[4:8]), int(self.datestring[2:4]), int(self.datestring[:2]))
+            except ValueError:
+                return self.valid_link
+            else:
+                if (today < dateobj) or ((today - timedelta(days=settings.USER_INVITATION_TIMEOUT_DAYS)) > dateobj):
+                    # Check if the link is not too old and not in the future
+                    return self.valid_link
+        
+        self.valid_link = True
+        return self.valid_link
+    
+    def form_valid(self, form):
+        """
+        This function is called when the form is deemed valid. The new user is created and the
+        get_success_url method is called.
+        """
+        try:
+            contact = Contact.objects.get(email_addresses__email_address=self.email, email_addresses__is_primary=True)
+        except Contact.DoesNotExist:
+            contact = Contact(
+                first_name=form.cleaned_data['first_name'],
+                preposition=form.cleaned_data['preposition'],
+                last_name=form.cleaned_data['last_name']
+            )
+            
+            if hasattr(self.account, 'tenant'):
+                add_tenant(contact, self.account.tenant)
+             
+            contact.save()
+            
+            contact.primary_email = form.cleaned_data['email']
+            contact.save()
+        
+        # Create function
+        Function.objects.create(account=self.account, contact=contact)
+        
+        # Create and save user
+        user = CustomUser()
+        user.contact = contact
+        user.account = self.account
+        user.username = uuid4().get_hex()[:10]
+        user.set_password(form.cleaned_data['password'])
+        
+        # TODO: move this...
+        if hasattr(self.account, 'tenant'):
+            add_tenant(user, self.account.tenant)
+        user.save()
+        
+        return self.get_success_url()
+    
+    def get_success_url(self):
+        """
+        Redirect to the success page.
+        """
+        return redirect(reverse_lazy('login'))
+
+
+class DashboardView(MultipleModelListView, AddBlogEntryView):
+    """
+    This view shows the dashboard of the logged in user.
+    """
+    template_name = 'users/dashboard.html'
+    models = [Account, Contact, BlogEntry]
+    page_size = 10
+    
+    def post(self, request, *args, **kwargs):
+        """
+        Redirect to display a certain page when jumping towards one.
+        """
+        if self.request.POST.has_key('page'):
+            try:
+                location = 'dashboard'
+                kwargs = {
+                    'page': int(self.request.POST.get('page'))
+                }
+                if self.request.POST.has_key('tag'):
+                    kwargs.update({'tag': self.request.POST.get('tag')})
+                    location += '_tag'
+            
+                return redirect(reverse(location, kwargs=kwargs))
+            except:
+                return redirect(self.request.META['HTTP_REFERER'])
+        
+        return super(DashboardView, self).post(request, *args, **kwargs)
+    
+    def get_model_queryset(self, list_name, model):
+        """
+        Return the five newest objects for Accounts and Contacts. Paginate objects for BlogEntry later.
+        """
+        if model is BlogEntry:
+            return model._default_manager.order_by('-created').all().filter(reply_to=None)
+        
+        return model._default_manager.order_by('-created').all()[:5]
+    
+    def get_context_data(self, **kwargs):
+        """
+        Paginate the BlogEntry queryset and search for a certain tag when provided.
+        """
+        context = super(DashboardView, self).get_context_data()
+        context.update(kwargs)
+        
+        # Paginate BlogEntry
+        blogentry_list = context.pop('blogentry_list')
+        
+        # Filter by tag?
+        if self.kwargs.get('tag', False):
+            blogentry_list = BlogEntry.objects.filter(content__contains=urlunquote(self.kwargs.get('tag'))).order_by('-created')
+        
+        paginator = Paginator(blogentry_list, self.page_size)
+
+        current_page = self.kwargs.get('page')
+        try:
+            page = paginator.page(current_page)
+        except PageNotAnInteger:
+            # If page is not an integer, deliver first page.
+            page = paginator.page(1)
+        except EmptyPage:
+            # If page is out of range (e.g. 9999), deliver last page of results.
+            page = paginator.page(paginator.num_pages)
+        
+        context.update({
+            'paginator': paginator,
+            'page': page,
+            'blogentry_list': page.object_list,
+            'blogentry_form': CreateBlogEntryForm,
+            'has_tag_filter': self.kwargs.has_key('tag'),
+            'tag': self.kwargs.get('tag', None),
+        })
+        
+        return context
+
+
+class CustomSetPasswordView(FormView):
+    """
+    View that checks the hash in a password reset link and presents a
+    form for entering a new password.
+    
+    This is a Class-based view copy based on django's default function view password_reset_confirm. 
+    """
+    form_class = CustomSetPasswordForm
+    token_generator = default_token_generator
+    template_name_invalid = 'users/password_reset/confirm_invalid.html'
+    template_name_valid = 'users/password_reset/confirm_valid.html'
+    success_url = reverse_lazy('password_reset_complete')
+    
+    def dispatch(self, request, *args, **kwargs):
+        """
+        Overload super().dispatch to verify the reset link before rendering the response.
+        """
+        self.is_valid_link, self.user = self.check_valid_link(**kwargs)
+        
+        return super(CustomSetPasswordView, self).dispatch(request, *args, **kwargs)
+    
+    def get_form_kwargs(self):
+        """
+        Update the keyword arguments for instanciating the form to include the user.
+        """
+        kwargs = super(CustomSetPasswordView, self).get_form_kwargs()
+        kwargs.update({
+            'user': self.user
+        })
+        
+        return kwargs
+    
+    def check_valid_link(self, **kwargs):
+        """
+        Check the url is a valid password reset link.
+        """
+        uidb36 = kwargs.pop('uidb36')
+        token = kwargs.pop('token')
+        
+        assert uidb36 is not None and token is not None # checked by URLconf
+        try:
+            uid_int = base36_to_int(uidb36)
+            user = CustomUser.objects.get(id=uid_int)
+        except (ValueError, CustomUser.DoesNotExist):
+            user = None
+        
+        if user is not None and self.token_generator.check_token(user, token):
+            return True, user
+        
+        return False, user
+
+    def get_template_names(self):
+        """
+        Overload super().get_template_names to conditionally return different templates.
+        """
+        if self.is_valid_link:
+            template_name = self.template_name_valid
+        else:
+            template_name = self.template_name_invalid
+        
+        return [template_name]
+
+    def form_valid(self, form):
+        """
+        Overload super().form_valid to save the password change.
+        """
+        form.save()
+        return super(CustomSetPasswordView, self).form_valid(form)
+
+
+# Perform logic here instead of in urls.py
+registration_view = RegistrationView.as_view()
+activation_view = ActivationView.as_view()
+activation_resend_view = ActivationResendView.as_view()
+login_view = LoginView.as_view()
+send_invitation_view = group_required('account_admin')(SendInvitationView.as_view())
+dashboard_view = login_required(DashboardView.as_view())
 password_reset_confirm_view = CustomSetPasswordView.as_view()