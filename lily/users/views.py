from datetime import date, timedelta
from hashlib import sha256
from uuid import uuid4

from django.conf import settings
from django.contrib import messages
from django.contrib.auth import authenticate, login as user_login
from django.contrib.auth.decorators import login_required
from django.contrib.auth.tokens import PasswordResetTokenGenerator
from django.contrib.auth.views import login
from django.contrib.auth.models import Group
from django.contrib.sites.models import Site
from django.core.urlresolvers import reverse_lazy
from django.http import HttpResponse, HttpResponseRedirect
from django.shortcuts import redirect
from django.utils import simplejson
from django.utils.http import base36_to_int, int_to_base36
from django.utils.translation import ugettext as _
from django.template import RequestContext
from django.template.loader import render_to_string
from django.views.generic import View, TemplateView, FormView
from extra_views import FormSetView
from templated_email import send_templated_mail

from lily.accounts.models import Account
from lily.contacts.models import Contact, Function
from lily.users.decorators import group_required
from lily.users.forms import CustomAuthenticationForm, RegistrationForm, ResendActivationForm, \
    InvitationForm, InvitationFormset, UserRegistrationForm
from lily.users.models import CustomUser
from lily.utils.functions import is_ajax
from lily.utils.models import EmailAddress
<<<<<<< HEAD
try:
    from lily.tenant.functions import add_tenant_and_save
except ImportError:
    from lily.utils.functions import dummy_function as add_tenant_and_save
=======
from lily.utils.views import MultipleModelListView
from lily.multitenant.models import Tenant
>>>>>>> 43c5b3f5


class RegistrationView(FormView):
    """
    This view shows and handles the registration form, when valid register a new user.
    """
    template_name = 'users/registration.html'
    form_class = RegistrationForm
    
    def form_valid(self, form):
        """
        Register a new user.
        """
        
        # Create contact
        contact = Contact.objects.create(
            first_name=form.cleaned_data['first_name'],
            preposition=form.cleaned_data['preposition'],
            last_name=form.cleaned_data['last_name']
        )
        tenant = add_tenant_and_save(contact)
        
        # Create account
        account = Account.objects.create(name=form.cleaned_data.get('company'))
        add_tenant_and_save(contact, tenant)
        
        Function.objects.create(account=account, contact=contact)
        
        # Create and save user
        user = CustomUser()
        user.contact = contact
        user.account = account
        user.primary_email = form.cleaned_data['email']
        
        # Store random unique data in username
        user.username = uuid4().get_hex()[:10]
        user.set_password(form.cleaned_data['password'])
        
        # Set inactive by default, activaten by e-mail required
        user.is_active = False
        user.save()
        
        add_tenant_and_save(user, tenant)
        
        # Add to admin group
        group, created = Group.objects.get_or_create(name='account_admin')
        user.groups.add(group)
    
        # Get the current site
        try:
            current_site = Site.objects.get_current()
        except Site.DoesNotExist:
            current_site = ''
        
        # Generate uidb36 and token for the activation link
        uidb36 = int_to_base36(user.pk)
        tgen = PasswordResetTokenGenerator()
        token = tgen.make_token(user)
    
        # Send an activation mail
        # TODO: only create/save contact when e-mail sent succesfully
        send_templated_mail(
            template_name='activation',
            from_email=settings.DEFAULT_FROM_EMAIL,
            recipient_list=[form.cleaned_data['email']],
            context={
                'current_site': current_site,
                'protocol': self.request.is_secure() and 'https' or 'http',
                'user': user,
                'uidb36': uidb36,
                'token': token,
            }
        )
        
        # Show registration message
        messages.success(self.request, _('Registration completed. Check your <nobr>e-mail</nobr> to activate your account.'))
        
        return self.get_success_url()
    
    def get_success_url(self):
        """
        Redirect to the success url.
        """
        return redirect(reverse_lazy('login'))


class ActivationView(TemplateView):
    """
    This view checks whether the activation link is valid and acts accordingly.
    """
    # Template is only shown when something went wrong
    template_name = 'users/activation_failed.html'
    tgen = PasswordResetTokenGenerator()
    
    def get(self, request, *args, **kwargs):
        """
        Check whether the activation link is valid, for this both the user id and the token should
        be valid. Messages are shown when user belonging to the user id is already active
        and when the account is succesfully activated. In all other cases the activation failed
        template is shown.
        Finally if the user is succesfully activated, log user in and redirect to their dashboard.
        """
        try:
            self.uid = base36_to_int(kwargs['uidb36'])
            self.user = CustomUser.objects.get(id=self.uid)
            self.token = kwargs['token']
        except (ValueError, CustomUser.DoesNotExist):
            # Show template as per normal TemplateView behaviour
            return TemplateView.get(self, request, *args, **kwargs)
        
        if self.tgen.check_token(self.user, self.token):
            # Show activation message
            messages.info(request, _('Your account is now activated and you are now logged in.'))
        else:
            # Show template as per normal TemplateView behaviour
            return TemplateView.get(self, request, *args, **kwargs)
        
        # Set is_active to True and save the user
        self.user.is_active = True
        self.user.save()
        
        # Log the user in
        self.user = authenticate(username=self.user.primary_email, no_pass=True)
        user_login(request, self.user)
        
        # Redirect to dashboard
        return redirect(reverse_lazy('dashboard'))


class ActivationResendView(FormView):
    """
    This view is used by an user to request a new activation e-mail.
    """
    template_name = 'users/activation_resend.html'
    form_class = ResendActivationForm
    
    def form_valid(self, form):
        """
        If ResendActivationForm passed the validation, generate new token and send an e-mail.
        """
        self.TGen = PasswordResetTokenGenerator()
        self.users = CustomUser.objects.filter(
                                contact__email_addresses__email_address__iexact=form.cleaned_data['email'], 
                                contact__email_addresses__is_primary=True
                            )
        
        # Get the current site or empty string
        try:
            self.current_site = Site.objects.get_current()
        except Site.DoesNotExist:
            self.current_site = ''
        
        for user in self.users:
            # Generate uidb36 and token for the activation link
            self.uidb36 = int_to_base36(user.pk)
            self.token = self.TGen.make_token(user)
            
            # E-mail to the user
            send_templated_mail(
                template_name='activation',
                from_email=settings.DEFAULT_FROM_EMAIL,
                recipient_list=[form.cleaned_data['email']],
                context={
                    'current_site': self.current_site,
                    'protocol': self.request.is_secure() and 'https' or 'http',
                    'full_name': " ".join([user.contact.first_name, user.contact.preposition, user.contact.last_name]),
                    'user': user,
                    'uidb36': self.uidb36,
                    'token': self.token,
                }
            )
        
        # Redirect to success url
        return self.get_success_url()
    
    def get_success_url(self):
        """
        Redirect to the success url.
        """        
        return redirect(reverse_lazy('login'))


class LoginView(View):
    """
    This view extends the default login view with a 'remember me' feature.
    """
    
    def dispatch(self, request, *args, **kwargs):
        """
        Check if the user wants to be remembered and return the default login view.
        """
        if request.user.is_authenticated():
            return(redirect(reverse_lazy('dashboard')))
        
        if request.method == 'POST':
            # If not using 'remember me' feature use default expiration time.
            if not request.POST.get('remember_me', False):
                request.session.set_expiry(None)
        return login(request, template_name='users/login.html', authentication_form=CustomAuthenticationForm, *args, **kwargs)


class SendInvitationView(FormSetView):
    """
    This view is used to invite new people to the site. It works with a formset to allow easy
    adding of multiple invitations. It also checks whether the call is done via ajax or via a normal
    form, to use ajax append ?xhr to the url.
    """
    template_name = 'users/invitation_send.html'
    form_template_name = 'users/invitation_send_form.html'
    form_class = InvitationForm
    formset_class = InvitationFormset
    extra = 1
    
    def formset_valid(self, formset):
        """
        This function is called when the formset is deemed valid.
        An email is sent to all email fields which are filled in.
        If the request is done via ajax give json back with a success message, otherwise
        redirect to the success url.
        """
        self.protocol = self.request.is_secure() and 'https' or 'http'
        self.account = self.request.user.account
        self.b36accountpk = int_to_base36(self.account.pk)
        self.date = date.today().strftime('%d%m%Y')
        
        # Get the current site or empty string
        try:
            self.current_site = Site.objects.get_current()
        except Site.DoesNotExist:
            self.current_site = ''
        
        for form in formset:
            first_name = form.cleaned_data.get('first_name')
            email = form.cleaned_data.get('email')
            if email: # check that the email is not empty
                self.hash = sha256('%s-%s-%s-%s' % (self.account.name, email, self.date, settings.SECRET_KEY)).hexdigest()
                self.invite_link = '%s://%s%s' % (self.protocol, self.current_site, reverse_lazy('invitation_accept', kwargs={
                    'account_name': self.account.name,
                    'first_name': first_name,
                    'email': email,
                    'date': self.date,
                    'aidb36': self.b36accountpk,
                    'hash': self.hash,
                }))
                
                # E-mail to the user
                send_templated_mail(
                    template_name='invitation',
                    from_email=settings.DEFAULT_FROM_EMAIL,
                    recipient_list=[form.cleaned_data['email']],
                    context={
                        'current_site': self.current_site,
                        'full_name': self.request.user.contact.full_name(),
                        'name': first_name,
                        'invite_link': self.invite_link,
                        'company_name': self.account.name,
                    }
                )
        
        if is_ajax(self.request):
            return HttpResponse(simplejson.dumps({
                'error': False,
                'html': _('The invitations were sent successfully'),
            }), mimetype='application/json')
        return HttpResponseRedirect(self.get_success_url())
    
    def formset_invalid(self, formset):
        """
        This function is called when the formset didn't pass validation.
        If the request is done via ajax, send back a json object with the error set to true and 
        the form rendered into a string.
        """
        if is_ajax(self.request):
            context = RequestContext(self.request, self.get_context_data(formset=formset))
            return HttpResponse(simplejson.dumps({
                'error': True,
                'html': render_to_string(self.form_template_name, context)
            }), mimetype='application/json')
        return self.render_to_response(self.get_context_data(formset=formset))
    
    def get_success_url(self):
        """
        return the success url and set a succes message.
        """
        messages.success(self.request, _('The invitations were sent successfully.'))
        return reverse_lazy('dashboard')


class AcceptInvitationView(FormView):
    """
    This is the view that handles the invatation link and registers the new user if everything
    goes according to plan, otherwise redirect the user to a failure template.
    """
    template_name = "users/invitation_accept.html"
    template_failure = "users/invitation_failed.html"
    form_class = UserRegistrationForm
    valid_link = False
    
    def dispatch(self, request, *args, **kwargs):
        """
        Set the variables needed and call super.
        This method tries to call dispatch to the right method.
        """
        self.account_name = kwargs.get('account_name')
        self.first_name = kwargs.get('first_name')
        self.email = kwargs.get('email')
        self.datestring = kwargs.get('date')
        self.aidb36 = kwargs.get('aidb36')
        self.hash = kwargs.get('hash')
        
        return super(AcceptInvitationView, self).dispatch(request, *args, **kwargs)
    
    def get_template_names(self):
        """
        This method checks if the link is deemed valid, serves appropriate templates.
        """
        if not self.valid_link:
            return [self.template_failure]
        return super(AcceptInvitationView, self).get_template_names()
    
    def get(self, request, *args, **kwargs):
        """
        This function is called on normal page load. The function link_is_valid is called to 
        determine wheter the link is valid. If so load all the necesary data for the form etc.
        otherwise render the failure template (which get_template_names will return since link is 
        invalid.
        """
        if self.link_is_valid():
            self.initial = {
                'first_name': self.first_name,
                'email': self.email,
                'company': self.account_name,
            }
            return super(AcceptInvitationView, self).get(request, *args, **kwargs)
        
        self.object = None
        return self.render_to_response(self.get_context_data())

    def post(self, request, *args, **kwargs):
        """
        This function is called on a form submit. The function link_is_valid is called to 
        determine wheter the link is valid. If so load all the necesary data for the form etc.
        otherwise render the failure template (which get_template_names will return since link is 
        invalid.
        """
        if self.link_is_valid():
            self.initial = {
                'first_name': self.first_name,
                'email': self.email,
                'company': self.account_name,
            }
            return super(AcceptInvitationView, self).post(request, *args, **kwargs)
        
        self.object = None
        return self.render_to_response(self.get_context_data())
    
    def link_is_valid(self):
        """
        This functions performs all checks to verify the url is correct.
        It returns the boolean value but also sets a class variable with this boolean.
        """
        # Default value is false, only set to true if all checks have passed
        self.valid_link = False
            
        if CustomUser.objects.filter(contact__email_addresses__email_address__iexact=self.email).exists():
            return self.valid_link
        
        try:
            # Check if it's a valid pk and try to retrieve the corresponding account
            self.account = Account.objects.get(pk=base36_to_int(self.aidb36))
        except ValueError, Account.DoesNotExist:
            return self.valid_link
        else:
            if not self.account.name == self.account_name:
                # The account name from url should be same as in database
                return self.valid_link
            elif not self.hash == sha256('%s-%s-%s-%s' % (self.account.name, self.email, self.datestring, settings.SECRET_KEY)).hexdigest():
                # hash should be correct
                return self.valid_link
        
        if not len(self.datestring) == 8:
            # Date should always be a string with a length of 8 characters
            return self.valid_link
        else:
            today = date.today()        
            try:
                # Check if it is a valid date
                dateobj = date(int(self.datestring[4:8]), int(self.datestring[2:4]), int(self.datestring[:2]))
            except ValueError:
                return self.valid_link
            else:
                if (today < dateobj) or ((today - timedelta(days=settings.USER_INVITATION_TIMEOUT_DAYS)) > dateobj):
                    # Check if the link is not too old and not in the future
                    return self.valid_link
        
        self.valid_link = True
        return self.valid_link
    
    def form_valid(self, form):
        """
        This function is called when the form is deemed valid. The new user is created and the
        get_success_url method is called.
        """
        try:
            contact = Contact.objects.get(email_addresses__email_address=self.email, email_addresses__is_primary=True)
        except Contact.DoesNotExist:
            contact = Contact.objects.create(
                first_name=form.cleaned_data['first_name'],
                preposition=form.cleaned_data['preposition'],
                last_name=form.cleaned_data['last_name']
            )
            email = EmailAddress.objects.create(
                email_address=form.cleaned_data['email'],
                is_primary=True
            )
            contact.email_addresses.add(email)
        
        # Create and save user
        user = CustomUser()
        user.contact = contact
        user.account = self.account
        user.username = uuid4().get_hex()[:10]
        user.set_password(form.cleaned_data['password'])
        user.save()
        
        return self.get_success_url()
    
    def get_success_url(self):
        """
        Redirect to the success page.
        """
        return redirect(reverse_lazy('login'))


class DashboardView(MultipleModelListView):
    """
    This view shows the dashboard of the logged in user.
    """
    template_name = 'users/dashboard.html'
    models = [Account, Contact]
    
    def get_model_queryset(self, list_name, model):
        """
        Return the five newest objects for given model.
        """
        return model._default_manager.order_by('-created').all()[:5]

# Perform logic here instead of in urls.py
registration_view = RegistrationView.as_view()
activation_view = ActivationView.as_view()
activation_resend_view = ActivationResendView.as_view()
login_view = LoginView.as_view()
send_invitation_view = group_required('account_admin')(SendInvitationView.as_view())
dashboard_view = login_required(DashboardView.as_view())<|MERGE_RESOLUTION|>--- conflicted
+++ resolved
@@ -30,15 +30,11 @@
 from lily.users.models import CustomUser
 from lily.utils.functions import is_ajax
 from lily.utils.models import EmailAddress
-<<<<<<< HEAD
+from lily.utils.views import MultipleModelListView
 try:
     from lily.tenant.functions import add_tenant_and_save
 except ImportError:
     from lily.utils.functions import dummy_function as add_tenant_and_save
-=======
-from lily.utils.views import MultipleModelListView
-from lily.multitenant.models import Tenant
->>>>>>> 43c5b3f5
 
 
 class RegistrationView(FormView):
