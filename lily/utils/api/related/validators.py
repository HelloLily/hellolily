--- conflicted
+++ resolved
@@ -15,14 +15,10 @@
         if hasattr(serializer.parent, 'many'):
             self.many = True
             self.field_name = serializer.parent.source
-<<<<<<< HEAD
-            self.manager = getattr(self.serializer.root.Meta.model, self.field_name).field.model.objects
-=======
             if self.instance:
                 self.manager = getattr(self.instance, self.field_name)
             else:
                 self.manager = self.serializer.Meta.model.objects
->>>>>>> d1e38f3e
         else:
             self.many = False
             self.field_name = serializer.source
