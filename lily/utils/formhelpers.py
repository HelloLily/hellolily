--- conflicted
+++ resolved
@@ -1,4 +1,3 @@
-<<<<<<< HEAD
 import collections
 from crispy_forms.helper import FormHelper
 from crispy_forms.layout import Submit
@@ -304,295 +303,4 @@
         if hasattr(form, 'instance') and form.instance.pk is not None:
             self.add_input(Submit('submit-save', _('Save')))
         else:
-            self.add_input(Submit('submit-add', _('Add')))
-=======
-import collections
-from crispy_forms.helper import FormHelper
-from crispy_forms.layout import Submit
-from django.utils.translation import ugettext as _
-
-from lily.utils.layout import MultiField, InlineRow, ColumnedRow, Row
-from lily.utils.templatetags.utils import has_user_in_group
-
-
-class LilyFormHelper(FormHelper):
-    """
-    Simple FormHelper with extra functionality to simply replace a field in a layout to prevent
-    redefining it completely.
-    """
-    form_tag = False
-
-    def __init__(self, form=None):
-        super(LilyFormHelper, self).__init__(form=form)
-        # set the default to inline
-        self.form_style = 'inline'
-    
-    def wrap_by_names(self, layoutObject, *field_names):
-        """
-        Wrap fields *field_names within layoutObject.
-        
-        Example:
-        self.helper.wrap_by_names(Row, 'description', 'tags')
-        """
-        layout_field_names = self.layout.get_field_names()
-        for pointer in layout_field_names:
-            pos = pointer[0]
-            layout_object = self.layout.fields[pos[0]]
-            for i in pointer[0][1:-1]:
-                layout_object = layout_object.fields[i]
-            
-            # If layout object has no fields attribute, then it's a basestring (a field name)
-            if not hasattr(layout_object, 'fields'):
-                if layout_object in field_names:
-                    self.layout.fields[pos[0]] = layoutObject(layout_object)
-            else:
-                if layout_object.fields[pos[-1]] in field_names:
-                    layout_object.fields[pos[-1]] = layoutObject(layout_object.fields[pos[-1]])
-
-    def insert_before(self, layoutObject, *field_names):
-        """
-        Insert layoutObject before all field_names in the layout.
-
-        Example:
-        self.helper.insert_before(Divider, 'field_3', 'field6')
-        """
-        layout_field_names = self.layout.get_field_names()
-        for pointer in layout_field_names:
-            field_name, index = self.get_field_name_from_pointer(pointer)
-            if field_name in field_names:
-                # Insert before field_name
-                field_index = index
-                self.layout.insert(field_index, layoutObject())
-
-    def insert_after(self, layoutObject, *field_names):
-        """
-        Insert layoutObject after all field_names in the layout.
-        
-        Example:
-        self.helper.insert_after(Divider, 'field_3', 'field6')
-        """
-        layout_field_names = self.layout.get_field_names()
-        for pointer in layout_field_names:
-            field_name, index = self.get_field_name_from_pointer(pointer)
-            if field_name in field_names:
-                # Insert after field_name
-                field_index = index + 1
-                self.layout.insert(field_index, layoutObject())
-    
-    def get_field_name_from_pointer(self, pointer):
-        """
-        Return  the field_name and index for this field from a pointer.
-        """
-        pos = pointer[0]
-        layout_object = self.layout.fields[pos[0]]
-        for i in pointer[0][1:-1]:
-            if hasattr(layout_object, 'fields'):
-                layout_object = layout_object.fields[i]
-                
-        # If layout object has no fields attribute, then it's a basestring (a field name)
-        if not hasattr(layout_object, 'fields'):
-            return layout_object, pos[0]
-        else:
-            return layout_object.fields[pos[-1]], pos[0]
-                
-    
-    def get_field_name_from_layout(self, layout_object):
-        """
-        Get the first field_name wrapped inside one or more layout_objects.
-        """
-        if hasattr(layout_object, 'fields'):
-            for field in layout_object.fields:
-                if isinstance(field, basestring):
-                    return field
-        elif isinstance(layout_object, collections.Iterable):
-            for object in layout_object:
-                field_name = self.get_field_name_from_layout(object)
-                if isinstance(field_name, basestring):
-                    return field_name
-        
-        return None
-    
-    def delete_label_for(self, *field_names):
-        """
-        Remove the label for given fields.
-        """
-        for field_name in field_names:
-            if field_name in self.form.fields:
-                self.form.fields[field_name].label = ''
-    
-    def create_only_columns(self, *columns):
-        """
-        Create a layoutObject which contains given columns.
-        """
-        return ColumnedRow(*columns)
-    
-    def create_columns(self, *columns, **kwargs):
-        """
-        Create a MultiField which contains given columns. 
-        """
-        label = kwargs.pop('label', self.form.fields[self.get_field_name_from_layout(columns)].label)
-        inline = kwargs.pop('inline', False)
-        if inline:
-            layout =  MultiField(
-                label,
-                self.create_only_columns(*columns)
-            )
-        else: 
-            layout =  Row(
-                MultiField(
-                    label,
-                    InlineRow(self.create_only_columns(*columns)),
-                )
-            )
-        
-        for column in columns:
-            field_name = self.get_field_name_from_layout(column)
-            if field_name is not None:
-                self.delete_label_for(field_name)
-                
-        return layout
-    
-    def add_columns(self, *columns, **kwargs):
-        """
-        Append given columns to the current layout using a MultiField layout.
-        """
-        self.layout.append(
-            self.create_columns(*columns, **kwargs)
-        )
-        
-    def create_large_field(self, field_name, **kwargs):
-        """
-        Create a simple layout for a field that expands to the width of the container (form).
-        """
-        label = kwargs.pop('label', self.form.fields[field_name].label)
-        inline = kwargs.pop('inline', False)
-        if inline:
-            layout = MultiField(
-                label,
-                InlineRow(field_name),
-            )
-        else:
-            layout = Row(
-                MultiField(
-                    label,
-                    InlineRow(field_name),
-                )
-            )
-        
-        self.delete_label_for(field_name)
-        
-        return layout
-    
-    def add_large_field(self, field_name, **kwargs):
-        """
-        Append given field to the current layout using a MultiField layout.
-        """
-        self.layout.append(
-            self.create_large_field(field_name, **kwargs)
-        )
-    
-    def add_large_fields(self, *field_names, **kwargs):
-        """
-        Append multiple fields to the current layout using a MultiField layout.
-        """
-        for field_name in field_names:
-            self.add_large_field(field_name, **kwargs)
-    
-    def create_multi_row(self, *rows, **kwargs):
-        """
-        Create a MultiField which contains multiple rows with columns inside.
-        
-        Example:
-        self.helper.layout.insert(0, 
-            self.helper.create_multi_row(
-                (
-                    Column('salutation', size=2, first=True),
-                    Column('gender', size=2),
-                ),
-                (
-                    Column('first_name', size=3, first=True),
-                    Column('preposition', size=1),
-                    Column('last_name', size=4),
-                ),
-                label=_('Name'),
-            )
-        )
-        """
-        label = kwargs.pop('label', self.form.fields[rows[0][0][0]].label)
-        layout = Row(
-            MultiField(
-                label,
-                *[InlineRow(self.create_only_columns(*row)) for row in rows]
-            )
-        )
-        
-        for row in rows:
-            for column in row:
-                field_name = self.get_field_name_from_layout(column)
-                if field_name is not None:
-                    self.delete_label_for(field_name)
-        
-        return layout
-    
-    def add_multi_row(self, *rows, **kwargs):
-        """
-        Append a multiple rows using a MultiField layout.
-        """
-        self.layout.append(
-            self.create_multi_row(*rows, **kwargs)
-        )
-    
-    def replace(self, field, layoutObject):
-        """
-        Replace default generated layout for field, for a custom one.
-        
-        Example:
-        self.helper.replace('account',
-            self.helper.create_columns(
-                Column('account', size=4, first=True)
-            ),
-        )
-        """
-        layout_field_names = self.layout.get_field_names()
-        for pointer in layout_field_names:
-            field_name, index = self.get_field_name_from_pointer(pointer)
-            if field_name == field:
-                self.layout.pop(index)
-                self.layout.insert(index, layoutObject)
-                
-                self.delete_label_for(field_name)
-
-    def remove(self, *fields):
-        """
-        Remove fields from global layout.
-        """
-        layout_field_names = self.layout.get_field_names()
-        for pointer in reversed(layout_field_names):
-            field_name, index = self.get_field_name_from_pointer(pointer)
-            if field_name in fields:
-                self.layout.pop(index)
-
-
-class DeleteBackAddSaveFormHelper(LilyFormHelper):
-    """
-    Provide three buttons: 
-        delete (conditional)
-        back
-        add or save
-    """
-    def __init__(self, form=None):
-        super(DeleteBackAddSaveFormHelper, self).__init__(form=form)
-        
-        if hasattr(form, 'instance') and form.instance.pk is not None:
-            if not has_user_in_group(form.instance, 'account_admin'):
-                self.add_input(Submit('delete', _('Delete'), 
-                   css_id='delete-%s' % form.instance.pk, 
-                   css_class='link delete %s red float-left' % form.instance.__class__.__name__.lower())
-                )
-        
-        self.add_input(Submit('submit-back', _('Back'), css_class='red'))
-        if hasattr(form, 'instance') and form.instance.pk is not None:
-            self.add_input(Submit('submit-save', _('Save')))
-        else:
-            self.add_input(Submit('submit-add', _('Add')))
->>>>>>> cc3b8d2e
+            self.add_input(Submit('submit-add', _('Add')))