--- conflicted
+++ resolved
@@ -5,11 +5,7 @@
 from django_extensions.db.models import TimeStampedModel
 from polymorphic import PolymorphicModel
 
-<<<<<<< HEAD
 from lily.tenant.models import TenantMixin
-=======
-from lily.utils.functions import get_tenant_mixin as TenantMixin
->>>>>>> a7785d1f
 
 
 # ISO 3166-1 country names and codes
@@ -316,11 +312,7 @@
     def save(self, *args, **kwargs):
         # Save raw input as number only (for searching)
         self.number = filter(type(self.raw_input).isdigit, self.raw_input)
-<<<<<<< HEAD
-
-=======
-        
->>>>>>> a7785d1f
+
         # Replace starting digits
         if self.number[:3] == '310':
             self.number = self.number.replace('310', '31', 1)
@@ -328,7 +320,6 @@
             self.number = self.number.replace('06', '316', 1)
         if self.number[:1] == '0':
             self.number = self.number.replace('0', '31', 1)
-<<<<<<< HEAD
 
         if len(self.number) > 0:
             self.number = '+' + self.number
@@ -336,15 +327,6 @@
             # Overwrite user input
             self.raw_input = self.number # reserved field for future display based on locale
 
-=======
-        
-        if len(self.number) > 0:
-            self.number = '+' + self.number
-        
-            # Overwrite user input
-            self.raw_input = self.number # reserved field for future display based on locale
-        
->>>>>>> a7785d1f
         return super(PhoneNumber, self).save(*args, **kwargs)
 
     class Meta:
@@ -463,24 +445,16 @@
         try:
             if None not in [priority, status]:
                 return self.case_set.filter(priority=priority, status=status)
-<<<<<<< HEAD
 
             if priority is not None:
                 return self.case_set.filter(priority=priority)
 
-=======
-            
-            if priority is not None:
-                return self.case_set.filter(priority=priority)
-            
->>>>>>> a7785d1f
             if status is not None:
                 return self.case_set.filter(status=status)
 
             return self.case_set.all()
         except:
             return None
-<<<<<<< HEAD
 
     def get_cases_critical(self):
         return self.get_cases(priority=3)
@@ -503,30 +477,6 @@
     def get_cases_pending(self):
         return self.get_cases(status=2)
 
-=======
-    
-    def get_cases_critical(self):
-        return self.get_cases(priority=3)
-    
-    def get_cases_high(self):
-        return self.get_cases(priority=2)
-    
-    def get_cases_medium(self):
-        return self.get_cases(priority=1)
-    
-    def get_cases_low(self):
-        return self.get_cases(priority=0)
-    
-    def get_cases_open(self):
-        return self.get_cases(status=0)
-    
-    def get_cases_progress(self):
-        return self.get_cases(status=1)
-    
-    def get_cases_pending(self):
-        return self.get_cases(status=2)
-    
->>>>>>> a7785d1f
     def get_cases_closed(self):
         return self.get_cases(status=3)
 
