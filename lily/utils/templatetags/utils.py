--- conflicted
+++ resolved
@@ -1,331 +1,176 @@
-<<<<<<< HEAD
-from django.template import Library, Node, NodeList
-from django.utils.encoding import force_unicode
-from django.utils.http import int_to_base36
-register = Library()
-
-
-def parse_if_else(parser, token, end_tag):
-    """
-    Parse the contents within if/else/end tags and return
-    two variables with the content between if/else or else/end tags.
-    """
-    nodelist_true = parser.parse(('else', end_tag))
-    token = parser.next_token()
-    if token.contents == 'else':
-        nodelist_false = parser.parse((end_tag,))
-        parser.delete_first_token()
-    else:
-        nodelist_false = NodeList()
-
-    return nodelist_true, nodelist_false
-
-
-class IsAjaxBase(Node):
-    def __init__(self, nodelist_true, nodelist_false):
-        self.nodelist_true = nodelist_true
-        self.nodelist_false = nodelist_false
-
-    def render(self, context):
-        request = context.get('request')
-
-        # Gracefully fail if request is not in the context
-        if not request:
-            import warnings
-            warnings.warn("The ifisajax templatetag require that a "
-                          "'request' variable is available in the template's "
-                          "context. Check you are using a RequestContext to "
-                          "render your template, and that "
-                          "'django.core.context_processors.request' is in "
-                          "your TEMPLATE_CONTEXT_PROCESSORS setting"
-            )
-            return self.nodelist_false.render(context)
-        
-        # Do the is_ajax check
-        is_ajax = self.is_ajax(request)
-        if is_ajax:
-            # Return the content between if/else
-            return self.nodelist_true.render(context)
-        else:
-            # Return the content between else/end
-            return self.nodelist_false.render(context)
-
-
-class IsAjaxNode(IsAjaxBase):
-    def is_ajax(self, request):
-        """
-        Return True if the request is made via AJAX.
-        """
-        return request.is_ajax() or 'xhr' in request.GET
-
-
-class IsNotAjaxNode(IsAjaxBase):
-    def is_ajax(self, request):
-        """
-        Return True if the request is not made via AJAX.
-        """
-        return not request.is_ajax() and 'xhr' not in request.GET
-
-
-@register.tag
-def ifisajax(parser, token):
-    nodelist_true, nodelist_false = parse_if_else(parser, token, 'endifisajax')
-    return IsAjaxNode(nodelist_true, nodelist_false)
-
-@register.tag
-def ifnotisajax(parser, token):
-    nodelist_true, nodelist_false = parse_if_else(parser, token, 'endifnotisajax')
-    return IsNotAjaxNode(nodelist_true, nodelist_false)
-
-@register.filter
-def joinby(value, delimiter):
-    """
-    Simply create a string delimiter by given character. 
-    When a list with database items is given it will use the primary keys.
-    """
-    items = []
-    if type( value ) == list:
-        for item in value:
-            if item.pk:
-                items.append(str(int_to_base36(item.pk)))
-            else:
-                item.append(item)
-    else:
-        items = value
-    
-    return delimiter.join(items)
-
-@register.filter
-def in_group(user, groups):
-    """
-    Returns a boolean if the user is in the given group, or comma-separated
-    list of groups.
-
-    Usage::
-
-        {% if user|in_group:"Friends" %}
-        ...
-        {% endif %}
-
-    or::
-
-        {% if user|in_group:"Friends,Enemies" %}
-        ...
-        {% endif %}
-
-    """
-    group_list = force_unicode(groups).split(',')
-    return bool(user.groups.filter(name__in=group_list).values('name'))
-
-@register.filter
-def has_user_in_group(object, groups):
-    """
-    Return a boolean if the object has a relation with any user in given group, or comma-separated
-    list of groups. 
-    """
-    group_list = force_unicode(groups).split(',')
-    
-    # Only try to filter if the object actually is linked with a user
-    if hasattr(object, 'user'):
-        return bool(object.user.filter(groups__name__in=group_list))
-    return False
-
-@register.filter
-def classname(obj, arg=None):
-    """
-    Return the classname of given object or compare the classname to the given argument.
-    """
-    classname = obj.__class__.__name__.lower()
-    if arg:
-        if arg.lower() == classname:
-            return True
-        else:
-            return False
-    else:
-        return classname
-    
-@register.filter
-def priority(obj):
-    """
-    Return the appropriate css class for given priority.
-    """
-    css_classes = ['green', 'yellow', 'orange', 'red']
-    return css_classes[obj.priority]
-=======
-import re
-from django.core.urlresolvers import reverse
-from django.template import Library, Node, NodeList
-from django.utils.encoding import force_unicode
-from django.utils.http import int_to_base36, urlquote_plus
-from django.utils.translation import ugettext as _
-register = Library()
-
-
-def parse_if_else(parser, token, end_tag):
-    """
-    Parse the contents within if/else/end tags and return
-    two variables with the content between if/else or else/end tags.
-    """
-    nodelist_true = parser.parse(('else', end_tag))
-    token = parser.next_token()
-    if token.contents == 'else':
-        nodelist_false = parser.parse((end_tag,))
-        parser.delete_first_token()
-    else:
-        nodelist_false = NodeList()
-
-    return nodelist_true, nodelist_false
-
-
-class IsAjaxBase(Node):
-    def __init__(self, nodelist_true, nodelist_false):
-        self.nodelist_true = nodelist_true
-        self.nodelist_false = nodelist_false
-
-    def render(self, context):
-        request = context.get('request')
-
-        # Gracefully fail if request is not in the context
-        if not request:
-            import warnings
-            warnings.warn("The ifisajax templatetag require that a "
-                          "'request' variable is available in the template's "
-                          "context. Check you are using a RequestContext to "
-                          "render your template, and that "
-                          "'django.core.context_processors.request' is in "
-                          "your TEMPLATE_CONTEXT_PROCESSORS setting"
-            )
-            return self.nodelist_false.render(context)
-        
-        # Do the is_ajax check
-        is_ajax = self.is_ajax(request)
-        if is_ajax:
-            # Return the content between if/else
-            return self.nodelist_true.render(context)
-        else:
-            # Return the content between else/end
-            return self.nodelist_false.render(context)
-
-
-class IsAjaxNode(IsAjaxBase):
-    def is_ajax(self, request):
-        """
-        Return True if the request is made via AJAX.
-        """
-        return request.is_ajax() or 'xhr' in request.GET
-
-
-class IsNotAjaxNode(IsAjaxBase):
-    def is_ajax(self, request):
-        """
-        Return True if the request is not made via AJAX.
-        """
-        return not request.is_ajax() and 'xhr' not in request.GET
-
-
-@register.tag
-def ifisajax(parser, token):
-    nodelist_true, nodelist_false = parse_if_else(parser, token, 'endifisajax')
-    return IsAjaxNode(nodelist_true, nodelist_false)
-
-@register.tag
-def ifnotisajax(parser, token):
-    nodelist_true, nodelist_false = parse_if_else(parser, token, 'endifnotisajax')
-    return IsNotAjaxNode(nodelist_true, nodelist_false)
-
-@register.filter
-def joinby(value, delimiter):
-    """
-    Simply create a string delimiter by given character. 
-    When a list with database items is given it will use the primary keys.
-    """
-    items = []
-    if type( value ) == list:
-        for item in value:
-            if item.pk:
-                items.append(str(int_to_base36(item.pk)))
-            else:
-                item.append(item)
-    else:
-        items = value
-    
-    return delimiter.join(items)
-
-@register.filter
-def in_group(user, groups):
-    """
-    Returns a boolean if the user is in the given group, or comma-separated
-    list of groups.
-
-    Usage::
-
-        {% if user|in_group:"Friends" %}
-        ...
-        {% endif %}
-
-    or::
-
-        {% if user|in_group:"Friends,Enemies" %}
-        ...
-        {% endif %}
-
-    """
-    group_list = force_unicode(groups).split(',')
-    return bool(user.groups.filter(name__in=group_list).values('name'))
-
-@register.filter
-def has_user_in_group(object, groups):
-    """
-    Return a boolean if the object has a relation with any user in given group, or comma-separated
-    list of groups. 
-    """
-    group_list = force_unicode(groups).split(',')
-    
-    # Only try to filter if the object actually is linked with a user
-    if hasattr(object, 'user'):
-        return bool(object.user.filter(groups__name__in=group_list))
-    return False
-
-@register.filter
-def classname(obj, arg=None):
-    """
-    Return the classname of given object or compare the classname to the given argument.
-    """
-    classname = obj.__class__.__name__.lower()
-    if arg:
-        if arg.lower() == classname:
-            return True
-        else:
-            return False
-    else:
-        return classname
-    
-@register.filter
-def priority(obj):
-    """
-    Return the appropriate css class for given priority.
-    """
-    css_classes = ['green', 'yellow', 'orange', 'red']
-    return css_classes[obj.priority]
-
-@register.filter
-def uri_detect(content):
-    """
-    Return given text with all uri's wrappped in html anchors. Adds 'http://' when missing protocol.
-    """
-    return re.sub(
-        r'(([A-Za-z]{3,9}:(?:\/\/)?)(?:[-;:&=\+\$,\w]+@)?[A-Za-z0-9.-]+|(?:www.|[-;:&=\+\$,\w]+@)[A-Za-z0-9.-]+)', 
-        lambda match: '<a href="%s">%s</a>' % ('http://%s' % match.group(1) if match.group(1).find('http://') != 0 else match.group(1), match.group(1)),
-        content)
-
-@register.filter
-def tags_to_uri(content):
-    """
-    For microblog: return given text with all hashtags wrapped in html anchors.
-    """
-    return re.sub(
-        r'(^|\s|\S)(?<!&)#([^\s]+)', 
-        lambda match: '%s<a href="%s" title="%s">#%s</a>' % (match.group(1), reverse('dashboard_tag', kwargs={'tag': urlquote_plus(match.group(2))}), _('Show all posts with tag #%s') % match.group(2), match.group(2)),
-#        r'\1<a href="%stag/\2/" title="%s \2">#\2</a>' % (reverse('dashboard'), _('Show all entries with tag')),
-        content)
->>>>>>> e68a5ce2
+import re
+from django.core.urlresolvers import reverse
+from django.template import Library, Node, NodeList
+from django.utils.encoding import force_unicode
+from django.utils.http import int_to_base36, urlquote_plus
+from django.utils.translation import ugettext as _
+register = Library()
+
+
+def parse_if_else(parser, token, end_tag):
+    """
+    Parse the contents within if/else/end tags and return
+    two variables with the content between if/else or else/end tags.
+    """
+    nodelist_true = parser.parse(('else', end_tag))
+    token = parser.next_token()
+    if token.contents == 'else':
+        nodelist_false = parser.parse((end_tag,))
+        parser.delete_first_token()
+    else:
+        nodelist_false = NodeList()
+
+    return nodelist_true, nodelist_false
+
+
+class IsAjaxBase(Node):
+    def __init__(self, nodelist_true, nodelist_false):
+        self.nodelist_true = nodelist_true
+        self.nodelist_false = nodelist_false
+
+    def render(self, context):
+        request = context.get('request')
+
+        # Gracefully fail if request is not in the context
+        if not request:
+            import warnings
+            warnings.warn("The ifisajax templatetag require that a "
+                          "'request' variable is available in the template's "
+                          "context. Check you are using a RequestContext to "
+                          "render your template, and that "
+                          "'django.core.context_processors.request' is in "
+                          "your TEMPLATE_CONTEXT_PROCESSORS setting"
+            )
+            return self.nodelist_false.render(context)
+        
+        # Do the is_ajax check
+        is_ajax = self.is_ajax(request)
+        if is_ajax:
+            # Return the content between if/else
+            return self.nodelist_true.render(context)
+        else:
+            # Return the content between else/end
+            return self.nodelist_false.render(context)
+
+
+class IsAjaxNode(IsAjaxBase):
+    def is_ajax(self, request):
+        """
+        Return True if the request is made via AJAX.
+        """
+        return request.is_ajax() or 'xhr' in request.GET
+
+
+class IsNotAjaxNode(IsAjaxBase):
+    def is_ajax(self, request):
+        """
+        Return True if the request is not made via AJAX.
+        """
+        return not request.is_ajax() and 'xhr' not in request.GET
+
+
+@register.tag
+def ifisajax(parser, token):
+    nodelist_true, nodelist_false = parse_if_else(parser, token, 'endifisajax')
+    return IsAjaxNode(nodelist_true, nodelist_false)
+
+@register.tag
+def ifnotisajax(parser, token):
+    nodelist_true, nodelist_false = parse_if_else(parser, token, 'endifnotisajax')
+    return IsNotAjaxNode(nodelist_true, nodelist_false)
+
+@register.filter
+def joinby(value, delimiter):
+    """
+    Simply create a string delimiter by given character. 
+    When a list with database items is given it will use the primary keys.
+    """
+    items = []
+    if type( value ) == list:
+        for item in value:
+            if item.pk:
+                items.append(str(int_to_base36(item.pk)))
+            else:
+                item.append(item)
+    else:
+        items = value
+    
+    return delimiter.join(items)
+
+@register.filter
+def in_group(user, groups):
+    """
+    Returns a boolean if the user is in the given group, or comma-separated
+    list of groups.
+
+    Usage::
+
+        {% if user|in_group:"Friends" %}
+        ...
+        {% endif %}
+
+    or::
+
+        {% if user|in_group:"Friends,Enemies" %}
+        ...
+        {% endif %}
+
+    """
+    group_list = force_unicode(groups).split(',')
+    return bool(user.groups.filter(name__in=group_list).values('name'))
+
+@register.filter
+def has_user_in_group(object, groups):
+    """
+    Return a boolean if the object has a relation with any user in given group, or comma-separated
+    list of groups. 
+    """
+    group_list = force_unicode(groups).split(',')
+    
+    # Only try to filter if the object actually is linked with a user
+    if hasattr(object, 'user'):
+        return bool(object.user.filter(groups__name__in=group_list))
+    return False
+
+@register.filter
+def classname(obj, arg=None):
+    """
+    Return the classname of given object or compare the classname to the given argument.
+    """
+    classname = obj.__class__.__name__.lower()
+    if arg:
+        if arg.lower() == classname:
+            return True
+        else:
+            return False
+    else:
+        return classname
+    
+@register.filter
+def priority(obj):
+    """
+    Return the appropriate css class for given priority.
+    """
+    css_classes = ['green', 'yellow', 'orange', 'red']
+    return css_classes[obj.priority]
+
+@register.filter
+def uri_detect(content):
+    """
+    Return given text with all uri's wrappped in html anchors. Adds 'http://' when missing protocol.
+    """
+    return re.sub(
+        r'(([A-Za-z]{3,9}:(?:\/\/)?)(?:[-;:&=\+\$,\w]+@)?[A-Za-z0-9.-]+|(?:www.|[-;:&=\+\$,\w]+@)[A-Za-z0-9.-]+)', 
+        lambda match: '<a href="%s">%s</a>' % ('http://%s' % match.group(1) if match.group(1).find('http://') != 0 else match.group(1), match.group(1)),
+        content)
+
+@register.filter
+def tags_to_uri(content):
+    """
+    For microblog: return given text with all hashtags wrapped in html anchors.
+    """
+    return re.sub(
+        r'(^|\s|\S)(?<!&)#([^\s]+)', 
+        lambda match: '%s<a href="%s" title="%s">#%s</a>' % (match.group(1), reverse('dashboard_tag', kwargs={'tag': urlquote_plus(match.group(2))}), _('Show all posts with tag #%s') % match.group(2), match.group(2)),
+#        r'\1<a href="%stag/\2/" title="%s \2">#\2</a>' % (reverse('dashboard'), _('Show all entries with tag')),
+        content)