--- conflicted
+++ resolved
@@ -553,16 +553,12 @@
         path = self.write_to_tmp(form.cleaned_data.get('csvfile'))
 
         sugar_import = form.cleaned_data.get('sugar_import')
-<<<<<<< HEAD
-        import_sugar_csv.delay(form.cleaned_data.get('model'), path, self.request.user.tenant_id, sugar_import)
-=======
         import_sugar_csv.apply_async(args=(
             form.cleaned_data.get('model'),
             path,
             self.request.user.tenant_id,
             sugar_import,
         ))
->>>>>>> 909af0aa
 
         messages.info(self.request, _('Import started, you should see results in de appropriate list'))
 
